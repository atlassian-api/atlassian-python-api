--- conflicted
+++ resolved
@@ -3,40 +3,33 @@
 from setuptools import find_packages
 from setuptools import setup
 
-version_file = os.path.join('atlassian', 'VERSION')
 
 assert sys.version_info >= (3, 2), 'Python 3.2+ required.'
+
+with open(os.path.join('atlassian', 'VERSION')) as file:
+    version = file.read().strip()
+
+with open('requirements.txt') as file:
+    requirements = file.readlines()
 
 setup(
     name='atlassian-python-api',
     description='Python Atlassian REST API Wrapper',
     long_description='Python Atlassian REST API Wrapper',
     license='Apache License 2.0',
-<<<<<<< HEAD
-    version='0.15.1',
-=======
-    version=open(version_file, 'r').read().strip(),
->>>>>>> 02127923
-    download_url='https://github.com/MattAgile/atlassian-python-api',
+    version=version,
+    download_url='https://github.com/AstroMatt/atlassian-python-api',
 
     author='Matt Harasymczuk',
-    author_email='code@mattagile.com',
-    url='http://mattagile.com/',
+    author_email='matt@astromatt.io',
+    url='http://astrotech.io/',
 
     packages=find_packages(),
     package_dir={'atlassian': 'atlassian'},
     include_package_data=True,
 
     zip_safe=False,
-<<<<<<< HEAD
-    install_requires=['requests'],
-    extras_require={
-        'PEP8': ['pep8']
-    },
-
-=======
-    install_requires=['requests>=2.7.0'],
->>>>>>> 02127923
+    install_requires=requirements,
     platforms='Platform Independent',
 
     classifiers=[
