--- conflicted
+++ resolved
@@ -84,12 +84,12 @@
         return (response or {}).get("values")
 
     def create_customer_request(
-        self,
-        service_desk_id,
-        request_type_id,
-        values_dict,
-        raise_on_behalf_of=None,
-        request_participants=None,
+            self,
+            service_desk_id,
+            request_type_id,
+            values_dict,
+            raise_on_behalf_of=None,
+            request_participants=None,
     ):
         """
         Creating customer request
@@ -422,24 +422,14 @@
         return self.delete(url, headers=self.experimental_headers, data=data)
 
     # Attachments actions
-<<<<<<< HEAD
-    def create_attachment(
-        self, service_desk_id, issue_id_or_key, filename, public=True, comment=None
-    ):
-=======
-    def create_attachment(self, service_desk_id, issue_id_or_key, filenames,
-                          public=True, comment=None):
->>>>>>> 71a0c276
+    def create_attachments(self, service_desk_id, issue_id_or_key, filenames, public=True, comment=None):
         """
         Add attachment as a comment.
-
         Setting attachment visibility is dependent on the user's permission. For example,
         Agents can create either public or internal attachments,
         while Unlicensed users can only create internal attachments,
         and Customers can only create public attachments.
-
         An additional comment may be provided which will be prepended to the attachments.
-
         :param service_desk_id: str
         :param issue_id_or_key: str
         :param filenames: Union(List[str], str), name, if file in current directory or full path to file
@@ -447,14 +437,9 @@
         :param comment: OPTIONAL: str (default is None)
         :return: Request info
         """
-<<<<<<< HEAD
-        log.warning("Creating attachment...")
-
-=======
->>>>>>> 71a0c276
         # Create temporary attachment
         temp_attachment_ids = []
-        if not isinstance(filenames,  list):
+        if not isinstance(filenames, list):
             filenames = [filenames]
 
         for filename in filenames:
@@ -462,62 +447,69 @@
             temp_attachment_ids.append(temp_attachment_id)
 
         # Add attachments
-        return self.add_attachment(issue_id_or_key, temp_attachment_ids, public, comment)
+        return self.add_attachments(issue_id_or_key, temp_attachment_ids, public, comment)
+
+    def create_attachment(self, service_desk_id, issue_id_or_key, filename, public=True, comment=None):
+        """
+        Add attachment as a comment.
+        Setting attachment visibility is dependent on the user's permission. For example,
+        Agents can create either public or internal attachments,
+        while Unlicensed users can only create internal attachments,
+        and Customers can only create public attachments.
+        An additional comment may be provided which will be prepended to the attachments.
+        :param service_desk_id: str
+        :param issue_id_or_key: str
+        :param filename: str, name, if file in current directory or full path to file
+        :param public: OPTIONAL: bool (default is True)
+        :param comment: OPTIONAL: str (default is None)
+        :return: Request info
+        """
+        log.info('Creating attachment...')
+        return self.create_attachments(service_desk_id, issue_id_or_key, filename, public=public, comment=comment)
 
     def attach_temporary_file(self, service_desk_id, filename):
         """
         Create temporary attachment, which can later be converted into permanent attachment
-
         :param service_desk_id: str
         :param filename: str
         :return: Temporary Attachment ID
         """
-        url = "rest/servicedeskapi/servicedesk/{}/attachTemporaryFile".format(
-            service_desk_id
-        )
-
-        with open(filename, "rb") as file:
-            result = self.post(
-                path=url,
-                headers=self.experimental_headers_general,
-                files={"file": file},
-            ).get("temporaryAttachments")
-            temp_attachment_id = result[0].get("temporaryAttachmentId")
+        url = 'rest/servicedeskapi/servicedesk/{}/attachTemporaryFile'.format(service_desk_id)
+
+        with open(filename, 'rb') as file:
+            result = self.post(path=url, headers=self.experimental_headers,
+                               files={'file': file}).get('temporaryAttachments')
+            temp_attachment_id = result[0].get('temporaryAttachmentId')
 
             return temp_attachment_id
 
-<<<<<<< HEAD
-    def add_attachment(
-        self, issue_id_or_key, temp_attachment_id, public=True, comment=None
-    ):
-=======
-    def add_attachment(self, issue_id_or_key, temp_attachment_ids, public=True, comment=None):
->>>>>>> 71a0c276
+    def add_attachments(self, issue_id_or_key, temp_attachment_ids, public=True, comment=None):
         """
         Adds temporary attachment to customer request using attach_temporary_file function
-
         :param issue_id_or_key: str
         :param temp_attachment_ids: List[str], ID from result attach_temporary_file function
         :param public: bool (default is True)
         :param comment: str (default is None)
         :return:
         """
-<<<<<<< HEAD
-        log.warning("Adding attachment")
-        data = {
-            "temporaryAttachmentIds": [temp_attachment_id],
-            "public": public,
-            "additionalComment": {"body": comment},
-        }
-        url = "rest/servicedeskapi/request/{}/attachment".format(issue_id_or_key)
-=======
         data = {'temporaryAttachmentIds': temp_attachment_ids,
                 'public': public,
                 'additionalComment': {'body': comment}}
         url = 'rest/servicedeskapi/request/{}/attachment'.format(issue_id_or_key)
->>>>>>> 71a0c276
 
         return self.post(url, headers=self.experimental_headers, data=data)
+
+    def add_attachment(self, issue_id_or_key, temp_attachment_id, public=True, comment=None):
+        """
+        Adds temporary attachment to customer request using attach_temporary_file function
+        :param issue_id_or_key: str
+        :param temp_attachment_id: str, ID from result attach_temporary_file function
+        :param public: bool (default is True)
+        :param comment: str (default is None)
+        :return:
+        """
+        log.info('Adding attachment')
+        return self.add_attachments(issue_id_or_key, [temp_attachment_id], public=public, comment=comment)
 
     # SLA actions
     def get_sla(self, issue_id_or_key, start=0, limit=50):
@@ -557,6 +549,7 @@
         return self.get(url, headers=self.experimental_headers)
 
     # Approvals
+
     def get_approvals(self, issue_id_or_key, start=0, limit=50):
         """
         Get all approvals on a request, for a given request ID/Key
