--- conflicted
+++ resolved
@@ -524,15 +524,7 @@
 
         with open(filename, "rb") as file:
             result = (
-<<<<<<< HEAD
                 self.post(path=url, headers=experimental_headers, files={"file": file})
-=======
-                self.post(
-                    path=url,
-                    headers=experimental_headers,
-                    files={"file": file},
-                )
->>>>>>> 211f26be
                 .json()
                 .get("temporaryAttachments")
             )
