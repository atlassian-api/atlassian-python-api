# coding=utf-8
import logging

from .rest_client import AtlassianRestAPI
from deprecated import deprecated

log = logging.getLogger(__name__)


class Insight(AtlassianRestAPI):

    """Insight for Jira API wrapper."""

    # https://insight-javadoc.riada.io/insight-javadoc-8.6/insight-rest/

    def __init__(self, *args, **kwargs):
        """
        Initialize Insight()

        :param args:
        :param kwargs:
        :return: Insight()
        """
        kwargs["api_root"] = "rest/insight/1.0"
        # If cloud is set to true, trigger private __cloud__init method
        if kwargs.get("cloud"):
            args, kwargs = self.__cloud_init(*args, **kwargs)
        super(Insight, self).__init__(*args, **kwargs)

    def __cloud_init(self, *args, **kwargs):
        """
        Creates a InsightCloud specific version of Insight()

        Returns:
            Insight(AtlassianRestAPI)
        """
        # trigger a normal init and avoid looping
        del kwargs["cloud"]
        temp = Insight(*args, **kwargs)
        # retrieve cloud workspace id and generate the api_root
        kwargs["api_root"] = "/jsm/insight/workspace/{}/v1/".format(temp.__get_workspace_id())
        # insight cloud uses the atlassian base url, not custom instnace urls
        kwargs["url"] = "https://api.atlassian.com"
        # set cloud back to true and return
        kwargs["cloud"] = True
        # Insight cloud is particular about its headers..
        self.default_headers = {"Accept": "application/json"}
        return args, kwargs

    def __get_workspace_id(self):
        return self.get("rest/servicedeskapi/insight/workspace", headers=self.default_headers,)["values"][
            0
        ]["workspaceId"]

    # Attachments
    def get_attachments_of_objects(self, object_id):
        """
        Get Attachment info
        Example output:
        [
            {
                "id": 1,
                "author": "admin",
                "mimeType": "image/png",
                "filename": "astronaut.png",
                "filesize": "490 B",
                "created": "2019-11-27T11:42:22.283Z",
                "comment": "",
                "commentOutput": "",
                "url": "http://jira/rest/insight/1.0/attachments/1"
            }
        ]

        :param object_id Object ID
        :return list of object
            id: required(string)
            author: (string)
            mimeType: (string)
            filename: required(string)
            filesize: (string)
            created: required(datetime)
            comment: (string)
            commentOutput: (string)
            url: required(string)
        """
        if self.cloud:
            raise NotImplementedError
        url = self.url_joiner(self.api_root, "attachments/object/{objectId}".format(objectId=object_id))
        return self.get(url)

    def upload_attachment_to_object(self, object_id, filename):
        """
        Add attachment to Object
        :param object_id: int
        :param filename: str, name, if file in current directory or full path to file
        """
        if self.cloud:
            raise NotImplementedError
        log.warning("Adding attachment...")
        url = "rest/insight/1.0/attachments/object/{objectId}".format(objectId=object_id)
        with open(filename, "rb") as attachment:
            files = {"file": attachment}
            return self.post(url, headers=self.no_check_headers, files=files)

    def delete_attachment(self, attachment_id):
        """
        Add attachment to Object
        :param attachment_id: int
        """
        if self.cloud:
            raise NotImplementedError
        log.warning("Adding attachment...")
        url = "rest/insight/1.0/attachments/{attachmentId}".format(attachmentId=attachment_id)
        return self.delete(url)

    # Comments
    # Handle comments on objets
    def add_comment_to_object(self, comment, object_id, role):
        """
        Add comment to Object

        :param comment: str
        :param object_id: int
        :param role: int
            0	Insight Users
            1	Insight Managers
            2	Insight Administrators
            3	Insight Developers
        :return:
        {
            "created": "2019-11-27T12:37:41.492Z",
            "updated": "2019-11-27T12:37:41.492Z",
            "id": 1,
            "actor": {
                "avatarUrl": "https://www.gravatar.com/avatar/64e1b8d34f425d19e1ee2ea7236d3028?d=mm&s=48",
                "displayName": "admin",
                "name": "admin",
                "key": "admin",
                "renderedLink": "<a href=\"/jira/secure/ViewProfile.jspa?name=admin\">admin</a>",
                "isDeleted": false
            },
            "role": 0,
            "comment": "A comment to be added",
            "commentOutput": "A comment to be added",
            "objectId": 1,
            "canEdit": true,
            "canDelete": true
        }
        """
        if self.cloud:
            raise NotImplementedError
        params = {"comment": comment, "objectId": object_id, "role": role}
        url = "rest/insight/1.0/comment/create"
        return self.post(url, params=params)

    def get_comment_of_object(self, object_id):
        """
        The object id to fetch comments from

        :param object_id:
        :return:
        """
        if self.cloud:
            raise NotImplementedError
        url = "rest/insight/1.0/comment/object/{objectId}".format(objectId=object_id)
        return self.get(url)

    # Icon
    # Resources dedicated to load and find icons
    def get_icon_by_id(self, icon_id):
        """
        Load a single icon by id

        :param icon_id:
        :return:
        {
            "id": 1,
            "name": "Delete",
            "url16": "http://jira/rest/insight/1.0/icon/1/icon.png?size=16",
            "url48": "http://jira/rest/insight/1.0/icon/1/icon.png?size=48"
        }
        """
        url = self.url_joiner(self.api_root, "icon/{id}".format(id=icon_id))
        return self.get(url)

    def get_all_global_icons(self):
        """
        All existing global icons

        :return:
        """
        url = self.url_joiner(self.api_root, "icon/global")
        return self.get(url)

    # Import
    # Start configured imports. To see an ongoing import see the Progress resource
    def start_import_configuration(self, import_id):
        """
        The id of the import configuration that should be started

        :param import_id:
        :return:
        """
        url = self.url_joiner(self.api_root, "import/start/{import_id}".format(import_id=import_id))
        return self.post(url)

    # Index
    # Handle the indexing of Insight
    def reindex_insight(self):
        """
        Should the reindex clean the index before doing the reindex

        :return:
        """
        if self.cloud:
            raise NotImplementedError
        url = self.url_joiner(self.api_root, "index/reindex/start")
        return self.post(url)

    def reindex_current_node_insight(self):
        """
        Should the reindex clean the index before doing the reindex

        :return:
        """
        if self.cloud:
            raise NotImplementedError
        url = self.url_joiner(self.api_root, "index/reindex/currentnode")
        return self.post(url)

    # IQL
    # Resource dedicated to finding objects based on the Insight Query Language (IQL)
    def iql(
        self,
        iql,
        object_schema_id,
        page=1,
        order_by_attribute_id=None,
        order_asc=True,
        result_per_page=25,
        include_attributes=True,
        include_attributes_deep=1,
        include_type_attributes=False,
        include_extended_info=False,
        extended=None,
    ):
        """
        Resource dedicated to finding objects based on the Insight Query Language (IQL)

        :param iql:
        :param object_schema_id:
        :param page:
        :param order_by_attribute_id:
        :param order_asc:
        :param result_per_page:
        :param include_attributes:
        :param include_attributes_deep:
        :param include_type_attributes:
        :param include_extended_info:
        :param extended:
        :return:
        """
        params = {"iql": iql, "objectSchemaId": object_schema_id, "page": page}
        if order_by_attribute_id:
            params["orderByAttributeId"] = order_by_attribute_id
        params["orderAsc"] = order_asc
        params["resultPerPage"] = result_per_page
        params["includeAttributes"] = include_attributes
        params["includeAttributesDeep"] = include_attributes_deep
        params["includeTypeAttributes"] = include_type_attributes
        params["includeExtendedInfo"] = include_extended_info
        if extended:
            params["extended"] = extended
        url = self.url_joiner(self.api_root, "iql/objects")
        return self.get(url, params=params)

    # Object
    def get_object(self, object_id):
        """
        Load one object

        :param object_id:
        :return:
        """
        url = self.url_joiner(self.api_root, "object/{id}".format(id=object_id))
        return self.get(url)

    def update_object(self, object_id, object_type_id, attributes, has_avatar=False, avatar_UUID=""):
        """
        Update an existing object in Insight

        :param object_id:
        :param object_type_id:
        :param attributes:
        :param has_avatar:
        :param avatar_UUID:
        :return:
        """
        body = {
            "attributes": attributes,
            "objectTypeId": object_type_id,
            "avatarUUID": avatar_UUID,
            "hasAvatar": has_avatar,
        }
        url = self.url_joiner(self.api_root, "object/{id}".format(id=object_id))
        return self.put(url, data=body)

    def delete_object(self, object_id):
        """
        Delete the referenced object

        :param object_id:
        :return:
        """
        url = self.url_joiner(self.api_root, "object/{id}".format(id=object_id))
        return self.delete(url)

    def get_object_attributes(self, object_id):
        """
        List all attributes for the given object

        :param object_id:
        :return:
        """
        url = self.url_joiner(self.api_root, "object/{id}/attributes".format(id=object_id))
        return self.get(url)

    def get_object_history(self, object_id, asc=False, abbreviate=True):
        """
        Retrieve the history entries for this object

        :param object_id:
        :param asc:
        :param abbreviate:
        :return:
        """
        params = {"asc": asc, "abbreviate": abbreviate}
        url = self.url_joiner(self.api_root, "object/{id}/history".format(id=object_id))
        return self.get(url, params=params)
<<<<<<< HEAD
 
=======

    @deprecated(version="3.29.0", reason="Use get_object_reference_info()")
>>>>>>> f5f08826
    def get_object_referenceinfo(self, object_id):
        """Let's use the get_object_reference_info()"""
        log.warning("Please, be informed that is deprecated as typo naming")
        self.get_object_reference_info(object_id)

    def get_object_reference_info(self, object_id):
        """
        Find all references for an object

        :param object_id:
        :return:
        """
        url = self.url_joiner(self.api_root, "object/{id}/referenceinfo".format(id=object_id))
        return self.get(url)

    def create_object(self, objectTypeId, attributes, hasAvatar=False, avatarUUID=""):
        """
        Create a new object in Insight

        :param objectTypeId:
        :param attributes:
        :param hasAvatar:
        :param avatarUUID:
        :return:
        :return:
        """
        data = {
            "attributes": attributes,
            "objectTypeId": objectTypeId,
            "avatarUUID": avatarUUID,
            "hasAvatar": hasAvatar,
        }
        url = self.url_joiner(self.api_root, "object/create")
        return self.post(url, data=data)

    def create_object_navlist_iql(
        self,
        iql,
        objectTypeId,
        resultsPerPage,
        orderByTypeAttrId,
        objectId,
        objectSchemaId,
        includeAttributes,
        attributesToDisplay,
        page=1,
        asc=0,
    ):
        """
        A filter object that is used to find a paginatad result set based on an object type and an IQL query

        :param iql:
        :param objectTypeId:
        :param page:
        :param resultsPerPage:
        :param orderByTypeAttrId:
        :param asc:
        :param objectId:
        :param objectSchemaId:
        :param includeAttributes:
        :param attributesToDisplay:
        :return:
        """
        data = {"objectTypeId": objectTypeId, "iql": iql, "resultsPerPage": resultsPerPage, "page": page, "asc": asc}
        if attributesToDisplay is not None:
            data["attributesToDisplay"] = attributesToDisplay
        if includeAttributes is not None:
            data["includeAttributes"] = includeAttributes
        if objectSchemaId is not None:
            data["objectSchemaId"] = objectSchemaId
        if orderByTypeAttrId is not None:
            data["orderByTypeAttrId"] = orderByTypeAttrId
        if objectId is not None:
            data["objectId"] = objectId
        url = self.url_joiner(self.api_root, "iql/objects")
        return self.post(url, data=data)

    # Objectconnectedtickets
    def get_object_connected_tickets(self, object_id):
        """
        Relation between Jira issues and Insight objects

        :param object_id:
        :return:
        """
        url = self.url_joiner(self.api_root, "objectconnectedtickets/{id}/tickets".format(id=object_id))
        return self.get(url)

    # Objectschema
    def list_objectschema(self):
        """
        Resource to find object schemas in Insight

        :return:
        {
            "objectschemas": [
            {
                "id": 1,
                "name": "Test",
                "objectSchemaKey": "TEST",
                "status": "Ok",
                "created": "2019-11-26T08:05:46.894Z",
                "updated": "2019-11-26T08:05:46.894Z",
                "objectCount": 2,
                "objectTypeCount": 3
            }
            ]
        }
        """
        url = self.url_joiner(self.api_root, "objectschema/list")
        return self.get(url)

    def create_objectschema(self, object_schema_key, description):
        raise NotImplementedError

    def get_objectschema(self, schema_id):
        """
        Find a schema by id

        :param schema_id:
        """
        url = self.url_joiner(self.api_root, "objectschema/{id}".format(id=schema_id))
        return self.get(url)

    def update_objectschema(self, schema_id):
        """
        Update an object schema

        """
        raise NotImplementedError

    def delete_objectschema(self, schema_id):
        """
        Delete a schema

        """
        raise NotImplementedError

    def get_objectschema_attributes(self, schema_id):
        """
        Find all object type attributes for this object schema

        """
        raise NotImplementedError

    def get_objectschema_objecttypes_flat(self, schema_id):
        """
        Find all object types for this object schema

        """
        raise NotImplementedError

    # Objecttype
    # Objecttypeattribute
    # Progress
    # Config<|MERGE_RESOLUTION|>--- conflicted
+++ resolved
@@ -337,12 +337,8 @@
         params = {"asc": asc, "abbreviate": abbreviate}
         url = self.url_joiner(self.api_root, "object/{id}/history".format(id=object_id))
         return self.get(url, params=params)
-<<<<<<< HEAD
- 
-=======
-
+        
     @deprecated(version="3.29.0", reason="Use get_object_reference_info()")
->>>>>>> f5f08826
     def get_object_referenceinfo(self, object_id):
         """Let's use the get_object_reference_info()"""
         log.warning("Please, be informed that is deprecated as typo naming")
