--- conflicted
+++ resolved
@@ -1468,15 +1468,8 @@
             for attachment in attachments:
                 file_name = attachment["title"] or attachment["id"]  # Use attachment ID if title is unavailable
                 download_link = self.url + attachment["_links"]["download"]
-<<<<<<< HEAD
-                r = self._session.get(str(download_link))
-                file_path = os.path.join(path, file_name)
-                with open(file_path, "wb") as f:
-                    f.write(r.content)
-=======
-
                 # Fetch the file content
-                response = self._session.get(download_link)
+                response = self._session.get(str(download_link))
                 response.raise_for_status()  # Raise error if request fails
 
                 if to_memory:
@@ -1494,8 +1487,6 @@
                 return downloaded_files
             else:
                 return {"attachments_downloaded": len(attachments), "path": path}
-
->>>>>>> ecf109fd
         except NotADirectoryError:
             raise FileNotFoundError("The directory '{path}' does not exist.".format(path=path))
         except PermissionError:
