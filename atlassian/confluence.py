--- conflicted
+++ resolved
@@ -564,7 +564,6 @@
             params['cql'] = cql
         return self.get('rest/api/search', params=params)
 
-<<<<<<< HEAD
     def get_page_as_pdf(self, page_id):
         """
         Export page as standard pdf exporter
@@ -582,7 +581,7 @@
         :return: PDF File
         """
         return self.get_page_as_pdf(page_id)
-=======
+
     def get_descendant_page_id(self, space, parent_id, title):
         """
         Provide  space, parent_id and title of the descendant page, it will return the descendant page_id
@@ -602,5 +601,4 @@
             if each_page.get("title") == title:
                 page_id = each_page.get("id")
                 break
-        return page_id
->>>>>>> 15593e52
+        return page_id