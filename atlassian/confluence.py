--- conflicted
+++ resolved
@@ -1121,11 +1121,11 @@
                         "No space or no content type, or setup a wrong version "
                         "type set to content, or status param is not draft and "
                         "status content is current"
-                    ) from e
+                    )(e)
                 if e.response.status_code == 404:
                     raise ApiNotFoundError(
                         "Can not find draft with current content"
-                    ) from e
+                    )(e)
 
                 raise
 
@@ -1418,17 +1418,6 @@
         params = {}
         if expand:
             params["expand"] = expand
-<<<<<<< HEAD
-        return self.get(url, params=params)
-
-    def get_home_page_of_space(self, space_key):
-        """
-        Get information about a space through space key
-        :param space_key: The unique space key name
-        :return: Returns homepage
-        """
-        return self.get_space(space_key, expand="homepage").get("homepage")
-=======
         try:
             response = self.get(url, params=params)
         except HTTPError as e:
@@ -1438,11 +1427,16 @@
                     "There is no space with the given key, "
                     "or the calling user does not have permission to view the space"
                 ) from e
-
-            raise
-
-        return response
->>>>>>> 58c585b2
+            raise
+        return response
+
+    def get_home_page_of_space(self, space_key):
+        """
+        Get information about a space through space key
+        :param space_key: The unique space key name
+        :return: Returns homepage
+        """
+        return self.get_space(space_key, expand="homepage").get("homepage")
 
     def create_space(self, space_key, space_name):
         """
