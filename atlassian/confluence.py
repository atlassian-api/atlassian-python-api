# coding=utf-8
import logging
import os
import time

from requests import HTTPError

from atlassian import utils
from .errors import (
    ApiError,
    ApiNotFoundError,
    ApiPermissionError,
    ApiValueError,
    ApiConflictError
)
from .rest_client import AtlassianRestAPI

log = logging.getLogger(__name__)


class Confluence(AtlassianRestAPI):
    content_types = {
        ".gif": "image/gif",
        ".png": "image/png",
        ".jpg": "image/jpeg",
        ".jpeg": "image/jpeg",
        ".pdf": "application/pdf",
        ".doc": "application/msword",
        ".xls": "application/vnd.ms-excel",
        ".svg": "image/svg+xml"
    }

    @staticmethod
    def _create_body(body, representation):
        if representation not in ['editor', 'export_view', 'view', 'storage', 'wiki']:
            raise ValueError("Wrong value for representation, it should be either wiki or storage")

        return {
            representation: {
                'value': body,
                'representation': representation}
        }

    def page_exists(self, space, title):
        try:
            if self.get_page_by_title(space, title):
                log.info('Page "{title}" already exists in space "{space}"'.format(space=space, title=title))
                return True
            else:
                log.info('Page does not exist because did not find by title search')
                return False
        except (HTTPError, KeyError, IndexError):
            log.info('Page "{title}" does not exist in space "{space}"'.format(space=space, title=title))
            return False

    def get_page_child_by_type(self, page_id, type='page', start=None, limit=None):
        """
        Provide content by type (page, blog, comment)
        :param page_id: A string containing the id of the type content container.
        :param type:
        :param start: OPTIONAL: The start point of the collection to return. Default: None (0).
        :param limit: OPTIONAL: how many items should be returned after the start index. Default: Site limit 200.
        :return:
        """
        params = {}
        if start is not None:
            params['start'] = int(start)
        if limit is not None:
            params['limit'] = int(limit)

        url = 'rest/api/content/{page_id}/child/{type}'.format(page_id=page_id, type=type)
        log.info(url)

        try:
            response = self.get(url, params=params)
        except HTTPError as e:
            if e.response.status_code == 404:
                # Raise ApiError as the documented reason is ambiguous
                raise ApiError(
                    "There is no content with the given id, "
                    "or the calling user does not have permission to view the content"
                ) from e

            raise

        return response.get('results')

    def get_child_pages(self, page_id):
        """
        Get child pages for the provided page_id
        :param page_id:
        :return:
        """
        return self.get_page_child_by_type(page_id=page_id, type='page')

    def get_page_id(self, space, title):
        """
        Provide content id from search result by title and space
        :param space: SPACE key
        :param title: title
        :return:
        """
        return (self.get_page_by_title(space, title) or {}).get('id')

    def get_parent_content_id(self, page_id):
        """
        Provide parent content id from page id
        :type page_id: str
        :return:
        """
        parent_content_id = ((self.get_page_by_id(page_id=page_id, expand='ancestors').get('ancestors') or {})[-1].get(
            'id') or None)
        return parent_content_id

    def get_page_space(self, page_id):
        """
        Provide space key from content id
        :param page_id: content ID
        :return:
        """
        return ((self.get_page_by_id(page_id, expand='space') or {}).get('space') or {}).get('key')

    def get_pages_by_title(self, space, title, start=0, limit=200, expand=None):
        """
        Provide pages by title search
        :param space: Space key
        :param title: Title of the page
        :param start: OPTIONAL: The start point of the collection to return. Default: None (0).
        :param limit: OPTIONAL: The limit of the number of labels to return, this may be restricted by
                            fixed system limits. Default: 200.
        :param expand: OPTIONAL: expand e.g. history
        :return: The JSON data returned from searched results the content endpoint, or the results of the
                 callback. Will raise requests.HTTPError on bad input, potentially.
                 If it has IndexError then return the None.
        """
        return self.get_page_by_title(space, title, start, limit, expand)

    def get_page_by_title(self, space, title, start=0, limit=1, expand=None):
        """
        Returns the first page  on a piece of Content.
        :param space: Space key
        :param title: Title of the page
        :param start: OPTIONAL: The start point of the collection to return. Default: None (0).
        :param limit: OPTIONAL: The limit of the number of labels to return, this may be restricted by
                            fixed system limits. Default: 1.
        :param expand: OPTIONAL: expand e.g. history
        :return: The JSON data returned from searched results the content endpoint, or the results of the
                 callback. Will raise requests.HTTPError on bad input, potentially.
                 If it has IndexError then return the None.
        """
        url = 'rest/api/content'
        params = {}
        if start is not None:
            params['start'] = int(start)
        if limit is not None:
            params['limit'] = int(limit)
        if expand is not None:
            params['expand'] = expand
        if space is not None:
            params['spaceKey'] = str(space)
        if title is not None:
            params['title'] = str(title)

        if self.advanced_mode:
            return self.get(url, params=params)
<<<<<<< HEAD
        else:
            try:
                response = (self.get(url, params=params) or {}).get('results')
                return response[0] if response else None
            except (IndexError, TypeError) as e:
                log.error("Can't find '{title}' page on the {url}!".format(title=title, url=self.url))
                log.debug(e)
                return None
=======

        try:
            response = self.get(url, params=params)
        except HTTPError as e:
            if e.response.status_code == 404:
                raise ApiPermissionError(
                    "The calling user does not have permission to view the content"
                ) from e

            raise

        try:
            return response.get('results')[0]
        except (IndexError, TypeError) as e:
            log.error("Can't find '{title}' page on the {url}!".format(title=title, url=self.url))
            log.debug(e)
            return None
>>>>>>> 5736a8b7

    def get_page_by_id(self, page_id, expand=None, status=None, version=None):
        """
        Returns a piece of Content.
        Example request URI(s):
        http://example.com/confluence/rest/api/content/1234?expand=space,body.view,version,container
        http://example.com/confluence/rest/api/content/1234?status=any
        :param page_id: Content ID
        :param status: (str) list of Content statuses to filter results on. Default value: [current]
        :param version: (int)
        :param expand: OPTIONAL: A comma separated list of properties to expand on the content.
                       Default value: history,space,version
                       We can also specify some extensions such as extensions.inlineProperties
                       (for getting inline comment-specific properties) or extensions.resolution
                       for the resolution status of each comment in the results
        :return:
        """
        params = {}
        if expand:
            params['expand'] = expand
        if status:
            params['status'] = status
        if version:
            params['version'] = version
        url = 'rest/api/content/{page_id}'.format(page_id=page_id)

        try:
            response = self.get(url, params=params)
        except HTTPError as e:
            if e.response.status_code == 404:
                # Raise ApiError as the documented reason is ambiguous
                raise ApiError(
                    "There is no content with the given id, "
                    "or the calling user does not have permission to view the content"
                ) from e

            raise

        return response

    def get_page_labels(self, page_id, prefix=None, start=None, limit=None):
        """
        Returns the list of labels on a piece of Content.
        :param page_id: A string containing the id of the labels content container.
        :param prefix: OPTIONAL: The prefixes to filter the labels with {@see Label.Prefix}.
                                Default: None.
        :param start: OPTIONAL: The start point of the collection to return. Default: None (0).
        :param limit: OPTIONAL: The limit of the number of labels to return, this may be restricted by
                            fixed system limits. Default: 200.
        :return: The JSON data returned from the content/{id}/label endpoint, or the results of the
                 callback. Will raise requests.HTTPError on bad input, potentially.
        """
        url = 'rest/api/content/{id}/label'.format(id=page_id)
        params = {}
        if prefix:
            params['prefix'] = prefix
        if start is not None:
            params['start'] = int(start)
        if limit is not None:
            params['limit'] = int(limit)

        try:
            response = self.get(url, params=params)
        except HTTPError as e:
            if e.response.status_code == 404:
                # Raise ApiError as the documented reason is ambiguous
                raise ApiError(
                    "There is no content with the given id, "
                    "or the calling user does not have permission to view the content"
                ) from e

            raise

        return response

    def get_page_comments(self, content_id, expand=None, parent_version=None, start=0, limit=25, location=None,
                          depth=None):
        """

        :param content_id:
        :param expand: extensions.inlineProperties,extensions.resolution
        :param parent_version:
        :param start:
        :param limit:
        :param location: inline or not
        :param depth:
        :return:
        """
        params = {'id': content_id, 'start': start, 'limit': limit}
        if expand:
            params['expand'] = expand
        if parent_version:
            params['parentVersion'] = parent_version
        if location:
            params['location'] = location
        if depth:
            params['depth'] = depth
        url = 'rest/api/content/{id}/child/comment'.format(id=content_id)

        try:
            response = self.get(url, params=params)
        except HTTPError as e:
            if e.response.status_code == 404:
                # Raise ApiError as the documented reason is ambiguous
                raise ApiError(
                    "There is no content with the given id, "
                    "or the calling user does not have permission to view the content"
                ) from e

            raise

        return response

    def get_draft_page_by_id(self, page_id, status='draft'):
        """
        Provide content by id with status = draft
        :param page_id:
        :param status:
        :return:
        """
        url = 'rest/api/content/{page_id}?status={status}'.format(page_id=page_id, status=status)

        try:
            response = self.get(url)
        except HTTPError as e:
            if e.response.status_code == 404:
                raise ApiPermissionError(
                    "The calling user does not have permission to view the content"
                ) from e

            raise

        return response

    def get_all_pages_by_label(self, label, start=0, limit=50):
        """
        Get all page by label
        :param label:
        :param start: OPTIONAL: The start point of the collection to return. Default: None (0).
        :param limit: OPTIONAL: The limit of the number of pages to return, this may be restricted by
                      fixed system limits. Default: 50
        :return:
        """
        url = 'rest/api/content/search'
        params = {}
        if label:
            params['cql'] = 'type={type} AND label="{label}"'.format(type='page',
                                                                     label=label)
        if start:
            params['start'] = start
        if limit:
            params['limit'] = limit

        try:
            response = self.get(url, params=params)
        except HTTPError as e:
            if e.response.status_code == 400:
                raise ApiValueError("The CQL is invalid or missing") from e

            raise

        return response.get('results')

    def get_all_pages_from_space(self, space, start=0, limit=50, status=None, expand=None, content_type='page'):
        """
        Get all pages from space

        :param space:
        :param start: OPTIONAL: The start point of the collection to return. Default: None (0).
        :param limit: OPTIONAL: The limit of the number of pages to return, this may be restricted by
                            fixed system limits. Default: 50
        :param status: OPTIONAL: list of statuses the content to be found is in.
                                 Defaults to current is not specified.
                                 If set to 'any', content in 'current' and 'trashed' status will be fetched.
                                 Does not support 'historical' status for now.
        :param expand: OPTIONAL: a comma separated list of properties to expand on the content.
                                 Default value: history,space,version.
        :param content_type: the content type to return. Default value: page. Valid values: page, blogpost.
        :return:
        """
        url = 'rest/api/content'
        params = {}
        if space:
            params['spaceKey'] = space
        if start:
            params['start'] = start
        if limit:
            params['limit'] = limit
        if status:
            params['status'] = status
        if expand:
            params['expand'] = expand
        if content_type:
            params['type'] = content_type

        try:
            response = self.get(url, params=params)
        except HTTPError as e:
            if e.response.status_code == 404:
                raise ApiPermissionError(
                    "The calling user does not have permission to view the content"
                ) from e

            raise

        return response.get('results')

    def get_all_pages_from_space_trash(self, space, start=0, limit=500, status='trashed', content_type='page'):
        """
        Get list of pages from trash
        :param space:
        :param start: OPTIONAL: The start point of the collection to return. Default: None (0).
        :param limit: OPTIONAL: The limit of the number of pages to return, this may be restricted by
                            fixed system limits. Default: 500
        :param status:
        :param content_type: the content type to return. Default value: page. Valid values: page, blogpost.
        :return:
        """
        return self.get_all_pages_from_space(space, start, limit, status, content_type=content_type)

    def get_all_draft_pages_from_space(self, space, start=0, limit=500, status='draft'):
        """
        Get list of draft pages from space
        Use case is cleanup old drafts from Confluence
        :param space:
        :param start: OPTIONAL: The start point of the collection to return. Default: None (0).
        :param limit: OPTIONAL: The limit of the number of pages to return, this may be restricted by
                            fixed system limits. Default: 500
        :param status:
        :return:
        """
        return self.get_all_pages_from_space(space, start, limit, status)

    def get_all_draft_pages_from_space_through_cql(self, space, start=0, limit=500, status='draft'):
        """
        Search list of draft pages by space key
        Use case is cleanup old drafts from Confluence
        :param space: Space Key
        :param status: Can be changed
        :param start: OPTIONAL: The start point of the collection to return. Default: None (0).
        :param limit: OPTIONAL: The limit of the number of pages to return, this may be restricted by
                            fixed system limits. Default: 500
        :return:
        """
        url = 'rest/api/content?cql=space=spaceKey={space} and status={status}'.format(space=space,
                                                                                       status=status)
        params = {}
        if limit:
            params['limit'] = limit
        if start:
            params['start'] = start

        try:
            response = self.get(url, params=params)
        except HTTPError as e:
            if e.response.status_code == 404:
                raise ApiPermissionError(
                    "The calling user does not have permission to view the content"
                ) from e

            raise

        return response.get('results')

    def get_all_restictions_for_content(self, content_id):
        """keep typo method"""
        log.warning("Please, be informed that is deprecated as typo naming")
        return self.get_all_restrictions_for_content(content_id=content_id)

    def get_all_restrictions_for_content(self, content_id):
        """
        Returns info about all restrictions by operation.
        :param content_id:
        :return: Return the raw json response
        """
        url = 'rest/api/content/{}/restriction/byOperation'.format(content_id)
        return self.get(url)

    def remove_page_from_trash(self, page_id):
        """
        This method removes a page from trash
        :param page_id:
        :return:
        """
        return self.remove_page(page_id=page_id, status='trashed')

    def remove_page_as_draft(self, page_id):
        """
        This method removes a page from trash if it is a draft
        :param page_id:
        :return:
        """
        return self.remove_page(page_id=page_id, status='draft')

    def remove_content(self, content_id):
        """
        Remove any content
        :param content_id:
        :return:
        """
        try:
            response = self.delete('rest/api/content/{}'.format(content_id))
        except HTTPError as e:
            if e.response.status_code == 404:
                # Raise ApiError as the documented reason is ambiguous
                raise ApiError(
                    "There is no content with the given id, or the calling "
                    "user does not have permission to trash or purge the content"
                ) from e
            if e.response.status_code == 409:
                raise ApiConflictError(
                    "There is a stale data object conflict when trying to delete a draft"
                ) from e

            raise

        return response

    def remove_page(self, page_id, status=None, recursive=False):
        """
        This method removes a page, if it has recursive flag, method removes including child pages
        :param page_id:
        :param status: OPTIONAL: type of page
        :param recursive: OPTIONAL: if True - will recursively delete all children pages too
        :return:
        """
        url = 'rest/api/content/{page_id}'.format(page_id=page_id)
        if recursive:
            children_pages = self.get_page_child_by_type(page_id)
            for children_page in children_pages:
                self.remove_page(children_page.get('id'), status, recursive)
        params = {}
        if status:
            params['status'] = status

        try:
            response = self.delete(url, params=params)
        except HTTPError as e:
            if e.response.status_code == 404:
                # Raise ApiError as the documented reason is ambiguous
                raise ApiError(
                    "There is no content with the given id, or the calling "
                    "user does not have permission to trash or purge the content"
                ) from e
            if e.response.status_code == 409:
                raise ApiConflictError(
                    "There is a stale data object conflict when trying to delete a draft"
                ) from e

            raise

        return response

    def create_page(self, space, title, body, parent_id=None, type='page',
                    representation='storage', editor=None):
        """
        Create page from scratch
        :param space:
        :param title:
        :param body:
        :param parent_id:
        :param type:
        :param representation: OPTIONAL: either Confluence 'storage' or 'wiki' markup format
        :param editor: OPTIONAL: v2 to be created in the new editor
        :return:
        """
        log.info('Creating {type} "{space}" -> "{title}"'.format(space=space, title=title, type=type))
        url = 'rest/api/content/'
        data = {
            'type': type,
            'title': title,
            'space': {'key': space},
            'body': self._create_body(body, representation)}
        if parent_id:
            data['ancestors'] = [{'type': type, 'id': parent_id}]
<<<<<<< HEAD
        if editor=="v2":
            data['metadata'] = {'properties':{'editor': {'value': 'v2'}}}
        return self.post(url, data=data)
=======

        try:
            response = self.post(url, data=data)
        except HTTPError as e:
            if e.response.status_code == 404:
                raise ApiPermissionError(
                    "The calling user does not have permission to view the content"
                ) from e

            raise

        return response
>>>>>>> 5736a8b7

    def move_page(self, space_key, page_id, target_id=None, target_title=None, position="append"):
        """
        Move page method
        :param space_key:
        :param page_id:
        :param target_title:
        :param target_id:
        :param position: topLevel or append , above
        :return:
        """
        url = "/pages/movepage.action"
        params = {"spaceKey": space_key, "pageId": page_id}
        if target_title:
            params["targetTitle"] = target_title
        if target_id:
            params["targetId"] = target_id
        if position:
            params["position"] = position
        return self.get(url, params=params, headers=self.no_check_headers)

    def get_all_spaces(self, start=0, limit=500, expand=None):
        """
        Get all spaces with provided limit
        :param start: OPTIONAL: The start point of the collection to return. Default: None (0).
        :param limit: OPTIONAL: The limit of the number of pages to return, this may be restricted by
                            fixed system limits. Default: 500
        :param expand: OPTIONAL: additional info, e.g. metadata, icon, description, homepage
        """
        url = 'rest/api/space'
        params = {}
        if start:
            params['start'] = start
        if limit:
            params['limit'] = limit
        if expand:
            params['expand'] = expand
        return (self.get(url, params=params) or {}).get('results')

    def add_comment(self, page_id, text):
        """
        Add comment into page
        :param page_id
        :param text
        """
        data = {'type': 'comment',
                'container': {'id': page_id, 'type': 'page', 'status': 'current'},
                'body': self._create_body(text, 'storage')}

        try:
            response = self.post('rest/api/content/', data=data)
        except HTTPError as e:
            if e.response.status_code == 404:
                raise ApiPermissionError(
                    "The calling user does not have permission to view the content"
                ) from e

            raise

        return response

    def attach_content(self, content, name, content_type='application/binary', page_id=None, title=None, space=None,
                       comment=None):
        """
        Attach (upload) a file to a page, if it exists it will update the
        automatically version the new file and keep the old one.
        :param title: The page name
        :type  title: ``str``
        :param space: The space name
        :type  space: ``str``
        :param page_id: The page id to which we would like to upload the file
        :type  page_id: ``str``
        :param name: The name of the attachment
        :type  name: ``str``
        :param content: Contains the content which should be uplaoded
        :type  content: ``binary``
        :param content_type: Specify the HTTP content type. The default is
        :type  content_type: ``str``
        :param comment: A comment describing this upload/file
        :type  comment: ``str``
        """
        page_id = self.get_page_id(space=space, title=title) if page_id is None else page_id
        type = 'attachment'
        if page_id is not None:
            comment = comment if comment else "Uploaded {filename}.".format(filename=name)
            data = {
                'type': type,
                "fileName": name,
                "contentType": content_type,
                "comment": comment,
                "minorEdit": "true"}
            headers = {
                'X-Atlassian-Token': 'nocheck',
                'Accept': 'application/json'}
            path = 'rest/api/content/{page_id}/child/attachment'.format(page_id=page_id)
            # Check if there is already a file with the same name
            attachments = self.get(path=path, headers=headers, params={'filename': name})
            if attachments.get('size'):
                path = path + '/' + attachments['results'][0]['id'] + '/data'

            try:
                response = self.post(path=path, data=data, headers=headers,
                                     files={'file': (name, content, content_type)})
            except HTTPError as e:
                if e.response.status_code == 403:
                    # Raise ApiError as the documented reason is ambiguous
                    raise ApiError(
                        "Attachments are disabled or the calling user does "
                        "not have permission to add attachments to this content"
                    ) from e
                if e.response.status_code == 404:
                    # Raise ApiError as the documented reason is ambiguous
                    raise ApiError(
                        "The requested content is not found, the user does not have "
                        "permission to view it, or the attachments exceeds the maximum "
                        "configured attachment size"
                    ) from e

                raise

            return response
        else:
            log.warning("No 'page_id' found, not uploading attachments")
            return None

    def attach_file(self, filename, name=None, content_type=None, page_id=None, title=None, space=None, comment=None):
        """
        Attach (upload) a file to a page, if it exists it will update the
        automatically version the new file and keep the old one.
        :param title: The page name
        :type  title: ``str``
        :param space: The space name
        :type  space: ``str``
        :param page_id: The page id to which we would like to upload the file
        :type  page_id: ``str``
        :param filename: The file to upload (Specifies the content)
        :type  filename: ``str``
        :param name: Specifies name of the attachment. This parameter is optional.
                     Is no name give the file name is used as name
        :type  name: ``str``
        :param content_type: Specify the HTTP content type. The default is
        :type  content_type: ``str``
        :param comment: A comment describing this upload/file
        :type  comment: ``str``
        """
        # get base name of the file to get the attachment from confluence.
        if name is None:
            name = os.path.basename(filename)
        if content_type is None:
            extension = os.path.splitext(filename)[-1]
            content_type = self.content_types.get(extension, "application/binary")

        with open(filename, 'rb') as infile:
            content = infile.read()
        return self.attach_content(content, name, content_type, page_id=page_id, title=title, space=space,
                                   comment=comment)

    def delete_attachment(self, page_id, filename, version=None):
        """
        Remove completely a file if version is None or delete version
        :param version:
        :param page_id: file version
        :param filename:
        :return:
        """
        params = {'pageId': page_id, 'fileName': filename}
        if version:
            params['version'] = version
        return self.post('json/removeattachment.action', params=params, headers=self.form_token_headers)

    def delete_attachment_by_id(self, attachment_id, version):
        """
        Remove completely a file if version is None or delete version
        :param attachment_id:
        :param version: file version
        :return:
        """
        return self.delete(
            'rest/experimental/content/{id}/version/{versionId}'.format(id=attachment_id, versionId=version))

    def remove_page_attachment_keep_version(self, page_id, filename, keep_last_versions):
        """
        Keep last versions
        :param filename:
        :param page_id:
        :param keep_last_versions:
        :return:
        """
        attachment = \
            self.get_attachments_from_content(page_id=page_id, expand='version', filename=filename).get(
                'results')[0]
        attachment_versions = self.get_attachment_history(attachment.get("id"))
        while len(attachment_versions) > keep_last_versions:
            remove_version_attachment_number = attachment_versions[keep_last_versions].get('number')
            self.delete_attachment_by_id(attachment_id=attachment.get("id"), version=remove_version_attachment_number)
            log.info(
                "Removed oldest version for {}, now versions equal more than {}".format(attachment.get('title'),
                                                                                        len(attachment_versions)))
            attachment_versions = self.get_attachment_history(attachment.get("id"))
        log.info("Kept versions {} for {}".format(keep_last_versions, attachment.get('title')))

    def get_attachment_history(self, attachment_id, limit=200, start=0):
        """
        Get attachment history
        :param attachment_id
        :param limit
        :param start
        :return
        """
        params = {'limit': limit, 'start': start}
        url = 'rest/experimental/content/{}/version'.format(attachment_id)
        return (self.get(url, params=params) or {}).get("results")

    # @todo prepare more attachments info
    def get_attachments_from_content(self, page_id, start=0, limit=50, expand=None, filename=None, media_type=None):
        """
        Get attachments for page
        :param page_id:
        :param start:
        :param limit:
        :param expand:
        :param filename:
        :param media_type:
        :return:
        """
        params = {}
        if start:
            params['start'] = start
        if limit:
            params['limit'] = limit
        if expand:
            params['expand'] = expand
        if filename:
            params['filename'] = filename
        if media_type:
            params['mediaType'] = media_type
        url = 'rest/api/content/{id}/child/attachment'.format(id=page_id, params=params)

        try:
            response = self.get(url, params=params)
        except HTTPError as e:
            if e.response.status_code == 404:
                # Raise ApiError as the documented reason is ambiguous
                raise ApiError(
                    "There is no content with the given id, "
                    "or the calling user does not have permission to view the content"
                ) from e

            raise

        return response

    def set_page_label(self, page_id, label):
        """
        Set a label on the page
        :param page_id: content_id format
        :param label: label to add
        :return:
        """
        url = 'rest/api/content/{page_id}/label'.format(page_id=page_id)
        data = {'prefix': 'global',
                'name': label}

        try:
            response = self.post(path=url, data=data)
        except HTTPError as e:
            if e.response.status_code == 404:
                # Raise ApiError as the documented reason is ambiguous
                raise ApiError(
                    "There is no content with the given id, "
                    "or the calling user does not have permission to view the content"
                ) from e

            raise

        return response

    def remove_page_label(self, page_id, label):
        """
        Delete Confluence page label
        :param page_id: content_id format
        :param label: label name
        :return:
        """
        url = 'rest/api/content/{page_id}/label'.format(page_id=page_id)
        params = {'id': page_id,
                  'name': label}

        try:
            response = self.delete(path=url, params=params)
        except HTTPError as e:
            if e.response.status_code == 403:
                raise ApiPermissionError(
                    "The user has view permission, "
                    "but no edit permission to the content"
                ) from e
            if e.response.status_code == 404:
                # Raise ApiError as the documented reason is ambiguous
                raise ApiError(
                    "The content or label doesn't exist, "
                    "or the calling user doesn't have view permission to the content"
                ) from e

            raise

        return response


    def history(self, page_id):
        url = 'rest/api/content/{0}/history'.format(page_id)
        try:
            response = self.get(url)
        except HTTPError as e:
            if e.response.status_code == 404:
                # Raise ApiError as the documented reason is ambiguous
                raise ApiError(
                    "There is no content with the given id, "
                    "or the calling user does not have permission to view the content"
                ) from e

            raise

        return response

    def get_content_history(self, content_id):
        return self.history(content_id)

    def get_content_history_by_version_number(self, content_id, version_number):
        """
        Get content history by version number
        :param content_id:
        :param version_number:
        :return:
        """
        url = 'rest/experimental/content/{0}/version/{1}'.format(content_id, version_number)
        return self.get(url)

    def remove_content_history(self, page_id, version_number):
        """
        Remove content history. It works as experimental method
        :param page_id:
        :param version_number: version number
        :return:
        """
        url = 'rest/experimental/content/{id}/version/{versionNumber}'.format(id=page_id, versionNumber=version_number)
        self.delete(url)

    def remove_page_history(self, page_id, version_number):
        """
        Remove content history. It works as experimental method
        :param page_id:
        :param version_number: version number
        :return:
        """
        self.remove_content_history(page_id, version_number)

    def remove_content_history_in_cloud(self, page_id, version_id):
        """
        Remove content history. It works in CLOUD
        :param page_id:
        :param version_id:
        :return:
        """
        url = 'rest/api/content/{id}/version/{versionId}'.format(id=page_id, versionId=version_id)
        self.delete(url)

    def remove_page_history_keep_version(self, page_id, keep_last_versions):
        """
        Keep last versions
        :param page_id:
        :param keep_last_versions:
        :return:
        """
        page = self.get_page_by_id(page_id=page_id, expand='version')
        page_number = page.get('version').get('number')
        while page_number > keep_last_versions:
            self.remove_page_history(page_id=page_id, version_number=1)
            page = self.get_page_by_id(page_id=page_id, expand='version')
            page_number = page.get('version').get('number')
            log.info("Removed oldest version for {}, now it's {}".format(page.get('title'), page_number))
        log.info("Kept versions {} for {}".format(keep_last_versions, page.get('title')))

    def has_unknown_attachment_error(self, page_id):
        """
        Check has unknown attachment error on page
        :param page_id:
        :return:
        """
        unknown_attachment_identifier = 'plugins/servlet/confluence/placeholder/unknown-attachment'
        result = self.get_page_by_id(page_id, expand='body.view')
        if len(result) == 0:
            return ""
        body = (((result.get('body') or {}).get('view') or {}).get('value') or {})
        if unknown_attachment_identifier in body:
            return result.get('_links').get('base') + result.get('_links').get('tinyui')
        return ""

    def is_page_content_is_already_updated(self, page_id, body, title=None):
        """
        Compare content and check is already updated or not
        :param page_id: Content ID for retrieve storage value
        :param body: Body for compare it
        :param title: Title to compare
        :return: True if the same
        """
        confluence_content = self.get_page_by_id(page_id)
        if title:
            current_title = confluence_content.get('title', None)
            if title != current_title:
                log.info('Title of {page_id} is different'.format(page_id=page_id))
                return False

        if self.advanced_mode:
            confluence_content = (((self.get_page_by_id(page_id, expand='body.storage').json() or {})
                                   .get('body') or {})
                                  .get('storage') or {})
        else:
            confluence_content = (((self.get_page_by_id(page_id, expand='body.storage') or {})
                                   .get('body') or {})
                                  .get('storage') or {})

        confluence_body_content = confluence_content.get('value')

        if confluence_body_content:
            # @todo move into utils
            confluence_body_content = utils.symbol_normalizer(confluence_body_content)

        log.debug('Old Content: """{body}"""'.format(body=confluence_body_content))
        log.debug('New Content: """{body}"""'.format(body=body))

        if confluence_body_content.strip() == body.strip():
            log.warning('Content of {page_id} is exactly the same'.format(page_id=page_id))
            return True
        else:
            log.info('Content of {page_id} differs'.format(page_id=page_id))
            return False

    def update_existing_page(self, page_id, title, body, type='page', representation='storage',
                             minor_edit=False, version_comment=None):
        """Duplicate update_page. Left for the people who used it before. Use update_page instead"""
        return self.update_page(page_id=page_id, title=title, body=body, parent_id=None, type=type,
                                representation=representation,
                                minor_edit=minor_edit,
                                version_comment=version_comment)

    def update_page(self, page_id, title, body, parent_id=None, type='page', representation='storage',
                    minor_edit=False, version_comment=None):
        """
        Update page if already exist
        :param page_id:
        :param title:
        :param body:
        :param parent_id:
        :param type:
        :param representation: OPTIONAL: either Confluence 'storage' or 'wiki' markup format
        :param minor_edit: Indicates whether to notify watchers about changes.
            If False then notifications will be sent.
        :param version_comment: Version comment
        :return:
        """
        log.info('Updating {type} "{title}"'.format(title=title, type=type))

        if self.is_page_content_is_already_updated(page_id, body, title):
            return self.get_page_by_id(page_id)
        else:
            try:
                if self.advanced_mode:
                    version = self.history(page_id).json()['lastUpdated']['number'] + 1
                else:
                    version = self.history(page_id)['lastUpdated']['number'] + 1
            except (IndexError, TypeError) as e:
                log.error("Can't find '{title}' {type}!".format(title=title, type=type))
                log.debug(e)
                return None

            data = {
                'id': page_id,
                'type': type,
                'title': title,
                'body': self._create_body(body, representation),
                'version': {'number': version,
                            'minorEdit': minor_edit}
            }

            if parent_id:
                data['ancestors'] = [{'type': 'page', 'id': parent_id}]
            if version_comment:
                data['version']['message'] = version_comment

            try:
                response = self.put('rest/api/content/{0}'.format(page_id), data=data)
            except HTTPError as e:
                if e.response.status_code == 400:
                    raise ApiValueError(
                        "No space or no content type, or setup a wrong version "
                        "type set to content, or status param is not draft and "
                        "status content is current"
                    ) from e
                if e.response.status_code == 404:
                    raise ApiNotFoundError(
                        "Can not find draft with current content"
                    ) from e

                raise

            return response

    def _insert_to_existing_page(self, page_id, title, insert_body, parent_id=None, type='page',
                                 representation='storage',
                                 minor_edit=False, version_comment=None, top_of_page=False):
        """
        Insert body to a page if already exist
        :param parent_id:
        :param page_id:
        :param title:
        :param insert_body:
        :param type:
        :param representation: OPTIONAL: either Confluence 'storage' or 'wiki' markup format
        :param minor_edit: Indicates whether to notify watchers about changes.
            If False then notifications will be sent.
        :param top_of_page: Option to add the content to the end of page body
        :return:
        """
        log.info('Updating {type} "{title}"'.format(title=title, type=type))

        if self.is_page_content_is_already_updated(page_id, insert_body, title):
            return self.get_page_by_id(page_id)
        else:
            version = self.history(page_id)['lastUpdated']['number'] + 1
            previous_body = (self.get_page_by_id(page_id, expand='body.storage').get('body') or {}).get(
                'storage').get(
                'value')
            previous_body = previous_body.replace('&oacute;', u'ó')
            body = insert_body + previous_body if top_of_page else previous_body + insert_body
            data = {
                'id': page_id,
                'type': type,
                'title': title,
                'body': self._create_body(body, representation),
                'version': {'number': version,
                            'minorEdit': minor_edit}
            }

            if parent_id:
                data['ancestors'] = [{'type': 'page', 'id': parent_id}]
            if version_comment:
                data['version']['message'] = version_comment

            try:
                response = self.put('rest/api/content/{0}'.format(page_id), data=data)
            except HTTPError as e:
                if e.response.status_code == 400:
                    raise ApiValueError(
                        "No space or no content type, or setup a wrong version "
                        "type set to content, or status param is not draft and "
                        "status content is current"
                    ) from e
                if e.response.status_code == 404:
                    raise ApiNotFoundError(
                        "Can not find draft with current content"
                    ) from e

                raise

            return response

    def append_page(self, page_id, title, append_body, parent_id=None, type='page', representation='storage',
                    minor_edit=False):
        """
        Append body to page if already exist
        :param parent_id:
        :param page_id:
        :param title:
        :param append_body:
        :param type:
        :param representation: OPTIONAL: either Confluence 'storage' or 'wiki' markup format
        :param minor_edit: Indicates whether to notify watchers about changes.
            If False then notifications will be sent.
        :return:
        """
        log.info('Updating {type} "{title}"'.format(title=title, type=type))

        return self._insert_to_existing_page(page_id, title, append_body, parent_id=parent_id, type=type,
                                             representation=representation,
                                             minor_edit=minor_edit, top_of_page=False)

    def prepend_page(self, page_id, title, prepend_body, parent_id=None, type='page', representation='storage',
                     minor_edit=False):
        """
        Append body to page if already exist
        :param parent_id:
        :param page_id:
        :param title:
        :param prepend_body:
        :param type:
        :param representation: OPTIONAL: either Confluence 'storage' or 'wiki' markup format
        :param minor_edit: Indicates whether to notify watchers about changes.
            If False then notifications will be sent.
        :return:
        """
        log.info('Updating {type} "{title}"'.format(title=title, type=type))

        return self._insert_to_existing_page(page_id, title, prepend_body, parent_id=parent_id, type=type,
                                             representation=representation,
                                             minor_edit=minor_edit, top_of_page=True)

    def update_or_create(self, parent_id, title, body, representation='storage', minor_edit=False,
                         version_comment=None):
        """
        Update page or create a page if it is not exists
        :param parent_id:
        :param title:
        :param body:
        :param representation: OPTIONAL: either Confluence 'storage' or 'wiki' markup format
        :param minor_edit: Update page without notification
        :param version_comment: Version comment
        :return:
        """
        space = self.get_page_space(parent_id)

        if self.page_exists(space, title):
            page_id = self.get_page_id(space, title)
            parent_id = self.get_parent_content_id(page_id)
            result = self.update_page(parent_id=parent_id, page_id=page_id, title=title, body=body,
                                      representation=representation, minor_edit=minor_edit,
                                      version_comment=version_comment)
        else:
            result = self.create_page(space=space, parent_id=parent_id, title=title, body=body,
                                      representation=representation)

        log.info('You may access your page at: {host}{url}'.format(host=self.url,
                                                                   url=((result or {})
                                                                        .get('_links') or {}).get('tinyui')))
        return result

    def convert_wiki_to_storage(self, wiki):
        """
        Convert to Confluence XHTML format from wiki style
        :param wiki:
        :return:
        """
        data = {'value': wiki,
                'representation': 'wiki'}
        return self.post('rest/api/contentbody/convert/storage', data=data)

    def convert_storage_to_view(self, storage):
        """
        Convert from Confluence XHTML format to view format
        :param storage:
        :return:
        """
        data = {'value': storage,
                'representation': 'storage'}
        return self.post('rest/api/contentbody/convert/view', data=data)

    def set_page_property(self, page_id, data):
        """
        Set the page (content) property e.g. add hash parameters
        :param page_id: content_id format
        :param data: data should be as json data
        :return:
        """
        url = 'rest/api/content/{page_id}/property'.format(page_id=page_id)
        json_data = data

        try:
            reponse = self.post(path=url, data=json_data)
        except HTTPError as e:
            if e.response.status_code == 400:
                raise ApiValueError(
                    "The given property has a different content id to the one in the "
                    "path, or the content already has a value with the given key, or "
                    "the value is missing, or the value is too long"
                ) from e
            if e.response.status_code == 403:
                raise ApiPermissionError(
                    "The user does not have permission to "
                    "edit the content with the given id"
                ) from e
            if e.response.status_code == 413:
                raise ApiValueError("The value is too long") from e

            raise

        return response

    def delete_page_property(self, page_id, page_property):
        """
        Delete the page (content) property e.g. delete key of hash
        :param page_id: content_id format
        :param page_property: key of property
        :return:
        """
        url = 'rest/api/content/{page_id}/property/{page_property}'.format(page_id=page_id,
                                                                           page_property=str(page_property))
        try:
            response = self.delete(path=url)
        except HTTPError as e:
            if e.response.status_code == 404:
                # Raise ApiError as the documented reason is ambiguous
                raise ApiError(
                    "There is no content with the given id, "
                    "or the calling user does not have permission to view the content"
                ) from e

            raise

        return response


    def get_page_property(self, page_id, page_property_key):
        """
        Get the page (content) property e.g. get key of hash
        :param page_id: content_id format
        :param page_property_key: key of property
        :return:
        """
        url = 'rest/api/content/{page_id}/property/{key}'.format(page_id=page_id,
                                                                 key=str(page_property_key))

        try:
            response = self.get(path=url)
        except HTTPError as e:
            if e.response.status_code == 404:
                # Raise ApiError as the documented reason is ambiguous
                raise ApiError(
                    "There is no content with the given id, or no property with the "
                    "given key, or the calling user does not have permission to view "
                    "the content"
                ) from e

            raise

        return response

    def get_page_properties(self, page_id):
        """
        Get the page (content) properties
        :param page_id: content_id format
        :return: get properties
        """
        url = 'rest/api/content/{page_id}/property'.format(page_id=page_id)

        try:
            response = self.get(path=url)
        except HTTPError as e:
            if e.response.status_code == 404:
                # Raise ApiError as the documented reason is ambiguous
                raise ApiError(
                    "There is no content with the given id, "
                    "or the calling user does not have permission to view the content"
                ) from e

            raise

        return response

    def get_page_ancestors(self, page_id):
        """
        Provide the ancestors from the page (content) id
        :param page_id: content_id format
        :return: get properties
        """
        url = 'rest/api/content/{page_id}?expand=ancestors'.format(page_id=page_id)

        try:
            response = self.get(path=url)
        except HTTPError as e:
            if e.response.status_code == 404:
                raise ApiPermissionError(
                    "The calling user does not have permission to view the content"
                ) from e

            raise

        return response.get('ancestors')

    def clean_all_caches(self):
        """ Clean all caches from cache management"""
        headers = self.form_token_headers
        return self.delete('rest/cacheManagement/1.0/cacheEntries', headers=headers)

    def clean_package_cache(self, cache_name='com.gliffy.cache.gon'):
        """ Clean caches from cache management
            e.g.
            com.gliffy.cache.gon
            org.hibernate.cache.internal.StandardQueryCache_v5
        """
        headers = self.form_token_headers
        data = {'cacheName': cache_name}
        return self.delete('rest/cacheManagement/1.0/cacheEntries', data=data, headers=headers)

    def get_all_groups(self, start=0, limit=1000):
        """
        Get all groups from Confluence User management
        :param start: OPTIONAL: The start point of the collection to return. Default: None (0).
        :param limit: OPTIONAL: The limit of the number of groups to return, this may be restricted by
                                fixed system limits. Default: 1000
        :return:
        """
        url = 'rest/api/group?limit={limit}&start={start}'.format(limit=limit,
                                                                  start=start)

        try:
            response = self.get(url)
        except HTTPError as e:
            if e.response.status_code == 403:
                raise ApiPermissionError(
                    "The calling user does not have permission to view groups"
                ) from e

            raise

        return response.get('results')

    def get_group_members(self, group_name='confluence-users', start=0, limit=1000, expand=None):
        """
        Get a paginated collection of users in the given group
        :param group_name
        :param start: OPTIONAL: The start point of the collection to return. Default: None (0).
        :param limit: OPTIONAL: The limit of the number of users to return, this may be restricted by
                            fixed system limits. Default: 1000
        :param expand: OPTIONAL: A comma separated list of properties to expand on the content. status
        :return:
        """
        url = 'rest/api/group/{group_name}/member?limit={limit}&start={start}&expand={expand}'.format(
            group_name=group_name,
            limit=limit,
            start=start,
            expand=expand)

        try:
            response = self.get(url)
        except HTTPError as e:
            if e.response.status_code == 403:
                raise ApiPermissionError(
                    "The calling user does not have permission to view users"
                ) from e

            raise

        return response.get('results')

    def get_space(self, space_key, expand='description.plain,homepage'):
        """
        Get information about a space through space key
        :param space_key: The unique space key name
        :param expand: OPTIONAL: additional info from description, homepage
        :return: Returns the space along with its ID
        """
        url = 'rest/api/space/{space_key}'.format(space_key=space_key)
        params = {}
        if expand:
            params["expand"] = expand
<<<<<<< HEAD
        return self.get(url, params=params)
=======

        try:
            response = self.get(url, params=params)
        except HTTPError as e:
            if e.response.status_code == 404:
                # Raise ApiError as the documented reason is ambiguous
                raise ApiError(
                    "There is no space with the given key, "
                    "or the calling user does not have permission to view the space"
                ) from e

            raise

        return response
>>>>>>> 5736a8b7

    def create_space(self, space_key, space_name):
        """
        Create space
        :param space_key:
        :param space_name:
        :return:
        """
        data = {
            'key': space_key,
            'name': space_name
        }
        self.post('rest/api/space', data=data)

    def delete_space(self, space_key):
        """
        Delete space
        :param space_key:
        :return:
        """
        url = 'rest/api/space/{}'.format(space_key)

        try:
            response = self.delete(url)
        except HTTPError as e:
            if e.response.status_code == 404:
                # Raise ApiError as the documented reason is ambiguous
                raise ApiError(
                    "There is no space with the given key, "
                    "or the calling user does not have permission to delete it"
                ) from e

            raise

        return response

    def get_space_property(self, space_key, expand=None):
        url = 'rest/api/space/{space}/property'.format(space=space_key)
        params = {}
        if expand:
            params['expand'] = expand

        try:
            response = self.get(url, params=params)
        except HTTPError as e:
            if e.response.status_code == 404:
                # Raise ApiError as the documented reason is ambiguous
                raise ApiError(
                    "There is no space with the given key, "
                    "or the calling user does not have permission to view the space"
                ) from e

            raise

        return response

    def get_user_details_by_username(self, username, expand=None):
        """
        Get information about a user through username
        :param username: The user name
        :param expand: OPTIONAL expand for get status of user.
                Possible param is "status". Results are "Active, Deactivated"
        :return: Returns the user details
        """
        url = 'rest/api/user'
        params = {'username': username}
        if expand:
            params['expand'] = expand

        try:
            response = self.get(url, params=params)
        except HTTPError as e:
            if e.response.status_code == 403:
                raise ApiPermissionError(
                    "The calling user does not have permission to view users"
                ) from e
            if e.response.status_code == 404:
                raise ApiNotFoundError(
                    "The user with the given username or userkey does not exist"
                ) from e

            raise

        return response

    def get_user_details_by_userkey(self, userkey, expand=None):
        """
        Get information about a user through user key
        :param userkey: The user key
        :param expand: OPTIONAL expand for get status of user.
                Possible param is "status". Results are "Active, Deactivated"
        :return: Returns the user details
        """
        url = 'rest/api/user'
        params = {'key': userkey}
        if expand:
            params['expand'] = expand

        try:
            response = self.get(url, params=params)
        except HTTPError as e:
            if e.response.status_code == 403:
                raise ApiPermissionError(
                    "The calling user does not have permission to view users"
                ) from e
            if e.response.status_code == 404:
                raise ApiNotFoundError(
                    "The user with the given username or userkey does not exist"
                ) from e

            raise

        return response

    def cql(self, cql, start=0, limit=None, expand=None, include_archived_spaces=None, excerpt=None):
        """
        Get results from cql search result with all related fields
        Search for entities in Confluence using the Confluence Query Language (CQL)
        :param cql:
        :param start: OPTIONAL: The start point of the collection to return. Default: 0.
        :param limit: OPTIONAL: The limit of the number of issues to return, this may be restricted by
                        fixed system limits. Default by built-in method: 25
        :param excerpt: the excerpt strategy to apply to the result, one of : indexed, highlight, none.
                        This defaults to highlight
        :param expand: OPTIONAL: the properties to expand on the search result,
                        this may cause database requests for some properties
        :param include_archived_spaces: OPTIONAL: whether to include content in archived spaces in the result,
                                    this defaults to false
        :return:
        """
        params = {}
        if start is not None:
            params['start'] = int(start)
        if limit is not None:
            params['limit'] = int(limit)
        if cql is not None:
            params['cql'] = cql
        if expand is not None:
            params['expand'] = expand
        if include_archived_spaces is not None:
            params['includeArchivedSpaces'] = include_archived_spaces
        if excerpt is not None:
            params['excerpt'] = excerpt

        try:
            response = self.get('rest/api/search', params=params)
        except HTTPError as e:
            if e.response.status_code == 400:
                raise ApiValueError("The query cannot be parsed") from e

            raise

        return response

    def get_page_as_pdf(self, page_id):
        """
        Export page as standard pdf exporter
        :param page_id: Page ID
        :return: PDF File
        """
        headers = self.form_token_headers
        url = 'spaces/flyingpdf/pdfpageexport.action?pageId={pageId}'.format(pageId=page_id)
        if self.api_version == 'cloud':
            url = self.get_pdf_download_url_for_confluence_cloud(url)

        return self.get(url, headers=headers, not_json_response=True)

    def get_page_as_word(self, page_id):
        """
        Export page as standard word exporter.
        :param page_id: Page ID
        :return: Word File
        """
        headers = self.form_token_headers
        url = 'exportword?pageId={pageId}'.format(pageId=page_id)
        return self.get(url, headers=headers, not_json_response=True)

    def export_page(self, page_id):
        """
        Alias method for export page as pdf
        :param page_id: Page ID
        :return: PDF File
        """
        return self.get_page_as_pdf(page_id)

    def get_descendant_page_id(self, space, parent_id, title):
        """
        Provide  space, parent_id and title of the descendant page, it will return the descendant page_id
        :param space: str
        :param parent_id: int
        :param title: str
        :return: page_id of the page whose title is passed in argument
        """
        page_id = ""

        url = 'rest/api/content/search?cql=parent={}%20AND%20space="{}"'.format(
            parent_id, space
        )

        try:
            response = self.get(url, {})
        except HTTPError as e:
            if e.response.status_code == 400:
                raise ApiValueError("The CQL is invalid or missing") from e

            raise

        for each_page in response.get("results", []):
            if each_page.get("title") == title:
                page_id = each_page.get("id")
                break
        return page_id

    def reindex(self):
        """
        It is not public method for reindex Confluence
        :return:
        """
        url = 'rest/prototype/1/index/reindex'
        return self.post(url)

    def reindex_get_status(self):
        """
        Get reindex status of Confluence
        :return:
        """
        url = 'rest/prototype/1/index/reindex'
        return self.get(url)

    def health_check(self):
        """
        Get health status
        https://confluence.atlassian.com/jirakb/how-to-retrieve-health-check-results-using-rest-api-867195158.html
        :return:
        """
        # check as Troubleshooting & Support Tools Plugin
        response = self.get('rest/troubleshooting/1.0/check/')
        if not response:
            # check as support tools
            response = self.get('rest/supportHealthCheck/1.0/check/')
        return response

    def synchrony_enable(self):
        """
        Enable Synchrony
        :return:
        """
        headers = {'X-Atlassian-Token': 'no-check'}
        url = 'rest/synchrony-interop/enable'
        return self.post(url, headers=headers)

    def synchrony_disable(self):
        """
        Disable Synchrony
        :return:
        """
        headers = {'X-Atlassian-Token': 'no-check'}
        url = 'rest/synchrony-interop/disable'
        return self.post(url, headers=headers)

    def check_access_mode(self):
        return self.get("rest/api/accessmode")

    def anonymous(self):
        """
        Get information about the how anonymous is represented in confluence
        :return:
        """
        try:
            response = self.get("rest/api/user/anonymous")
        except HTTPError as e:
            if e.response.status_code == 403:
                raise ApiPermissionError(
                    "The calling user does not have permission to use Confluence"
                ) from e

            raise

        return response

    def upload_plugin(self, plugin_path):
        """
        Provide plugin path for upload into Jira e.g. useful for auto deploy
        :param plugin_path:
        :return:
        """
        files = {
            'plugin': open(plugin_path, 'rb')
        }
        upm_token = \
            self.request(method='GET', path='rest/plugins/1.0/', headers=self.no_check_headers, trailing=True).headers[
                'upm-token']
        url = 'rest/plugins/1.0/?token={upm_token}'.format(upm_token=upm_token)
        return self.post(url, files=files, headers=self.no_check_headers)

    def delete_plugin(self, plugin_key):
        """
        Delete plugin
        :param plugin_key:
        :return:
        """
        url = 'rest/plugins/1.0/{}-key'.format(plugin_key)
        return self.delete(url)

    def check_long_tasks_result(self, start=None, limit=None, expand=None):
        """
        Get result of long tasks
        :param start: OPTIONAL: The start point of the collection to return. Default: None (0).
        :param limit: OPTIONAL: The limit of the number of pages to return, this may be restricted by
                            fixed system limits. Default: 50
        :param expand:
        :return:
        """
        params = {}
        if expand:
            params['expand'] = expand
        if start:
            params['start'] = start
        if limit:
            params['limit'] = limit
        return self.get('rest/api/longtask', params=params)

    def check_long_task_result(self, task_id, expand=None):
        """
        Get result of long tasks
        :param task_id: task id
        :param expand:
        :return:
        """
        params = None
        if expand:
            params = {'expand': expand}

        try:
            response = self.get('rest/api/longtask/{}'.format(task_id), params=params)
        except HTTPError as e:
            if e.response.status_code == 404:
                # Raise ApiError as the documented reason is ambiguous
                raise ApiError(
                    "There is no task with the given key, "
                    "or the calling user does not have permission to view it"
                ) from e

            raise

        return response

    def get_pdf_download_url_for_confluence_cloud(self, url):
        """
        Confluence cloud does not return the PDF document when the PDF
        export is initiated. Instead it starts a process in the background
        and provides a link to download the PDF once the process completes.
        This functions polls the long running task page and returns the
        download url of the PDF.
        :param url: URL to initiate PDF export
        :return: Download url for PDF file
        """
        download_url = None
        try:
            long_running_task = True
            headers = self.form_token_headers
            log.info('Initiate PDF export from Confluence Cloud')
            response = self.get(url, headers=headers, not_json_response=True)
            response_string = response.decode(encoding='utf-8', errors='strict')
            task_id = response_string.split('name="ajs-taskId" content="')[1].split('">')[0]
            poll_url = 'runningtaskxml.action?taskId={0}'.format(task_id)
            while long_running_task:
                long_running_task_response = self.get(poll_url, headers=headers, not_json_response=True)
                long_running_task_response_parts = long_running_task_response.decode(encoding='utf-8',
                                                                                     errors='strict').split('\n')
                percentage_complete = long_running_task_response_parts[6].strip()
                is_successful = long_running_task_response_parts[7].strip()
                is_complete = long_running_task_response_parts[8].strip()
                log.info('Sleep for 5s.')
                time.sleep(5)
                log.info('Check if export task has completed.')
                if is_complete == '<isComplete>true</isComplete>':
                    if is_successful == '<isSuccessful>true</isSuccessful>':
                        log.info(percentage_complete)
                        log.info('Downloading content...')
                        log.debug('Extract taskId and download PDF.')
                        current_status = long_running_task_response_parts[3]
                        download_url = current_status.split('href=&quot;/wiki/')[1].split('&quot')[0]
                        long_running_task = False
                    elif is_successful == '<isSuccessful>false</isSuccessful>':
                        log.error('PDF conversion not successful.')
                        return None
                else:
                    log.info(percentage_complete)
        except IndexError as e:
            log.error(e)
            return None

        return download_url

    def audit(self, start_date=None, end_date=None, start=None, limit=None, search_string=None):
        """
        Fetch a paginated list of AuditRecord instances dating back to a certain time
        :param start_date:
        :param end_date:
        :param start:
        :param limit:
        :param search_string:
        :return:
        """
        url = 'rest/api/audit'
        params = {}
        if start_date:
            params['startDate'] = start_date
        if end_date:
            params['endDate'] = end_date
        if start:
            params['start'] = start
        if limit:
            params['limit'] = limit
        if search_string:
            params['searchString'] = search_string
        return self.get(url, params=params)

    """
    ##############################################################################################
    #   Team Calendars REST API implements  (https://jira.atlassian.com/browse/CONFSERVER-51003) #
    ##############################################################################################
    """

    def team_calendars_get_sub_calendars(self, include=None, viewing_space_key=None, calendar_context=None):
        """
        Get subscribed calendars
        :param include:
        :param viewing_space_key:
        :param calendar_context:
        :return:
        """
        url = 'rest/calendar-services/1.0/calendar/subcalendars'
        params = {}
        if include:
            params['include'] = include
        if viewing_space_key:
            params['viewingSpaceKey'] = viewing_space_key
        if calendar_context:
            params['calendarContext'] = calendar_context
        return self.get(url, params=params)

    def team_calendars_get_sub_calendars_watching_status(self, include=None):
        url = 'rest/calendar-services/1.0/calendar/subcalendars/watching/status'
        params = {}
        if include:
            params['include'] = include
        return self.get(url, params=params)

    def team_calendar_events(self, sub_calendar_id, start, end, user_time_zone_id=None):
        """
        Get calendar event status
        :param sub_calendar_id:
        :param start:
        :param end:
        :param user_time_zone_id:
        :return:
        """
        url = 'rest/calendar-services/1.0/calendar/events'
        params = {}
        if sub_calendar_id:
            params['subCalendarId'] = sub_calendar_id
        if user_time_zone_id:
            params['userTimeZoneId'] = user_time_zone_id
        if start:
            params['start'] = start
        if end:
            params['end'] = end
        return self.get(url, params=params)

    def get_mobile_parameters(self, username):
        """
        Get mobile paramaters
        :param username:
        :return:
        """
        url = 'rest/mobile/1.0/profile/{username}'.format(username=username)
        return self.get(url)

    def avatar_upload_for_user(self, user_key, data):
        """

        :param user_key:
        :param data: json like {"avatarDataURI":"image in base64"}
        :return:
        """
        url = 'rest/user-profile/1.0/{}/avatar/upload'.format(user_key)
        return self.post(url, data=data)

    def avatar_set_default_for_user(self, user_key):
        """
        :param user_key:
        :return:
        """
        url = 'rest/user-profile/1.0/{}/avatar/default'.format(user_key)
        return self.get(url)

    def add_user_to_group(self, username, group_name):
        """
        Add given user to a group

        :param username: str
        :param group_name: str
        :return: Current state of the group
        """
        url = 'rest/api/2/group/user'
        params = {'groupname': group_name}
        data = {'name': username}
        return self.post(url, params=params, data=data)

    def get_subtree_of_content_ids(self, page_id):
        """
        Get sub tree of page ids
        :param page_id:
        :return: Set of page ID
        """
        output = list()
        output.append(page_id)
        children_pages = self.get_page_child_by_type(page_id)
        for page in children_pages:
            child_subtree = self.get_subtree_of_content_ids(page.get('id'))
            if child_subtree:
                output.extend([p for p in child_subtree])
        return set(output)<|MERGE_RESOLUTION|>--- conflicted
+++ resolved
@@ -163,17 +163,6 @@
 
         if self.advanced_mode:
             return self.get(url, params=params)
-<<<<<<< HEAD
-        else:
-            try:
-                response = (self.get(url, params=params) or {}).get('results')
-                return response[0] if response else None
-            except (IndexError, TypeError) as e:
-                log.error("Can't find '{title}' page on the {url}!".format(title=title, url=self.url))
-                log.debug(e)
-                return None
-=======
-
         try:
             response = self.get(url, params=params)
         except HTTPError as e:
@@ -183,14 +172,12 @@
                 ) from e
 
             raise
-
         try:
             return response.get('results')[0]
         except (IndexError, TypeError) as e:
             log.error("Can't find '{title}' page on the {url}!".format(title=title, url=self.url))
             log.debug(e)
             return None
->>>>>>> 5736a8b7
 
     def get_page_by_id(self, page_id, expand=None, status=None, version=None):
         """
@@ -566,12 +553,8 @@
             'body': self._create_body(body, representation)}
         if parent_id:
             data['ancestors'] = [{'type': type, 'id': parent_id}]
-<<<<<<< HEAD
-        if editor=="v2":
-            data['metadata'] = {'properties':{'editor': {'value': 'v2'}}}
-        return self.post(url, data=data)
-=======
-
+        if editor == "v2":
+            data['metadata'] = {'properties': {'editor': {'value': 'v2'}}}
         try:
             response = self.post(url, data=data)
         except HTTPError as e:
@@ -583,7 +566,6 @@
             raise
 
         return response
->>>>>>> 5736a8b7
 
     def move_page(self, space_key, page_id, target_id=None, target_title=None, position="append"):
         """
@@ -891,7 +873,6 @@
 
         return response
 
-
     def history(self, page_id):
         url = 'rest/api/content/{0}/history'.format(page_id)
         try:
@@ -1293,7 +1274,6 @@
 
         return response
 
-
     def get_page_property(self, page_id, page_property_key):
         """
         Get the page (content) property e.g. get key of hash
@@ -1438,10 +1418,6 @@
         params = {}
         if expand:
             params["expand"] = expand
-<<<<<<< HEAD
-        return self.get(url, params=params)
-=======
-
         try:
             response = self.get(url, params=params)
         except HTTPError as e:
@@ -1455,7 +1431,6 @@
             raise
 
         return response
->>>>>>> 5736a8b7
 
     def create_space(self, space_key, space_name):
         """
