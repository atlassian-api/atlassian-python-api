--- conflicted
+++ resolved
@@ -2727,14 +2727,7 @@
                     return None
                 elif percentage_complete == 100:
                     running_task = False
-<<<<<<< HEAD
-                    log.info("Task completed - %s", task_state)
-                    if task_state == "FAILED":
-                        log.error("PDF conversion not successful.")
-                        return None
-=======
                     log.info("Task completed - {task_state}".format(task_state=task_state))
->>>>>>> fb5f845c
                     log.debug("Extract task results to download PDF.")
                     task_result_url = progress_response.get("result")
                 else:
