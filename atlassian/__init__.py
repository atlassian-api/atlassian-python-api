--- conflicted
+++ resolved
@@ -6,8 +6,4 @@
 from .bamboo import Bamboo
 from .crowd import Crowd
 
-<<<<<<< HEAD
-__all__ = ['Confluence', 'Jira', 'Stash', 'Portfolio', 'Bamboo', 'Crowd']
-=======
-__all__ = ['Confluence', 'Jira', 'Bitbucket', 'Portfolio', 'Bamboo', 'Stash', 'Crowd']
->>>>>>> 808a9670
+__all__ = ['Confluence', 'Jira', 'Bitbucket', 'Portfolio', 'Bamboo', 'Stash', 'Crowd']