--- conflicted
+++ resolved
@@ -119,9 +119,7 @@
             timeout=self.timeout,
             verify=self.verify_ssl,
             files=files
-        )
-<<<<<<< HEAD
-=======
+        )       
         if self.advanced_mode:
             return response
         try:
@@ -160,7 +158,6 @@
             except requests.exceptions.HTTPError as err:
                 log.error("HTTP Error occurred")
                 log.error('Response is: {content}'.format(content=err.response.content))
->>>>>>> 319af4a3
         return response
 
     def get(self, path, data=None, flags=None, params=None, headers=None, not_json_response=None, trailing=None):
@@ -202,12 +199,7 @@
         if self.advanced_mode:
             return response
         try:
-<<<<<<< HEAD
-            return self.request('PUT', path=path, data=data, headers=headers, files=files, 
-                                trailing=trailing)
-=======
             return response.json()
->>>>>>> 319af4a3
         except ValueError:
             log.debug('Received response with no content')
             return None
