# coding=utf-8
import logging
from json import dumps

import requests

try:
    from oauthlib.oauth1 import SIGNATURE_RSA_SHA512 as SIGNATURE_RSA_SHA
except ImportError:
<<<<<<< HEAD
    from oauthlib.oauth1 import SIGNATURE_RSA
=======
    from oauthlib.oauth1 import SIGNATURE_RSA_SHA
>>>>>>> 6d9c884f
from requests import HTTPError
from requests_oauthlib import OAuth1, OAuth2
from six.moves.urllib.parse import urlencode

from atlassian.request_utils import get_default_logger

log = get_default_logger(__name__)


class AtlassianRestAPI(object):
    default_headers = {
        "Content-Type": "application/json",
        "Accept": "application/json",
    }
    experimental_headers = {
        "Content-Type": "application/json",
        "Accept": "application/json",
        "X-ExperimentalApi": "opt-in",
    }
    form_token_headers = {
        "Content-Type": "application/x-www-form-urlencoded; charset=UTF-8",
        "X-Atlassian-Token": "no-check",
    }
    no_check_headers = {"X-Atlassian-Token": "no-check"}
    safe_mode_headers = {
        "X-Atlassian-Token": "nocheck",
        "Content-Type": "application/vnd.atl.plugins.safe.mode.flag+json",
    }
    experimental_headers_general = {
        "X-Atlassian-Token": "no-check",
        "X-ExperimentalApi": "opt-in",
    }
    response = None

    def __init__(
        self,
        url,
        username=None,
        password=None,
        timeout=75,
        api_root="rest/api",
        api_version="latest",
        verify_ssl=True,
        session=None,
        oauth=None,
        oauth2=None,
        cookies=None,
        advanced_mode=None,
        kerberos=None,
        cloud=False,
        proxies=None,
        token=None,
    ):
        self.url = url
        self.username = username
        self.password = password
        self.timeout = int(timeout)
        self.verify_ssl = verify_ssl
        self.api_root = api_root
        self.api_version = api_version
        self.cookies = cookies
        self.advanced_mode = advanced_mode
        self.cloud = cloud
        self.proxies = proxies
        if session is None:
            self._session = requests.Session()
        else:
            self._session = session
        if username and password:
            self._create_basic_session(username, password)
        elif token is not None:
            self._create_token_session(token)
        elif oauth is not None:
            self._create_oauth_session(oauth)
        elif oauth2 is not None:
            self._create_oauth2_session(oauth2)
        elif kerberos is not None:
            self._create_kerberos_session(kerberos)
        elif cookies is not None:
            self._session.cookies.update(cookies)

    def __enter__(self):
        return self

    def __exit__(self, *_):
        self.close()

    def _create_basic_session(self, username, password):
        self._session.auth = (username, password)

    def _create_token_session(self, token):
        self._update_header("Authorization", "Bearer {token}".format(token=token))

    def _create_kerberos_session(self, _):
        from requests_kerberos import OPTIONAL, HTTPKerberosAuth

        self._session.auth = HTTPKerberosAuth(mutual_authentication=OPTIONAL)

    def _create_oauth_session(self, oauth_dict):
        oauth = OAuth1(
            oauth_dict["consumer_key"],
            rsa_key=oauth_dict["key_cert"],
            signature_method=SIGNATURE_RSA_SHA,
            resource_owner_key=oauth_dict["access_token"],
            resource_owner_secret=oauth_dict["access_token_secret"],
        )
        self._session.auth = oauth

    def _create_oauth2_session(self, oauth_dict):
        """
        Use OAuth 2.0 Authentication
        :param oauth_dict: Dictionary containing access information. Must at
            least contain "client_id" and "token". "token" is a dictionary and
            must at least contain "access_token" and "token_type".
        :return:
        """
        if "client" not in oauth_dict:
            oauth_dict["client"] = None
        oauth = OAuth2(oauth_dict["client_id"], oauth_dict["client"], oauth_dict["token"])
        self._session.auth = oauth

    def _update_header(self, key, value):
        """
        Update header for exist session
        :param key:
        :param value:
        :return:
        """
        self._session.headers.update({key: value})

    @staticmethod
    def _response_handler(response):
        try:
            return response.json()
        except ValueError:
            log.debug("Received response with no content")
            return None
        except Exception as e:
            log.error(e)
            return None

    def log_curl_debug(self, method, url, data=None, headers=None, level=logging.DEBUG):
        """

        :param method:
        :param url:
        :param data:
        :param headers:
        :param level:
        :return:
        """
        headers = headers or self.default_headers
        message = "curl --silent -X {method} -H {headers} {data} '{url}'".format(
            method=method,
            headers=" -H ".join(["'{0}: {1}'".format(key, value) for key, value in headers.items()]),
            data="" if not data else "--data '{0}'".format(dumps(data)),
            url=url,
        )
        log.log(level=level, msg=message)

    def resource_url(self, resource, api_root=None, api_version=None):
        if api_root is None:
            api_root = self.api_root
        if api_version is None:
            api_version = self.api_version
        return "/".join(s.strip("/") for s in [api_root, api_version, resource] if s is not None)

    @staticmethod
    def url_joiner(url, path, trailing=None):
        url_link = "/".join(str(s).strip("/") for s in [url, path] if s is not None)
        if trailing:
            url_link += "/"
        return url_link

    def close(self):
        return self._session.close()

    def request(
        self,
        method="GET",
        path="/",
        data=None,
        json=None,
        flags=None,
        params=None,
        headers=None,
        files=None,
        trailing=None,
        absolute=False,
        advanced_mode=False,
    ):
        """

        :param method:
        :param path:
        :param data:
        :param json:
        :param flags:
        :param params:
        :param headers:
        :param files:
        :param trailing: bool
        :param absolute: bool, OPTIONAL: Do not prefix url, url is absolute
        :param advanced_mode: bool, OPTIONAL: Return the raw response
        :return:
        """
        url = self.url_joiner(None if absolute else self.url, path, trailing)
        params_already_in_url = True if "?" in url else False
        if params or flags:
            if params_already_in_url:
                url += "&"
            else:
                url += "?"
        if params:
            url += urlencode(params or {})
        if flags:
            url += ("&" if params or params_already_in_url else "") + "&".join(flags or [])
        json_dump = None
        if files is None:
            data = None if not data else dumps(data)
            json_dump = None if not json else dumps(json)
        self.log_curl_debug(
            method=method,
            url=url,
            headers=headers,
            data=data if data else json_dump,
        )
        headers = headers or self.default_headers
        response = self._session.request(
            method=method,
            url=url,
            headers=headers,
            data=data,
            json=json,
            timeout=self.timeout,
            verify=self.verify_ssl,
            files=files,
            proxies=self.proxies,
        )
        response.encoding = "utf-8"

        log.debug("HTTP: {} {} -> {} {}".format(method, path, response.status_code, response.reason))
        log.debug("HTTP: Response text -> {}".format(response.text))
        if self.advanced_mode or advanced_mode:
            return response

        self.raise_for_status(response)
        return response

    def get(
        self,
        path,
        data=None,
        flags=None,
        params=None,
        headers=None,
        not_json_response=None,
        trailing=None,
        absolute=False,
        advanced_mode=False,
    ):
        """
        Get request based on the python-requests module. You can override headers, and also, get not json response
        :param path:
        :param data:
        :param flags:
        :param params:
        :param headers:
        :param not_json_response: OPTIONAL: For get content from raw requests packet
        :param trailing: OPTIONAL: for wrap slash symbol in the end of string
        :param absolute: bool, OPTIONAL: Do not prefix url, url is absolute
        :param advanced_mode: bool, OPTIONAL: Return the raw response
        :return:
        """
        response = self.request(
            "GET",
            path=path,
            flags=flags,
            params=params,
            data=data,
            headers=headers,
            trailing=trailing,
            absolute=absolute,
            advanced_mode=advanced_mode,
        )
        if self.advanced_mode or advanced_mode:
            return response
        if not_json_response:
            return response.content
        else:
            if not response.text:
                return None
            try:
                return response.json()
            except Exception as e:
                log.error(e)
                return response.text

    def post(
        self,
        path,
        data=None,
        json=None,
        headers=None,
        files=None,
        params=None,
        trailing=None,
        absolute=False,
        advanced_mode=False,
    ):
        """
        :param path:
        :param data:
        :param json:
        :param headers:
        :param files:
        :param params:
        :param trailing:
        :param absolute:
        :param advanced_mode: bool, OPTIONAL: Return the raw response
        :return: if advanced_mode is not set - returns dictionary. If it is set - returns raw response.
        """
        response = self.request(
            "POST",
            path=path,
            data=data,
            json=json,
            headers=headers,
            files=files,
            params=params,
            trailing=trailing,
            absolute=absolute,
        )
        if self.advanced_mode or advanced_mode:
            return response
        return self._response_handler(response)

    def put(
        self,
        path,
        data=None,
        headers=None,
        files=None,
        trailing=None,
        params=None,
        absolute=False,
        advanced_mode=False,
    ):
        """
        :param path: Path of request
        :param data:
        :param headers: adjusted headers, usually it's default
        :param files:
        :param trailing:
        :param params:
        :param absolute:
        :param advanced_mode: bool, OPTIONAL: Return the raw response
        :return: if advanced_mode is not set - returns dictionary. If it is set - returns raw response.
        """
        response = self.request(
            "PUT",
            path=path,
            data=data,
            headers=headers,
            files=files,
            params=params,
            trailing=trailing,
            absolute=absolute,
        )
        if self.advanced_mode or advanced_mode:
            return response
        return self._response_handler(response)

    def delete(
        self,
        path,
        data=None,
        headers=None,
        params=None,
        trailing=None,
        absolute=False,
        advanced_mode=False,
    ):
        """
        Deletes resources at given paths.
        :param path:
        :param data:
        :param headers:
        :param params:
        :param trailing:
        :param absolute:
        :param advanced_mode: bool, OPTIONAL: Return the raw response
        :rtype: dict
        :return: Empty dictionary to have consistent interface.
        Some of Atlassian REST resources don't return any content.
        If advanced_mode is set - returns raw response.
        """
        response = self.request(
            "DELETE",
            path=path,
            data=data,
            headers=headers,
            params=params,
            trailing=trailing,
            absolute=absolute,
        )
        if self.advanced_mode or advanced_mode:
            return response
        return self._response_handler(response)

    def raise_for_status(self, response):
        """
        Checks the response for errors and throws an exception if return code >= 400
        Since different tools (Atlassian, Jira, ...) have different formats of returned json,
        this method is intended to be overwritten by a tool specific implementation.
        :param response:
        :return:
        """
        if 400 <= response.status_code < 600:
            try:
                j = response.json()
                if self.url == "https://api.atlassian.com":
                    error_msg = "\n".join([k + ": " + v for k, v in j.items()])
                else:
                    error_msg = "\n".join(
                        j.get("errorMessages", list()) + [k + ": " + v for k, v in j.get("errors", dict()).items()]
                    )
            except Exception as e:
                log.error(e)
                response.raise_for_status()
            else:
                raise HTTPError(error_msg, response=response)
        else:
            response.raise_for_status()<|MERGE_RESOLUTION|>--- conflicted
+++ resolved
@@ -5,13 +5,9 @@
 import requests
 
 try:
-    from oauthlib.oauth1 import SIGNATURE_RSA_SHA512 as SIGNATURE_RSA_SHA
+    from oauthlib.oauth1 import SIGNATURE_RSA_SHA512 as SIGNATURE_RSA
 except ImportError:
-<<<<<<< HEAD
     from oauthlib.oauth1 import SIGNATURE_RSA
-=======
-    from oauthlib.oauth1 import SIGNATURE_RSA_SHA
->>>>>>> 6d9c884f
 from requests import HTTPError
 from requests_oauthlib import OAuth1, OAuth2
 from six.moves.urllib.parse import urlencode
@@ -114,7 +110,7 @@
         oauth = OAuth1(
             oauth_dict["consumer_key"],
             rsa_key=oauth_dict["key_cert"],
-            signature_method=SIGNATURE_RSA_SHA,
+            signature_method=SIGNATURE_RSA,
             resource_owner_key=oauth_dict["access_token"],
             resource_owner_secret=oauth_dict["access_token_secret"],
         )
