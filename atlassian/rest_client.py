# coding: utf8
import json
import logging
from six.moves.urllib.parse import urlencode
import requests
from oauthlib.oauth1 import SIGNATURE_RSA
from requests_oauthlib import OAuth1


log = logging.getLogger(__name__)


class AtlassianRestAPI(object):
    default_headers = {'Content-Type': 'application/json', 'Accept': 'application/json'}
    experimental_headers = {'Content-Type': 'application/json', 'Accept': 'application/json',
                            'X-ExperimentalApi': 'opt-in'}
    form_token_headers = {'Content-Type': 'application/x-www-form-urlencoded; charset=UTF-8',
                          'X-Atlassian-Token': 'no-check'}

<<<<<<< HEAD
    def __init__(self, url, username=None, password=None, timeout=60, api_root='rest/api', api_version='latest', verify_ssl=True, session=None, oauth=None):
=======
    def __init__(self, url, username, password, timeout=60, api_root='rest/api', api_version='latest', verify_ssl=True,
                 session=None):
>>>>>>> e7fac708
        self.url = url
        self.username = username
        self.password = password
        self.timeout = int(timeout)
        self.verify_ssl = verify_ssl
        self.api_root = api_root
        self.api_version = api_version
        if session is None:
            self._session = requests.Session()
        else:
            self._session = session
        if username and password:
            self._create_basic_session(username, password)
        elif oauth is not None:
            self._create_oauth_session(oauth, timeout)

    def _create_basic_session(self, username, password):
        self._session.auth = (username, password)

    def _create_oauth_session(self, oauth_dict, timeout=60):
        oauth = OAuth1(oauth_dict['consumer_key'],
                       rsa_key=oauth_dict['key_cert'], signature_method=SIGNATURE_RSA,
                       resource_owner_key=oauth_dict['access_token'],
                       resource_owner_secret=oauth_dict['access_token_secret'])
        self._session.auth = oauth

    def log_curl_debug(self, method, path, data=None, headers=None, trailing=None, level=logging.DEBUG):
        """

        :param method:
        :param path:
        :param data:
        :param headers:
        :param trailing: bool flag for trailing /
        :param level:
        :return:
        """
        headers = headers or self.default_headers
        message = "curl --silent -X {method} -H {headers} {data} '{url}'".format(
            method=method,
            headers=' -H '.join(["'{0}: {1}'".format(key, value) for key, value in headers.items()]),
            data='' if not data else "--data '{0}'".format(json.dumps(data)),
            url='{0}'.format(self.url_joiner(self.url, path=path, trailing=trailing)))
        log.log(level=level, msg=message)

    def resource_url(self, resource):
        return '/'.join([self.api_root, self.api_version, resource])

    @staticmethod
    def url_joiner(url, path, trailing):
        url_link = '/'.join(s.strip('/') for s in [url, path])
        if trailing:
            url_link += '/'
        return url_link

    def request(self, method='GET', path='/', data=None, flags=None, params=None, headers=None, files=None,
                trailing=None):
        """

        :param method:
        :param path:
        :param data:
        :param flags:
        :param params:
        :param headers:
        :param files:
        :param trailing: bool
        :return:
        """
        self.log_curl_debug(method=method, path=path, headers=headers, data=data, trailing=None)
        url = self.url_joiner(self.url, path, trailing)
        if params or flags:
            url += '?'
        if params:
            url += urlencode(params or {})
        if flags:
            url += ('&' if params else '') + '&'.join(flags or [])
        if files is None:
            data = json.dumps(data)

        headers = headers or self.default_headers
        response = self._session.request(
            method=method,
            url=url,
            headers=headers,
            data=data,
            timeout=self.timeout,
            verify=self.verify_ssl,
            files=files
        )
        try:
            if response.text:
                response_content = response.json()
            else:
                response_content = response.content
        except ValueError:
            response_content = response.content
        if response.status_code == 200:
            log.debug('Received: {0}\n {1}'.format(response.status_code, response_content))
        elif response.status_code == 201:
            log.debug('Received: {0}\n "Created" response'.format(response.status_code))
        elif response.status_code == 204:
            log.debug('Received: {0}\n "No Content" response'.format(response.status_code))
        elif response.status_code == 401:
            log.error('Received: {0}\n "UNAUTHORIZED" response'.format(response.status_code))
        elif response.status_code == 404:
            log.error('Received: {0}\n Not Found'.format(response.status_code))
        else:
            log.debug('Received: {0}\n {1}'.format(response.status_code, response))
            self.log_curl_debug(method=method, path=path, headers=headers, data=data, level=logging.DEBUG)
            log.error(response_content)
            try:
                response.raise_for_status()
            except requests.exceptions.HTTPError as err:
                log.error("HTTP Error occurred")
                log.error('Response is: {content}'.format(content=err.response.content))
        return response

    def get(self, path, data=None, flags=None, params=None, headers=None, not_json_response=None):
        """
        Get request based on the python-requests module. You can override headers, and also, get not json response
        :param path:
        :param data:
        :param flags:
        :param params:
        :param headers:
        :param not_json_response: OPTIONAL: For get content from raw requests packet
        :return:
        """
        answer = self.request('GET', path=path, flags=flags, params=params, data=data, headers=headers)
        if not_json_response:
            return answer.content
        else:
            try:
                return answer.json()
            except Exception as e:
                log.error(e)
                return

    def post(self, path, data=None, headers=None, files=None, params=None):
        try:
            return self.request('POST', path=path, data=data, headers=headers, files=files, params=params).json()
        except ValueError:
            log.debug('Received response with no content')
            return None

    def put(self, path, data=None, headers=None, files=None):
        try:
            return self.request('PUT', path=path, data=data, headers=headers, files=files).json()
        except ValueError:
            log.debug('Received response with no content')
            return None

    def delete(self, path, data=None, headers=None, params=None):
        """
        Deletes resources at given paths.
        :rtype: dict
        :return: Empty dictionary to have consistent interface.
        Some of Atlassian REST resources don't return any content.
        """
        self.request('DELETE', path=path, data=data, headers=headers, params=params)<|MERGE_RESOLUTION|>--- conflicted
+++ resolved
@@ -17,12 +17,7 @@
     form_token_headers = {'Content-Type': 'application/x-www-form-urlencoded; charset=UTF-8',
                           'X-Atlassian-Token': 'no-check'}
 
-<<<<<<< HEAD
     def __init__(self, url, username=None, password=None, timeout=60, api_root='rest/api', api_version='latest', verify_ssl=True, session=None, oauth=None):
-=======
-    def __init__(self, url, username, password, timeout=60, api_root='rest/api', api_version='latest', verify_ssl=True,
-                 session=None):
->>>>>>> e7fac708
         self.url = url
         self.username = username
         self.password = password
