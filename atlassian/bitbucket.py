--- conflicted
+++ resolved
@@ -483,46 +483,6 @@
         url = 'rest/indexing/latest/status'
         return self.get(url)
 
-<<<<<<< HEAD
-    def get_current_license(self):
-        """
-        Retrieves details about the current license, as well as the current status of the system with
-        regards to the installed license. The status includes the current number of users applied
-        toward the license limit, as well as any status messages about the license (warnings about expiry
-        or user counts exceeding license limits).
-        The authenticated user must have ADMIN permission. Unauthenticated users, and non-administrators,
-        are not permitted to access license details.
-        :return:
-        """
-        url = 'rest/api/1.0/admin/license'
-        return self.get(url)
-
-    def get_mail_configuration(self):
-        """
-        Retrieves the current mail configuration.
-        The authenticated user must have the SYS_ADMIN permission to call this resource.
-        :return:
-        """
-        url = 'api/1.0/admin/mail-server'
-        return self.get(url)
-
-    def get_mail_sender_address(self):
-        """
-        Retrieves the server email address
-        :return:
-        """
-        url = 'api/1.0/admin/mail-server/sender-address'
-        return self.get(url)
-
-    def remove_mail_sender_address(self):
-        """
-        Clears the server email address.
-        The authenticated user must have the ADMIN permission to call this resource.
-        :return:
-        """
-        url = 'api/1.0/admin/mail-server/sender-address'
-        return self.delete(url)
-=======
     def fork_repository(self, project, repository, new_repository):
         """
         Forks a repository within the same project.
@@ -539,4 +499,42 @@
         if new_repository is not None:
             body['project'] = {'key': project}
         return self.post(url, data=body)
->>>>>>> f4bdcb89
+
+    def get_current_license(self):
+        """
+        Retrieves details about the current license, as well as the current status of the system with
+        regards to the installed license. The status includes the current number of users applied
+        toward the license limit, as well as any status messages about the license (warnings about expiry
+        or user counts exceeding license limits).
+        The authenticated user must have ADMIN permission. Unauthenticated users, and non-administrators,
+        are not permitted to access license details.
+        :return:
+        """
+        url = 'rest/api/1.0/admin/license'
+        return self.get(url)
+
+    def get_mail_configuration(self):
+        """
+        Retrieves the current mail configuration.
+        The authenticated user must have the SYS_ADMIN permission to call this resource.
+        :return:
+        """
+        url = 'api/1.0/admin/mail-server'
+        return self.get(url)
+
+    def get_mail_sender_address(self):
+        """
+        Retrieves the server email address
+        :return:
+        """
+        url = 'api/1.0/admin/mail-server/sender-address'
+        return self.get(url)
+
+    def remove_mail_sender_address(self):
+        """
+        Clears the server email address.
+        The authenticated user must have the ADMIN permission to call this resource.
+        :return:
+        """
+        url = 'api/1.0/admin/mail-server/sender-address'
+        return self.delete(url)