# coding=utf-8
import logging

from .rest_client import AtlassianRestAPI

log = logging.getLogger(__name__)


class Bitbucket(AtlassianRestAPI):
    bulk_headers = {"Content-Type": "application/vnd.atl.bitbucket.bulk+json"}

    def project_list(self, limit=None):
        """
        Provide the project list
        :param limit: OPTIONAL 25 is default
        :return:
        """
        params = {}
        if limit:
            params['limit'] = limit
        if not self.cloud:
            return (self.get('rest/api/1.0/projects', params=params) or {}).get('values')
        return (self.get('rest/api/2.0/projects', params=params) or {}).get('values')

    def project(self, key):
        """
        Provide project info
        :param key:
        :return:
        """
        if not self.cloud:
            url = 'rest/api/1.0/projects/{0}'.format(key)
        else:
            url = 'rest/api/2.0/projects/{0}'.format(key)
        return self.get(url) or {}

    def create_project(self, key, name, description=""):
        """
        Create project
        :param key:
        :param name:
        :param description:
        :return:
        """
        if not self.cloud:
            url = 'rest/api/1.0/projects'
        else:
            url = 'rest/api/2.0/projects'
        data = {"key": key,
                "name": name,
                "description": description
                }
        return self.post(url, data=data)

    def update_project(self, key, **params):
        """
        Update project
        :param key:
        :return:
        """
        data = self.project(key)
        if 'errors' not in data:
            data.update(params)
            if not self.cloud:
                url = 'rest/api/1.0/projects/{0}'.format(key)
            else:
                url = 'rest/api/2.0/projects/{0}'.format(key)
            return self.put(url, data=data)
        else:
            log.debug('Failed to update project: {0}: Unable to read project'.format(key))
            return None

    def project_avatar(self, key, content_type='image/png'):
        """
        Get project avatar
        :param content_type:
        :param key:
        :return:
        """
        if not self.cloud:
            url = 'rest/api/1.0/projects/{0}/avatar.png'.format(key)
        else:
            url = 'rest/api/2.0/projects/{0}/avatar.png'.format(key)
        headers = dict(self.default_headers)
        headers['Accept'] = content_type
        headers['X-Atlassian-Token'] = 'no-check'

        return self.get(url, not_json_response=True, headers=headers) or {}

    def set_project_avatar(self, key, icon, content_type='image/png'):
        """
        Set project avatar
        :param key: A Project key
        :param icon:
        :param content_type:
        :return:
        """
        headers = {'X-Atlassian-Token': 'no-check'}
        files = {'avatar': ("avatar.png", icon, content_type)}
        if not self.cloud:
            url = 'rest/api/1.0/projects/{0}/avatar.png'.format(key)
        else:
            url = 'rest/api/2.0/projects/{0}/avatar.png'.format(key)
        return self.post(url, files=files, headers=headers) or {}

    def project_users(self, key, limit=99999, filter_str=None):
        """
        Get users who has permission in project
        :param key:
        :param limit: OPTIONAL: The limit of the number of users to return, this may be restricted by
                            fixed system limits. Default by built-in method: 99999
        :param filter_str:  OPTIONAL: users filter string
        :return:
        """
        if not self.cloud:
            url = 'rest/api/1.0/projects/{key}/permissions/users'.format(key=key)
        else:
            url = 'rest/api/2.0/projects/{key}/permissions/users'.format(key=key)
        params = {}
        if limit:
            params['limit'] = limit
        if filter_str:
            params['filter'] = filter_str
        return (self.get(url, params=params) or {}).get('values')

    def project_keys(self, key, limit=99999, filter_str=None):
        """
        Get SSH access keys added to the project
        :param key:
        :param limit: OPTIONAL: The limit of the number of users to return, this may be restricted by
                            fixed system limits. Default by built-in method: 99999
        :param filter_str:  OPTIONAL: users filter string
        :return:
        """
        if not self.cloud:
            url = 'rest/keys/1.0/projects/{key}/ssh'.format(key=key)
        else:
            url = 'rest/keys/2.0/projects/{key}/ssh'.format(key=key)
        params = {}
        if limit:
            params['limit'] = limit
        if filter_str:
            params['filter'] = filter_str
        return (self.get(url, params=params) or {}).get('values')

    def repo_users(self, project_key, repo_key, limit=99999, filter_str=None):
        """
        Get users who has permission in repository
        :param project_key:
        :param repo_key:
        :param limit: OPTIONAL: The limit of the number of users to return, this may be restricted by
                            fixed system limits. Default by built-in method: 99999
        :param filter_str:  OPTIONAL: Users filter string
        :return:
        """
        if not self.cloud:
            url = 'rest/api/1.0/projects/{project_key}/repos/{repo_key}/permissions/users'.format(
                project_key=project_key, repo_key=repo_key)
        else:
            url = 'rest/api/2.0/projects/{project_key}/repos/{repo_key}/permissions/users'.format(
                project_key=project_key, repo_key=repo_key)
        params = {}
        if limit:
            params['limit'] = limit
        if filter_str:
            params['filter'] = filter_str
        return (self.get(url, params=params) or {}).get('values')

    def repo_keys(self, project_key, repo_key, limit=99999, filter_str=None):
        """
        Get SSH access keys added to the repository
        :param project_key:
        :param repo_key:
        :param limit: OPTIONAL: The limit of the number of users to return, this may be restricted by
                            fixed system limits. Default by built-in method: 99999
        :param filter_str:  OPTIONAL: users filter string
        :return:
        """
        if not self.cloud:
            url = 'rest/keys/1.0/projects/{project_key}/repos/{repo_key}/ssh'.format(project_key=project_key,
                                                                                     repo_key=repo_key)
        else:
            url = 'rest/keys/2.0/projects/{project_key}/repos/{repo_key}/ssh'.format(project_key=project_key,
                                                                                     repo_key=repo_key)
        params = {}
        if limit:
            params['limit'] = limit
        if filter_str:
            params['filter'] = filter_str
        return (self.get(url, params=params) or {}).get('values')

    def project_users_with_administrator_permissions(self, key):
        """
        Get project administrators for project
        :param key: project key
        :return: project administrators
        """
        project_administrators = [user['user'] for user in self.project_users(key)
                                  if user['permission'] == 'PROJECT_ADMIN']
        for group in self.project_groups_with_administrator_permissions(key):
            for user in self.group_members(group):
                project_administrators.append(user)
        return project_administrators

    def project_grant_user_permissions(self, project_key, username, permission):
        """
        Grant the specified project permission to an specific user
        :param project_key: project key involved
        :param username: user name to be granted
        :param permission: the project permissions available are 'PROJECT_ADMIN', 'PROJECT_WRITE' and 'PROJECT_READ'
        :return:
        """
        if not self.cloud:
            url = 'rest/api/1.0/projects/{project_key}/permissions/users?permission={permission}&name={username}' \
                .format(project_key=project_key, permission=permission, username=username)
        else:
            url = 'rest/api/2.0/projects/{project_key}/permissions/users?permission={permission}&name={username}' \
                .format(project_key=project_key, permission=permission, username=username)
        return self.put(url)

    def project_remove_user_permissions(self, project_key, username):
        """
        Revoke all permissions for the specified project for a user.
        The authenticated user must have PROJECT_ADMIN permission for
        the specified project or a higher global permission to call this resource.
        In addition, a user may not revoke their own project permissions if they do not have a higher global permission.
        :param project_key: project key involved
        :param username: user name to be granted
        :return:
        """
        if not self.cloud:
            url = 'rest/api/1.0/projects/{project_key}/permissions/users?name={username}'.format(
                project_key=project_key, username=username)
        else:
            url = 'rest/api/2.0/projects/{project_key}/permissions/users?name={username}'.format(
                project_key=project_key, username=username)
        return self.delete(url)

    def project_grant_group_permissions(self, project_key, group_name, permission):
        """
        Grant the specified project permission to an specific group
        :param project_key: project key involved
        :param group_name: group to be granted
        :param permission: the project permissions available are 'PROJECT_ADMIN', 'PROJECT_WRITE' and 'PROJECT_READ'
        :return:
        """
        if not self.cloud:
            url = 'rest/api/1.0/projects/{project_key}/permissions/groups?permission={permission}&name={group_name}' \
                .format(project_key=project_key, permission=permission, group_name=group_name)
        else:
            url = 'rest/api/2.0/projects/{project_key}/permissions/groups?permission={permission}&name={group_name}' \
                .format(project_key=project_key, permission=permission, group_name=group_name)
        return self.put(url)

    def project_remove_group_permissions(self, project_key, groupname):
        """
        Revoke all permissions for the specified project for a group.
        The authenticated user must have PROJECT_ADMIN permission for the specified project
        or a higher global permission to call this resource.
        In addition, a user may not revoke a group's permissions
        if it will reduce their own permission level.
        :param project_key: project key involved
        :param groupname: group to be granted
        :return:
        """
        if not self.cloud:
            url = 'rest/api/1.0/projects/{project_key}/permissions/groups?name={group_name}'.format(
                project_key=project_key, group_name=groupname)
        else:
            url = 'rest/api/2.0/projects/{project_key}/permissions/groups?name={group_name}'.format(
                project_key=project_key, group_name=groupname)
        return self.delete(url)

    def repo_grant_user_permissions(self, project_key, repo_key, username, permission):
        """
        Grant the specified repository permission to an specific user
        :param project_key: project key involved
        :param repo_key: repository key involved (slug)
        :param username: user name to be granted
        :param permission: the repository permissions available are 'REPO_ADMIN', 'REPO_WRITE' and 'REPO_READ'
        :return:
        """
        params = {'permission': permission,
                  'name': username}
        if not self.cloud:
            url = 'rest/api/1.0/projects/{project_key}/repos/{repo_key}/permissions/users' \
                .format(project_key=project_key, repo_key=repo_key)
        else:
            url = 'rest/api/2.0/projects/{project_key}/repos/{repo_key}/permissions/users' \
                .format(project_key=project_key, repo_key=repo_key)
        return self.put(url, params=params)

    def repo_remove_user_permissions(self, project_key, repo_key, username):
        """
        Revoke all permissions for the specified repository for a user.
        The authenticated user must have REPO_ADMIN permission for the specified repository
        or a higher project or global permission to call this resource.
        In addition, a user may not revoke their own repository permissions
        if they do not have a higher project or global permission.
        :param project_key: project key involved
        :param repo_key: repository key involved (slug)
        :param username: user name to be granted
        :return:
        """
        params = {'name': username}
        if not self.cloud:
            url = 'rest/api/1.0/projects/{project_key}/repos/{repo_key}/permissions/users' \
                .format(project_key=project_key, repo_key=repo_key)
        else:
            url = 'rest/api/2.0/projects/{project_key}/repos/{repo_key}/permissions/users' \
                .format(project_key=project_key, repo_key=repo_key)
        return self.delete(url, params=params)

    def repo_grant_group_permissions(self, project_key, repo_key, groupname, permission):
        """
        Grant the specified repository permission to an specific group
        Promote or demote a group's permission level for the specified repository. Available repository permissions are:
            REPO_READ
            REPO_WRITE
            REPO_ADMIN
        See the Bitbucket Server documentation for a detailed explanation of what each permission entails.
        The authenticated user must have REPO_ADMIN permission for the specified repository or a higher project
        or global permission to call this resource.
        In addition, a user may not demote a group's permission level
        if their own permission level would be reduced as a result.
        :param project_key: project key involved
        :param repo_key: repository key involved (slug)
        :param groupname: group to be granted
        :param permission: the repository permissions available are 'REPO_ADMIN', 'REPO_WRITE' and 'REPO_READ'
        :return:
        """
        params = {'permission': permission,
                  'name': groupname}
        if not self.cloud:
            url = 'rest/api/1.0/projects/{project_key}/repos/{repo_key}/permissions/groups' \
                .format(project_key=project_key, repo_key=repo_key)
        else:
            url = 'rest/api/2.0/projects/{project_key}/repos/{repo_key}/permissions/groups' \
                .format(project_key=project_key, repo_key=repo_key)
        return self.put(url, params=params)

    def repo_remove_group_permissions(self, project_key, repo_key, groupname, permission):
        """
        Revoke all permissions for the specified repository for a group.
        The authenticated user must have REPO_ADMIN permission for the specified repository
        or a higher project or global permission to call this resource.
        In addition, a user may not revoke a group's permissions if it will reduce their own permission level.
        :param project_key: project key involved
        :param repo_key: repository key involved (slug)
        :param groupname: group to be granted
        :param permission: the repository permissions available are 'REPO_ADMIN', 'REPO_WRITE' and 'REPO_READ'
        :return:
        """
        params = {'name': groupname}
        if permission:
            params['permission'] = permission
        if not self.cloud:
            url = 'rest/api/1.0/projects/{project_key}/repos/{repo_key}/permissions/groups' \
                .format(project_key=project_key, repo_key=repo_key)
        else:
            url = 'rest/api/2.0/projects/{project_key}/repos/{repo_key}/permissions/groups' \
                .format(project_key=project_key, repo_key=repo_key)
        return self.delete(url, params=params)

    def project_groups(self, key, limit=99999, filter_str=None):
        """
        Get Project Groups
        :param key:
        :param limit: OPTIONAL: The limit of the number of groups to return, this may be restricted by
                            fixed system limits. Default by built-in method: 99999
        :param filter_str: OPTIONAL: group filter string
        :return:
        """
        if not self.cloud:
            url = 'rest/api/1.0/projects/{key}/permissions/groups'.format(key=key)
        else:
            url = 'rest/api/2.0/projects/{key}/permissions/groups'.format(key=key)
        params = {}
        if limit:
            params['limit'] = limit
        if filter_str:
            params['filter'] = filter_str
        return (self.get(url, params=params) or {}).get('values')

    def repo_groups(self, project_key, repo_key, limit=99999, filter_str=None):
        """
        Get repository Groups
        :param project_key:
        :param repo_key:
        :param limit: OPTIONAL: The limit of the number of groups to return, this may be restricted by
                            fixed system limits. Default by built-in method: 99999
        :param filter_str: OPTIONAL: group filter string
        :return:
        """
        if not self.cloud:
            url = 'rest/api/1.0/projects/{project_key}/repos/{repo_key}/permissions/groups' \
                .format(project_key=project_key, repo_key=repo_key)
        else:
            url = 'rest/api/2.0/projects/{project_key}/repos/{repo_key}/permissions/groups' \
                .format(project_key=project_key, repo_key=repo_key)
        params = {}
        if limit:
            params['limit'] = limit
        if filter_str:
            params['filter'] = filter_str
        return (self.get(url, params=params) or {}).get('values')

    def project_groups_with_administrator_permissions(self, key):
        """
        Get groups with admin permissions
        :param key:
        :return:
        """
        return [group['group']['name'] for group in self.project_groups(key) if group['permission'] == 'PROJECT_ADMIN']

    def project_summary(self, key):
        return {
            'key': key,
            'data': self.project(key),
            'users': self.project_users(key),
            'groups': self.project_groups(key),
            'avatar': self.project_avatar(key)}

    def group_members(self, group, limit=99999):
        """
        Get group of members
        :param group:
        :param limit: OPTIONAL: The limit of the number of users to return, this may be restricted by
                        fixed system limits. Default by built-in method: 99999
        :return:
        """
        if not self.cloud:
            url = 'rest/api/1.0/admin/groups/more-members'
        else:
            url = 'rest/api/2.0/admin/groups/more-members'
        params = {}
        if limit:
            params['limit'] = limit
        if group:
            params['context'] = group
        return (self.get(url, params=params) or {}).get('values')

    def all_project_administrators(self):
        """
        Get the list of project administrators
        :return:
        """
        for project in self.project_list():
            log.info('Processing project: {0} - {1}'.format(project.get('key'), project.get('name')))
            yield {
                'project_key': project.get('key'),
                'project_name': project.get('name'),
                'project_administrators': [{'email': x['emailAddress'], 'name': x['displayName']}
                                           for x in self.project_users_with_administrator_permissions(project['key'])]}

    def repo_list(self, project_key, start=None, limit=25):
        """
        Get repositories list from project
        :param project_key:
        :param start: OPTIONAL: The start of the
        :param limit: OPTIONAL: The limit of the number of repositories to return, this may be restricted by
                        fixed system limits. Default by built-in method: 25
        :return:
        """
        if not self.cloud:
            url = 'rest/api/1.0/projects/{projectKey}/repos'.format(projectKey=project_key)
        else:
            url = 'rest/api/2.0/projects/{projectKey}/repos'.format(projectKey=project_key)
        params = {}
        if limit:
            params['limit'] = limit
        if start:
            params['start'] = start
        response = self.get(url, params=params)
        if response.get('isLastPage'):
            log.info('This is a last page of the result')
        else:
            log.info('Next page start at {}'.format(response.get('nextPageStart')))
        return (response or {}).get('values')

    def create_repo(self, project_key, repository, forkable=False, is_private=True):
        """Create a new repository.

        Requires an existing project in which this repository will be created. The only parameters which will be used
        are name and scmId.

        The authenticated user must have PROJECT_ADMIN permission for the context project to call this resource.

        :param project_key: The project matching the projectKey supplied in the resource path as shown in URL.
        :type project_key: str
        :param repository: Name of repository to create (i.e. "My repo").
        :type repository: str
        :param forkable: Set the repository to be forkable or not.
        :type forkable: bool
        :param is_private: Set the repository to be private or not.
        :type is_private: bool
        :return:
            201 - application/json (repository)
            400 - application/json (errors)
            401 - application/json (errors)
            409 - application/json (errors)
        :rtype: requests.Response
        """
        if not self.cloud:
            url = 'rest/api/1.0/projects/{projectKey}/repos'.format(projectKey=project_key)
        else:
            url = 'rest/api/2.0/projects/{projectKey}/repos'.format(projectKey=project_key)
        data = {
            "name": repository,
            "scmId": "git",
            "forkable": forkable,
            "is_private": is_private
        }
        return self.post(url, data=data)

    def get_repo(self, project_key, repository_slug):
        """
        Get a specific repository from a project. This operates based on slug not name which may
        be confusing to some users.
        :param project_key: Key of the project you wish to look in.
        :param repository_slug: url-compatible repository identifier
        :return: Dictionary of request response
        """
        if not self.cloud:
            url = 'rest/api/1.0/projects/{project}/repos/{repository}' \
                .format(project=project_key, repository=repository_slug)
        else:
            url = 'rest/api/2.0/projects/{project}/repos/{repository}' \
                .format(project=project_key, repository=repository_slug)
        return self.get(url)

    def repo_all_list(self, project_key):
        """
        Get all repositories list from project
        :param project_key:
        :return:
        """
        if not self.cloud:
            url = 'rest/api/1.0/projects/{projectKey}/repos'.format(projectKey=project_key)
        else:
            url = 'rest/api/2.0/projects/{projectKey}/repos'.format(projectKey=project_key)
        params = {}
        return self._get_paged(url, params)

    def delete_repo(self, project_key, repository_slug):
        """
        Delete a specific repository from a project. This operates based on slug not name which may
        be confusing to some users.
        :param project_key: Key of the project you wish to look in.
        :param repository_slug: url-compatible repository identifier
        :return: Dictionary of request response
        """
        if not self.cloud:
            url = 'rest/api/1.0/projects/{project}/repos/{repository}'.format(project=project_key,
                                                                              repository=repository_slug)
        else:
            url = 'rest/api/2.0/projects/{project}/repos/{repository}'.format(project=project_key,
                                                                              repository=repository_slug)
        return self.delete(url)

    def get_branches(self, project, repository, base=None, filter=None, start=0, limit=99999, details=True,
                     order_by='MODIFICATION'):
        """
        Retrieve the branches matching the supplied filterText param.
        The authenticated user must have REPO_READ permission for the specified repository to call this resource.
        :param start:
        :param project:
        :param repository:
        :param base: base branch/tag to compare each branch to (for the metadata providers that uses that information)
        :param filter:
        :param limit: OPTIONAL: The limit of the number of branches to return, this may be restricted by
                    fixed system limits. Default by built-in method: 99999
        :param details: whether to retrieve plugin-provided metadata about each branch
        :param order_by: OPTIONAL: ordering of refs either ALPHABETICAL (by name) or MODIFICATION (last updated)
        :return:
        """
        if not self.cloud:
            url = 'rest/api/1.0/projects/{project}/repos/{repository}/branches'.format(project=project,
                                                                                       repository=repository)
        else:
            url = 'rest/api/2.0/projects/{project}/repos/{repository}/branches'.format(project=project,
                                                                                       repository=repository)
        params = {}
        if start:
            params['start'] = start
        if limit:
            params['limit'] = limit
        if filter:
            params['filterText'] = filter
        if base:
            params['base'] = base
        if order_by:
            params['orderBy'] = order_by
        params['details'] = details
        response = self.get(url, params=params)
        if not self.advanced_mode:
            response = (response or {}).get('values')
        return response

    def get_default_branch(self, project, repository):
        """
        Get the default branch of the repository.
        The authenticated user must have REPO_READ permission for the specified repository to call this resource.
        :param project:
        :param repository:
        :return:
        """
        if not self.cloud:
            url = 'rest/api/1.0/projects/{project}/repos/{repository}/branches/default'.format(project=project,
                                                                                               repository=repository)
        else:
            url = 'rest/api/2.0/projects/{project}/repos/{repository}/branches/default'.format(project=project,
                                                                                               repository=repository)
        return self.get(url)

    def set_default_branch(self, project, repository, ref_branch_name):
        """
        Update the default branch of a repository.
        The authenticated user must have REPO_ADMIN permission for the specified repository to call this resource.
        :param project: project key
        :param repository: repo slug
        :param ref_branch_name: ref name like refs/heads/master
        :return:
        """
        data = {'id': ref_branch_name}
        if not self.cloud:
            url = 'rest/api/1.0/projects/{project}/repos/{repository}/branches/default'.format(project=project,
                                                                                               repository=repository)
        else:
            url = 'rest/api/2.0/projects/{project}/repos/{repository}/branches/default'.format(project=project,
                                                                                               repository=repository)
        return self.put(url, data=data)

    def create_branch(self, project_key, repository, name, start_point, message=""):
        """Creates a branch using the information provided in the request.

        The authenticated user must have REPO_WRITE permission for the context repository to call this resource.

        :param project_key: The project matching the projectKey supplied in the resource path as shown in URL.
        :type project_key: str
        :param repository: Name of repository where branch is created (i.e. "my_repo").
        :type repository: str
        :param name: Name of branch to create (i.e. "my_branch").
        :type name: str
        :param start_point: Name of branch to branch from.
        :type start_point: str
        :param message: Branch message.
        :type message: str
        :return:
            200 - application/json (repository)
            401 - application/json (errors)
            404 - application/json (errors)
        :rtype: requests.Response
        """
        if not self.cloud:
            url = 'rest/api/1.0/projects/{projectKey}/repos/{repository}/branches'.format(projectKey=project_key,
                                                                                          repository=repository)
        else:
            url = 'rest/api/2.0/projects/{projectKey}/repos/{repository}/branches'.format(projectKey=project_key,
                                                                                          repository=repository)
        data = {
            "name": name,
            "startPoint": start_point,
            "message": message
        }
        return self.post(url, data=data)

    def delete_branch(self, project, repository, name, end_point):
        """
        Delete branch from related repo
        :param self:
        :param project:
        :param repository:
        :param name:
        :param end_point:
        :return:
        """
        if not self.cloud:
            url = 'rest/branch-utils/1.0/projects/{project}/repos/{repository}/branches'.format(project=project,
                                                                                                repository=repository)
        else:
            url = 'rest/branch-utils/2.0/projects/{project}/repos/{repository}/branches'.format(project=project,
                                                                                                repository=repository)
        data = {"name": str(name), "endPoint": str(end_point)}
        return self.delete(url, data=data)

    def get_pull_request_settings(self, project, repository):
        """
        Get pull request settings.
        :param project:
        :param repository:
        :return:
        """
        if not self.cloud:
            url = 'rest/api/1.0/projects/{project}/repos/{repository}/settings/pull-requests' \
                .format(project=project, repository=repository)
        else:
            url = 'rest/api/2.0/projects/{project}/repos/{repository}/settings/pull-requests' \
                .format(project=project, repository=repository)
        return self.get(url)

    def set_pull_request_settings(self, project, repository, data):
        """
        Set pull request settings.
        :param project:
        :param repository:
        :param data: json body
        :return:
        """
        if not self.cloud:
            url = 'rest/api/1.0/projects/{project}/repos/{repository}/settings/pull-requests' \
                .format(project=project, repository=repository)
        else:
            url = 'rest/api/2.0/projects/{project}/repos/{repository}/settings/pull-requests' \
                .format(project=project, repository=repository)
        return self.post(url, data=data)

    def get_pull_requests(self, project, repository, state='OPEN', order='newest', limit=100, start=0, at=None):
        """
        Get pull requests
        :param project:
        :param repository:
        :param state:
        :param order: OPTIONAL: defaults to NEWEST) the order to return pull requests in, either OLDEST
                                (as in: "oldest first") or NEWEST.
        :param limit:
        :param start:
        :param at:
        :return:
        """
        if not self.cloud:
            url = 'rest/api/1.0/projects/{project}/repos/{repository}/pull-requests'.format(project=project,
                                                                                            repository=repository)
        else:
            url = 'rest/api/2.0/projects/{project}/repos/{repository}/pull-requests'.format(project=project,
                                                                                            repository=repository)
        params = {}
        if state:
            params['state'] = state
        if limit:
            params['limit'] = limit
        if start:
            params['start'] = start
        if order:
            params['order'] = order
        if at:
            params['at'] = at
        response = self.get(url, params=params)
        if 'values' not in response:
            return []
        pr_list = (response or {}).get('values')
        while not response.get('isLastPage'):
            start = response.get('nextPageStart')
            params['start'] = start
            response = self.get(url, params=params)
            pr_list += (response or {}).get('values')
        return pr_list

    def get_pull_requests_activities(self, project, repository, pull_request_id, start=0):
        """
        Get pull requests activities
        :param project:
        :param repository:
        :param pull_request_id: the ID of the pull request within the repository
        :param start:
        :return:
        """
        if not self.cloud:
            url = 'rest/api/1.0/projects/{project}/repos/{repository}/pull-requests/{pullRequestId}/activities'.format(
                project=project,
                repository=repository,
                pullRequestId=pull_request_id)
        else:
            url = 'rest/api/2.0/projects/{project}/repos/{repository}/pull-requests/{pullRequestId}/activities'.format(
                project=project,
                repository=repository,
                pullRequestId=pull_request_id)
        params = {'start': start}
        response = self.get(url, params=params)
        if 'values' not in response:
            return []
        activities_list = (response or {}).get('values')
        while not response.get('isLastPage'):
            params['start'] = response.get('nextPageStart')
            response = self.get(url, params=params)
            activities_list += (response or {}).get('values')
        return activities_list

    def get_pull_requests_changes(self, project, repository, pull_request_id):
        """
        Get pull requests changes
        :param project:
        :param repository:
        :param pull_request_id: the ID of the pull request within the repository
        :return:
        """
        if not self.cloud:
            url = 'rest/api/1.0/projects/{project}/repos/{repository}/pull-requests/{pullRequestId}/changes'.format(
                project=project,
                repository=repository,
                pullRequestId=pull_request_id)
        else:
            url = 'rest/api/2.0/projects/{project}/repos/{repository}/pull-requests/{pullRequestId}/changes'.format(
                project=project,
                repository=repository,
                pullRequestId=pull_request_id)
        params = {'start': 0}
        response = self.get(url, params=params)
        if 'values' not in response:
            return []
        changes_list = (response or {}).get('values')
        while not response.get('isLastPage'):
            params['start'] = response.get('nextPageStart')
            if params['start'] is None:
                log.warning('Too many changes in pull request. Changes list is incomplete.')
                break
            response = self.get(url, params=params)
            changes_list += (response or {}).get('values')
        return changes_list

    def get_pull_requests_commits(self, project, repository, pull_request_id):
        """
        Get pull requests commits
        :param project:
        :param repository:
        :param pull_request_id: the ID of the pull request within the repository
        :return:
        """
        if not self.cloud:
            url = 'rest/api/1.0/projects/{project}/repos/{repository}/pull-requests/{pullRequestId}/commits'.format(
                project=project, repository=repository, pullRequestId=pull_request_id)
        else:
            url = 'rest/api/2.0/projects/{project}/repos/{repository}/pull-requests/{pullRequestId}/commits'.format(
                project=project, repository=repository, pullRequestId=pull_request_id)
        params = {'start': 0}
        response = self.get(url, params=params)
        if 'values' not in response:
            return []
        commits_list = (response or {}).get('values')
        while not response.get('isLastPage'):
            params['start'] = response.get('nextPageStart')
            response = self.get(url, params=params)
            commits_list += (response or {}).get('values')
        return commits_list

    def get_pull_requests_participants(self, project, repository, pull_request_id):
        """
        Get all participants of a pull request
        :param project:
        :param repository:
        :param pull_request_id:
        :return:
        """
        url = 'rest/api/1.0/projects/{project}/repos/{repository}/pull-requests/{pullRequestId}/participants'.format(
            project=project,
            repository=repository,
            pullRequestId=pull_request_id)
        params = {'start': 0}
        response = self.get(url, params=params)
        if 'values' not in response:
            return []
        participant_list = (response or {}).get('values')
        while not response.get('isLastPage'):
            params['start'] = response.get('nextPageStart')
            response = self.get(url, params=params)
            participant_list += (response or {}).get('values')
        return participant_list

    def open_pull_request(self, source_project, source_repo, dest_project, dest_repo, source_branch, destination_branch,
                          title, description, reviewers=None):
        """
        Create a new pull request between two branches.
        The branches may be in the same repository, or different ones.
        When using different repositories, they must still be in the same {@link Repository#getHierarchyId() hierarchy}.
        The authenticated user must have REPO_READ permission for the "from" and "to"repositories to call this resource.
        :param source_project: the project that the PR source is from
        :param source_repo: the repository that the PR source is from
        :param source_branch: the branch name of the PR
        :param dest_project: the project that the PR destination is from
        :param dest_repo: the repository that the PR destination is from
        :param destination_branch: where the PR is being merged into
        :param title: the title of the PR
        :param description: the description of what the PR does
        :param reviewers: the list of reviewers or a single reviewer of the PR
        :return:
        """
        body = {
            'title': title,
            'description': description,
            'fromRef': {
                'id': source_branch,
                'repository': {
                    'slug': source_repo,
                    'name': source_repo,
                    'project': {
                        'key': source_project
                    }
                }
            },
            'toRef': {
                'id': destination_branch,
                'repository': {
                    'slug': dest_repo,
                    'name': dest_repo,
                    'project': {
                        'key': dest_project
                    }
                }
            },
            'reviewers': []
        }

        def add_reviewer(reviewer):
            entry = {
                'user': {
                    'name': reviewer
                }
            }
            body['reviewers'].append(entry)

        if reviewers is not None:
            if isinstance(reviewers, str):
                add_reviewer(reviewers)
            elif isinstance(reviewers, list):
                for reviewer in reviewers:
                    add_reviewer(reviewer)

        return self.create_pull_request(dest_project, dest_repo, body)

    def create_pull_request(self, project_key, repository, data):
        """
        :param project_key:
        :param repository:
        :param data: json body
        :return:
        """
        if not self.cloud:
            url = 'rest/api/1.0/projects/{projectKey}/repos/{repository}/pull-requests'.format(projectKey=project_key,
                                                                                               repository=repository)
        else:
            url = 'rest/api/2.0/projects/{projectKey}/repos/{repository}/pull-requests'.format(projectKey=project_key,
                                                                                               repository=repository)
        return self.post(url, data=data)

    def delete_pull_request(self, project, repository, pull_request_id, pull_request_version):
        """
        Delete a pull request.

        :param project: the project key
        :param repository: the repository slug
        :param pull_request_id: the ID of the pull request within the repository
        :param pull_request_version: the version of the pull request
        :return:
        """
        if not self.cloud:
            url = 'rest/api/1.0/projects/{projectKey}/repos/{repositorySlug}/pull-requests/{pullRequestId}'.format(
                projectKey=project, repositorySlug=repository, pullRequestId=pull_request_id)
        else:
            url = 'rest/api/2.0/projects/{projectKey}/repos/{repositorySlug}/pull-requests/{pullRequestId}'.format(
                projectKey=project, repositorySlug=repository, pullRequestId=pull_request_id)
        data = {'version': pull_request_version}
        return self.delete(url, data=data)

    def decline_pull_request(self, project_key, repository, pr_id, pr_version):
        """
        Decline a pull request.
        The authenticated user must have REPO_READ permission for the repository 
        that this pull request targets to call this resource.

        :param project_key: PROJECT
        :param repository: my_shiny_repo
        :param pr_id: 2341
        :param pr_version: 12
        :return:
        """
        if not self.cloud:
            url = 'rest/api/1.0/projects/{project_key}/repos/{repository}/pull-requests/{pr_id}/decline'.format(
                project_key=project_key, repository=repository, pr_id=pr_id)
        else:
            url = 'rest/api/2.0/projects/{project_key}/repos/{repository}/pull-requests/{pr_id}/decline'.format(
                project_key=project_key, repository=repository, pr_id=pr_id)
        params = {'version': pr_version}

        return self.post(url, params=params)

    def is_pull_request_can_be_merged(self, project_key, repository, pr_id):
        """
        Test whether a pull request can be merged.
        A pull request may not be merged if:
        - there are conflicts that need to be manually resolved before merging; and/or
        - one or more merge checks have vetoed the merge.
        The authenticated user must have REPO_READ permission for the repository 
        that this pull request targets to call this resource.

        :param project_key: PROJECT
        :param repository: my_shiny_repo
        :param pr_id: 2341
        :return:
        """
        if not self.cloud:
            url = 'rest/api/1.0/projects/{project_key}/repos/{repository}/pull-requests/{pr_id}/merge'.format(
                project_key=project_key, repository=repository, pr_id=pr_id)
        else:
            url = 'rest/api/2.0/projects/{project_key}/repos/{repository}/pull-requests/{pr_id}/merge'.format(
                project_key=project_key, repository=repository, pr_id=pr_id)
        return self.get(url)

    def merge_pull_request(self, project_key, repository, pr_id, pr_version):
        """
        Merge pull request
        The authenticated user must have REPO_READ permission for the repository 
        that this pull request targets to call this resource.

        :param pr_version:
        :param project_key: PROJECT
        :param repository: my_shiny_repo
        :param pr_id: 2341
        :return:
        """
        if not self.cloud:
            url = 'rest/api/1.0/projects/{project_key}/repos/{repository}/pull-requests/{pr_id}/merge'.format(
                project_key=project_key, repository=repository, pr_id=pr_id)
        else:
            url = 'rest/api/2.0/projects/{project_key}/repos/{repository}/pull-requests/{pr_id}/merge'.format(
                project_key=project_key, repository=repository, pr_id=pr_id)
        params = {'version': pr_version}

        return self.post(url, params=params)

    def reopen_pull_request(self, project_key, repository, pr_id, pr_version):
        """
        Re-open a declined pull request.
        The authenticated user must have REPO_READ permission for the repository 
        that this pull request targets to call this resource.

        :param project_key: PROJECT
        :param repository: my_shiny_repo
        :param pr_id: 2341
        :param pr_version: 12
        :return:
        """
        if not self.cloud:
            url = 'rest/api/1.0/projects/{project_key}/repos/{repository}/pull-requests/{pr_id}/reopen'.format(
                project_key=project_key, repository=repository, pr_id=pr_id)
        else:
            url = 'rest/api/2.0/projects/{project_key}/repos/{repository}/pull-requests/{pr_id}/reopen'.format(
                project_key=project_key, repository=repository, pr_id=pr_id)
        params = {'version': pr_version}

        return self.post(url, params=params)

    def check_inbox_pull_requests_count(self):
        if not self.cloud:
            return self.get('rest/api/1.0/inbox/pull-requests/count')
        return self.get('rest/api/2.0/inbox/pull-requests/count')

    def check_inbox_pull_requests(self, start=0, limit=None, role=None):
        """
        Get pull request in your inbox
        :param start:
        :param limit:
        :param role:
        :return:
        """
        params = {'start': start}
        if limit:
            params['limit'] = limit
        if role:
            params['role'] = role
        if not self.cloud:
            url = 'rest/api/1.0/inbox/pull-requests'
        else:
            url = 'rest/api/2.0/inbox/pull-requests'
        return self.get(url, params=params)

    def add_pull_request_comment(self, project, repository, pull_request_id, text, parent_id=None):
        """
        Add comment into pull request
        :param project:
        :param repository:
        :param pull_request_id: the ID of the pull request within the repository
        :param text comment text
        :param parent_id parent comment id

        :return:
        """
        if not self.cloud:
            url = 'rest/api/1.0/projects/{project}/repos/{repository}/pull-requests/{pullRequestId}/comments'.format(
                project=project, repository=repository, pullRequestId=pull_request_id)
        else:
            url = 'rest/api/2.0/projects/{project}/repos/{repository}/pull-requests/{pullRequestId}/comments'.format(
                project=project, repository=repository, pullRequestId=pull_request_id)
        body = {'text': text}
        if parent_id:
            body['parent'] = {'id': parent_id}
        return self.post(url, data=body)

    def get_pull_request_comment(self, project, repository, pull_request_id, comment_id):
        """
        Retrieves a pull request comment.
        The authenticated user must have REPO_READ permission
        for the repository that this pull request targets to call this resource.
        :param project:
        :param repository:
        :param pull_request_id: the ID of the pull request within the repository
        :param comment_id: the ID of the comment to retrieve
        :return:
        """
        if not self.cloud:
            url = 'rest/api/1.0/projects/{project}/repos/{repository}/pull-requests/{pullRequestId}/comments/' \
                  '{comment_id}'.format(project=project, repository=repository, pullRequestId=pull_request_id,
                                        comment_id=comment_id)
        else:
            url = 'rest/api/2.0/projects/{project}/repos/{repository}/pull-requests/{pullRequestId}/comments/' \
                  '{comment_id}'.format(project=project, repository=repository, pullRequestId=pull_request_id,
                                        comment_id=comment_id)
        return self.get(url)

    def update_pull_request_comment(self, project, repository, pull_request_id, comment_id, comment, comment_version):
        """
        Update the text of a comment.
        Only the user who created a comment may update it.

        Note: the supplied supplied JSON object must contain a version
        that must match the server's version of the comment
        or the update will fail.
        """
        if not self.cloud:
            url = 'rest/api/1.0/projects/{project}/repos/{repo}/pull-requests/{pull_request}/comments/{comment_id}' \
                .format(project=project, repo=repository, pull_request=pull_request_id, comment_id=comment_id)
        else:
            url = 'rest/api/2.0/projects/{project}/repos/{repo}/pull-requests/{pull_request}/comments/{comment_id}' \
                .format(project=project, repo=repository, pull_request=pull_request_id, comment_id=comment_id)
        payload = {
            "version": comment_version,
            "text": comment
        }
        return self.put(url, data=payload)

    def get_pull_request(self, project, repository, pull_request_id):
        """
        Retrieve a pull request.
        The authenticated user must have REPO_READ permission
        for the repository that this pull request targets to call this resource.
        :param project:
        :param repository:
        :param pull_request_id: the ID of the pull request within the repository
        :return:
        """
        if not self.cloud:
            url = 'rest/api/1.0/projects/{project}/repos/{repository}/pull-requests/{pullRequestId}'.format(
                project=project, repository=repository, pullRequestId=pull_request_id)
        else:
            url = 'rest/api/2.0/projects/{project}/repos/{repository}/pull-requests/{pullRequestId}'.format(
                project=project, repository=repository, pullRequestId=pull_request_id)
        return self.get(url)

    def get_pullrequest(self, *args, **kwargs):
        """
        Deprecated name since 1.15.1. Let's use the get_pull_request()
        """
        return self.get_pull_request(*args, **kwargs)

    def change_reviewed_status(self, project_key, repository_slug, pull_request_id, status, user_slug):
        """
        Change the current user's status for a pull request.
        Implicitly adds the user as a participant if they are not already.
        If the current user is the author, this method will fail.
        :param project_key:
        :param repository_slug:
        :param pull_request_id:
        :param status:
        :param user_slug:
        :return:
        """
        if not self.cloud:
            url = 'rest/api/1.0/projects/{projectKey}/repos/{repo}/pull-requests/{pull_request}/participants/' \
                  '{userSlug}'.format(projectKey=project_key, repo=repository_slug, pull_request=pull_request_id,
                                      userSlug=user_slug)
        else:
            url = 'rest/api/2.0/projects/{projectKey}/repos/{repo}/pull-requests/{pull_request}/participants/' \
                  '{userSlug}'.format(projectKey=project_key, repo=repository_slug, pull_request=pull_request_id,
                                      userSlug=user_slug)
        approved = True if status == "APPROVED" else False
        data = {
            "user": {
                "name": user_slug
            },
            "approved": approved,
            "status": status
        }
        return self.put(url, data)

    def get_tags(self, project, repository, filter='', limit=1000, order_by=None, start=0):
        """
        Retrieve the tags matching the supplied filterText param.
        The authenticated user must have REPO_READ permission for the context repository to call this resource.
        :param project:
        :param repository:
        :param filter:
        :param start:
        :param limit: OPTIONAL: The limit of the number of tags to return, this may be restricted by
                fixed system limits. Default by built-in method: 1000
        :param order_by: OPTIONAL: ordering of refs either ALPHABETICAL (by name) or MODIFICATION (last updated)
        :return:
        """
        if not self.cloud:
            url = 'rest/api/1.0/projects/{project}/repos/{repository}/tags'.format(project=project,
                                                                                   repository=repository)
        else:
            url = 'rest/api/2.0/projects/{project}/repos/{repository}/tags'.format(project=project,
                                                                                   repository=repository)
        params = {}
        if start:
            params['start'] = start
        if limit:
            params['limit'] = limit
        if filter:
            params['filterText'] = filter
        if order_by:
            params['orderBy'] = order_by
        result = self.get(url, params=params)
        if result.get('isLastPage'):
            log.info('This is a last page of the result')
        else:
            log.info('Next page start at {}'.format(result.get('nextPageStart')))
        return (result or {}).get('values')

    def get_project_tags(self, project, repository, tag_name):
        """
        Retrieve a tag in the specified repository.
        The authenticated user must have REPO_READ permission for the context repository to call this resource.
        Search uri is api/1.0/projects/{projectKey}/repos/{repositorySlug}/tags/{name:.*}
        :param project:
        :param repository:
        :param tag_name: OPTIONAL:
        :return:
        """
        if not self.cloud:
            url = 'rest/api/1.0/projects/{project}/repos/{repository}/tags/{tag}'.format(project=project,
                                                                                         repository=repository,
                                                                                         tag=tag_name)
        else:
            url = 'rest/api/1.0/projects/{project}/repos/{repository}/tags/{tag}'.format(project=project,
                                                                                         repository=repository,
                                                                                         tag=tag_name)
        return self.get(url)

    def set_tag(self, project, repository, tag_name, commit_revision, description=None):
        """
        Creates a tag using the information provided in the {@link RestCreateTagRequest request}
        The authenticated user must have REPO_WRITE permission for the context repository to call this resource.
        :param project:
        :param repository:
        :param tag_name:
        :param commit_revision: commit hash
        :param description: OPTIONAL:
        :return:
        """
        if not self.cloud:
            url = 'rest/api/1.0/projects/{project}/repos/{repository}/tags'.format(project=project,
                                                                                   repository=repository)
        else:
            url = 'rest/api/2.0/projects/{project}/repos/{repository}/tags'.format(project=project,
                                                                                   repository=repository)
        body = {}
        if tag_name is not None:
            body['name'] = tag_name
        if tag_name is not None:
            body['startPoint'] = commit_revision
        if tag_name is not None:
            body['message'] = description
        return self.post(url, data=body)

    def delete_tag(self, project, repository, tag_name):
        """
        Creates a tag using the information provided in the {@link RestCreateTagRequest request}
        The authenticated user must have REPO_WRITE permission for the context repository to call this resource.
        :param project:
        :param repository:
        :param tag_name:
        :return:
        """
        if not self.cloud:
            url = 'rest/git/1.0/projects/{project}/repos/{repository}/tags/{tag}'.format(project=project,
                                                                                         repository=repository,
                                                                                         tag=tag_name)
        else:
            url = 'rest/git/2.0/projects/{project}/repos/{repository}/tags/{tag}'.format(project=project,
                                                                                         repository=repository,
                                                                                         tag=tag_name)
        return self.delete(url)

    def get_diff(self, project, repository, path, hash_oldest, hash_newest):
        """
        Gets a diff of the changes available in the {@code from} commit but not in the {@code to} commit.
        If either the {@code from} or {@code to} commit are not specified,
        they will be replaced by the default branch of their containing repository.
        :param project:
        :param repository:
        :param path:
        :param hash_oldest: the source commit (can be a partial/full commit ID or qualified/unqualified ref name)
        :param hash_newest: the target commit (can be a partial/full commit ID or qualified/unqualified ref name)
        :return:
        """
        if not self.cloud:
            url = 'rest/api/1.0/projects/{project}/repos/{repository}/compare/diff/{path}'.format(project=project,
                                                                                                  repository=repository,
                                                                                                  path=path)
        else:
            url = 'rest/api/2.0/projects/{project}/repos/{repository}/compare/diff/{path}'.format(project=project,
                                                                                                  repository=repository,
                                                                                                  path=path)
        params = {}
        if hash_oldest:
            params['from'] = hash_oldest
        if hash_newest:
            params['to'] = hash_newest
        return (self.get(url, params=params) or {}).get('diffs')

    def get_commits(self, project, repository, hash_oldest=None, hash_newest=None, follow_renames=False,
                    ignore_missing=False, merges="include", with_counts=False,
                    avatar_size=None, avatar_scheme=None, limit=99999):
        """
        Get commit list from repo
        :param project:
        :param repository:
        :param hash_oldest:
        :param hash_newest:
        :param merges: OPTIONAL: include|exclude|only if present, controls how merge commits should be filtered.
        :param follow_renames: OPTIONAL: if true, the commit history of the specified file will be followed past renames
        :param ignore_missing: OPTIONAL: true to ignore missing commits, false otherwise
        :param with_counts: OPTIONAL: optionally include the total number of commits and total number of unique authors
        :param avatar_size: OPTIONAL: if present the service adds avatar URLs for commit authors.
        :param avatar_scheme: OPTIONAL: the desired scheme for the avatar URL
        :param limit: OPTIONAL: The limit of the number of commits to return, this may be restricted by
               fixed system limits. Default by built-in method: 99999
        :return:
        """
        if not self.cloud:
            url = 'rest/api/1.0/projects/{project}/repos/{repository}/commits'.format(project=project,
                                                                                      repository=repository)
        else:
            url = 'rest/api/2.0/projects/{project}/repos/{repository}/commits'.format(project=project,
                                                                                      repository=repository)
        params = {"merges": merges}
        if hash_oldest:
            params['since'] = hash_oldest
        if hash_newest:
            params['until'] = hash_newest
        if follow_renames:
            params['followRenames'] = follow_renames
        if ignore_missing:
            params['ignoreMissing'] = ignore_missing
        if with_counts:
            params['withCounts'] = with_counts
        if avatar_size:
            params['avatarSize'] = avatar_size
        if avatar_scheme:
            params['avatarScheme'] = avatar_scheme
        if limit:
            params['limit'] = limit
        return (self.get(url, params=params) or {}).get('values')

    def get_commit_info(self, project, repository, commit, path=None):
        """
        Retrieve a single commit identified by its ID>. In general, that ID is a SHA1.
        From 2.11, ref names like "refs/heads/master" are no longer accepted by this resource.
        The authenticated user must have REPO_READ permission for the specified repository to call this resource.
        :param project:
        :param repository:
        :param commit: the commit ID to retrieve
        :param path :OPTIONAL an optional path to filter the commit by.
                        If supplied the details returned may not be for the specified commit.
                        Instead, starting from the specified commit, they will be the details for the first commit
                        affecting the specified path.
        :return:
        """

        if not self.cloud:
            url = 'rest/api/1.0/projects/{project}/repos/{repository}/commits/{commitId}'.format(project=project,
                                                                                                 repository=repository,
                                                                                                 commitId=commit)
        else:
            url = 'rest/api/2.0/projects/{project}/repos/{repository}/commits/{commitId}'.format(project=project,
                                                                                                 repository=repository,
                                                                                                 commitId=commit)
        params = {}
        if path:
            params['path'] = path
        return self.get(url, params=params)

    def get_pull_requests_contain_commit(self, project, repository, commit):
        if not self.cloud:
            url = 'rest/api/1.0/projects/{project}/repos/{repository}/commits/{commitId}/pull-requests'.format(
                project=project, repository=repository, commitId=commit)
        else:
            url = 'rest/api/2.0/projects/{project}/repos/{repository}/commits/{commitId}/pull-requests'.format(
                project=project, repository=repository, commitId=commit)
        return (self.get(url) or {}).get('values')

    def get_changelog(self, project, repository, ref_from, ref_to, limit=99999):
        """
        Get change log between 2 refs
        :param project:
        :param repository:
        :param ref_from:
        :param ref_to:
        :param limit: OPTIONAL: The limit of the number of changes to return, this may be restricted by
                fixed system limits. Default by built-in method: 99999
        :return:
        """
        if not self.cloud:
            url = 'rest/api/1.0/projects/{project}/repos/{repository}/compare/commits'.format(project=project,
                                                                                              repository=repository)
        else:
            url = 'rest/api/2.0/projects/{project}/repos/{repository}/compare/commits'.format(project=project,
                                                                                              repository=repository)
        params = {}
        if ref_from:
            params['from'] = ref_from
        if ref_to:
            params['to'] = ref_to
        if limit:
            params['limit'] = limit
        return (self.get(url, params=params) or {}).get('values')

    def get_file_list(self, project, repository, query=None, limit=100000):
        """
        Retrieve a page of files from particular directory of a repository.
        The search is done recursively, so all files from any sub-directory of the specified directory will be returned.
        The authenticated user must have REPO_READ permission for the specified repository to call this resource.
        :param project:
        :param repository:
        :param query: the commit ID or ref (e.g. a branch or tag) to list the files at.
                      If not specified the default branch will be used instead.
        :param limit: OPTIONAL
        :return:
        """
        if not self.cloud:
            url = 'rest/api/1.0/projects/{project}/repos/{repository}/files'.format(project=project,
                                                                                    repository=repository)
        else:
            url = 'rest/api/2.0/projects/{project}/repos/{repository}/files'.format(project=project,
                                                                                    repository=repository)
        params = {}
        if query:
            params['at'] = query
        if limit:
            params['limit'] = limit
        return (self.get(url, params=params) or {}).get('values')

    def get_content_of_file(self, project, repository, filename, at=None, markup=None):
        """
        Retrieve the raw content for a file path at a specified revision.
        The authenticated user must have REPO_READ permission for the specified repository to call this resource.
        :param project:
        :param repository:
        :param filename:
        :param at: OPTIONAL ref string
        :param markup: 	if present or "true", triggers the raw content to be markup-rendered and returned as HTML;
                        otherwise, if not specified, or any value other than "true",
                        the content is streamed without markup
        :return:
        """
        headers = self.form_token_headers
        url = 'projects/{project}/repos/{repository}/raw/{filename}/'.format(project=project,
                                                                             repository=repository,
                                                                             filename=filename)
        params = {}
        if at is not None:
            params['at'] = at
        if markup is not None:
            params['markup'] = markup
        return self.get(url, params=params, not_json_response=True, headers=headers)

    def get_branches_permissions(self, project, repository=None, start=0, limit=25):
        """
        Get branches permissions from a given repo
        :param project:
        :param repository:
        :param start:
        :param limit:
        :return:
        """
        if repository is not None:
            url = 'rest/branch-permissions/2.0/projects/{project}/repos/{repository}/restrictions'.format(
                project=project,
                repository=repository)
        else:
            url = 'rest/branch-permissions/2.0/projects/{project}/restrictions'.format(project=project)
        params = {}
        if limit:
            params['limit'] = limit
        if start:
            params['start'] = start
        return self.get(url, params=params)

    def set_branches_permissions(self, project_key, multiple_permissions=False, matcher_type=None, matcher_value=None,
                                 permission_type=None, repository=None, except_users=None, except_groups=None,
                                 except_access_keys=None, start=0, limit=25):
        """
        Create a restriction for the supplied branch or set of branches to be applied to the given repository.
        Allows creating multiple restrictions at once. 
        To use multiple restrictions you should format payload manually -
        see the bitbucket-branch-restrictions.py example.
        Reference: https://docs.atlassian.com/bitbucket-server/rest/6.8.0/bitbucket-ref-restriction-rest.html
        :param project_key:
        :param multiple_permissions:
        :param matcher_type:
        :param matcher_value:
        :param permission_type:
        :param repository:
        :param except_users:
        :param except_groups:
        :param except_access_keys:
        :param start:
        :param limit:
        :return:
        """
        if except_users is None:
            except_users = []
        if except_groups is None:
            except_groups = []
        if except_access_keys is None:
            except_access_keys = []
        headers = self.default_headers
        if repository:
            url = "rest/branch-permissions/2.0/projects/{project_key}/repos/{repository}/restrictions".format(
                project_key=project_key,
                repository=repository
            )
        else:
            url = "rest/branch-permissions/2.0/projects/{project_key}/restrictions".format(
                project_key=project_key
            )
        if multiple_permissions:
            headers = self.bulk_headers
            restriction = multiple_permissions
        else:
            restriction = {
                "type": permission_type,
                "matcher": {
                    "id": matcher_value,
                    "displayId": matcher_value,
                    "type": {
                        "id": matcher_type.upper(),
                        "name": matcher_type.capitalize()
                    },
                    "active": True,
                },
                "users": except_users,
                "groups": except_groups,
                "accessKeys": except_access_keys,
            }
        params = {"start": start, "limit": limit}
        return self.post(url, data=restriction, params=params, headers=headers)

    def delete_branch_permission(self, project_key, permission_id, repository=None):
        """
        Deletes a restriction as specified by a restriction id.
        The authenticated user must have REPO_ADMIN permission or higher to call this resource. 

        :param project_key:
        :param repository:
        :param permission_id:
        :return:
        """

        if repository:
            url = "rest/branch-permissions/2.0/projects/{project_key}/repos/{repository}/restrictions/{id}".format(
                project_key=project_key,
                repository=repository,
                id=permission_id
            )
        else:
            url = "rest/branch-permissions/2.0/projects/{project_key}/restrictions/{id}".format(
                project_key=project_key,
                id=permission_id
            )
        return self.delete(url)

    def get_branch_permission(self, project_key, permission_id, repository=None):
        """
        Returns a restriction as specified by a restriction id.
        The authenticated user must have REPO_ADMIN permission or higher to call this resource. 

        :param project_key:
        :param repository:
        :param permission_id:
        :return:
        """

        if repository:
            url = "rest/branch-permissions/2.0/projects/{project_key}/repos/{repository}/restrictions/{id}".format(
                project_key=project_key,
                repository=repository,
                id=permission_id
            )
        else:
            url = "rest/branch-permissions/2.0/projects/{project_key}/restrictions/{id}".format(
                project_key=project_key,
                id=permission_id
            )
        return self.get(url)

    def all_branches_permissions(self, project, repository=None):
        """
        Get branches permissions from a given repo
        :param project:
        :param repository:
        :return:
        """
        start = 0
        branches_permissions = []
        response = self.get_branches_permissions(project=project, repository=repository, start=start)
        branches_permissions += response.get('values')
        while not response.get('isLastPage'):
            start = response.get('nextPageStart')
            response = self.get_branches_permissions(project=project, repository=repository, start=start)
            branches_permissions += response.get('values')
        return branches_permissions

    def reindex(self):
        """
        Rebuild the bundled Elasticsearch indexes for Bitbucket Server
        :return:
        """
        url = 'rest/indexing/latest/sync'
        return self.post(url)

    def reindex_repo(self, project, repository):
        """
        Reindex repo
        :param project:
        :param repository:
        :return:
        """
        url = 'rest/indexing/1.0/projects/{projectKey}/repos/{repositorySlug}/sync'.format(projectKey=project,
                                                                                           repositorySlug=repository)
        return self.post(url)

    def reindex_repo_dev_panel(self, project, repository):
        """
        Reindex all of the Jira issues related to this repository, including branches and pull requests.
        This automatically happens as part of an upgrade, and calling this manually should only be required
        if something unforeseen happens and the index becomes out of sync.
        The authenticated user must have REPO_ADMIN permission for the specified repository to call this resource.
        :param project:
        :param repository:
        :return:
        """
        url = 'rest/jira-dev/1.0/projects/{projectKey}/repos/{repositorySlug}/reindex'.format(projectKey=project,
                                                                                              repositorySlug=repository)
        return self.post(url)

    def check_reindexing_status(self):
        """
        Check reindexing status
        :return:
        """
        url = 'rest/indexing/latest/status'
        return self.get(url)

    def fork_repository(self, project, repository, new_repository):
        """
        Forks a repository within the same project.
        :param project:
        :param repository:
        :param new_repository:
        :return:
        """
        if not self.cloud:
            url = 'rest/api/1.0/projects/{project}/repos/{repository}'.format(project=project,
                                                                              repository=repository)
        else:
            url = 'rest/api/2.0/projects/{project}/repos/{repository}'.format(project=project,
                                                                              repository=repository)
        body = {}
        if new_repository is not None:
            body['name'] = new_repository
        if new_repository is not None:
            body['project'] = {'key': project}
        return self.post(url, data=body)

    def get_current_license(self):
        """
        Retrieves details about the current license, as well as the current status of the system with
        regards to the installed license. The status includes the current number of users applied
        toward the license limit, as well as any status messages about the license (warnings about expiry
        or user counts exceeding license limits).
        The authenticated user must have ADMIN permission. Unauthenticated users, and non-administrators,
        are not permitted to access license details.
        :return:
        """
        if not self.cloud:
            url = 'rest/api/1.0/admin/license'
        else:
            url = 'rest/api/2.0/admin/license'
        return self.get(url)

    def get_mail_configuration(self):
        """
        Retrieves the current mail configuration.
        The authenticated user must have the SYS_ADMIN permission to call this resource.
        :return:
        """
        if not self.cloud:
            url = 'rest/api/1.0/admin/mail-server'
        else:
            url = 'rest/api/2.0/admin/mail-server'
        return self.get(url)

    def get_mail_sender_address(self):
        """
        Retrieves the server email address
        :return:
        """
        if not self.cloud:
            url = 'rest/api/1.0/admin/mail-server/sender-address'
        else:
            url = 'rest/api/2.0/admin/mail-server/sender-address'
        return self.get(url)

    def remove_mail_sender_address(self):
        """
        Clears the server email address.
        The authenticated user must have the ADMIN permission to call this resource.
        :return:
        """
        if not self.cloud:
            url = 'rest/api/1.0/admin/mail-server/sender-address'
        else:
            url = 'rest/api/2.0/admin/mail-server/sender-address'
        return self.delete(url)

    def get_ssh_settings(self):
        """
        Retrieve ssh settings for user
        :return:
        """
        if not self.cloud:
            url = 'rest/ssh/1.0/settings'
        else:
            url = 'rest/ssh/2.0/settings'
        return self.get(url)

    def health_check(self):
        """
        Get health status
        https://confluence.atlassian.com/jirakb/how-to-retrieve-health-check-results-using-rest-api-867195158.html
        :return:
        """
        # check as Troubleshooting & Support Tools Plugin
        response = self.get('rest/troubleshooting/1.0/check/')
        if not response:
            # check as support tools
            response = self.get('rest/supportHealthCheck/1.0/check/')
        return response

    def get_branching_model(self, project, repository):
        """
        Get branching model
        :param project:
        :param repository:
        :return:
        """
        url = 'rest/branch-utils/1.0/projects/{project}/repos/{repository}/branchmodel/configuration'.format(
            project=project,
            repository=repository)
        return self.get(url)

    def set_branching_model(self, project, repository, data):
        """
        Set branching model
        :param project:
        :param repository:
        :param data:
        :return:
        """
        url = 'rest/branch-utils/1.0/projects/{project}/repos/{repository}/branchmodel/configuration'.format(
            project=project,
            repository=repository)
        return self.put(url, data=data)

    def enable_branching_model(self, project, repository):
        """
        Enable branching model by setting it with default configuration
        :param project:
        :param repository:
        :return:
        """
        default_model_data = {'development': {'refId': None, 'useDefault': True},
                              'types': [{'displayName': 'Bugfix',
                                         'enabled': True,
                                         'id': 'BUGFIX',
                                         'prefix': 'bugfix/'},
                                        {'displayName': 'Feature',
                                         'enabled': True,
                                         'id': 'FEATURE',
                                         'prefix': 'feature/'},
                                        {'displayName': 'Hotfix',
                                         'enabled': True,
                                         'id': 'HOTFIX',
                                         'prefix': 'hotfix/'},
                                        {'displayName': 'Release',
                                         'enabled': True,
                                         'id': 'RELEASE',
                                         'prefix': 'release/'}]}
        return self.set_branching_model(project,
                                        repository,
                                        default_model_data)

    def disable_branching_model(self, project, repository):
        """
        Disable branching model
        :param project:
        :param repository:
        :return:
        """
        url = 'rest/branch-utils/1.0/projects/{project}/repos/{repository}/branchmodel/configuration'.format(
            project=project,
            repository=repository)
        return self.delete(url)

    def markup_preview(self, data):
        """
        Preview generated HTML for the given markdown content.
        Only authenticated users may call this resource.
        :param data:
        :return:
        """

        if not self.cloud:
            return self.post('rest/api/1.0/markup/preview', data=data)
        return self.post('rest/api/2.0/markup/preview', data=data)

    def upload_plugin(self, plugin_path):
        """
        Provide plugin path for upload into Jira e.g. useful for auto deploy
        :param plugin_path:
        :return:
        """
        files = {
            'plugin': open(plugin_path, 'rb')
        }
        upm_token = \
            self.request(method='GET', path='rest/plugins/1.0/', headers=self.no_check_headers, trailing=True).headers[
                'upm-token']
        url = 'rest/plugins/1.0/?token={upm_token}'.format(upm_token=upm_token)
        return self.post(url, files=files, headers=self.no_check_headers)

    def upload_file(self, project, repository, content, message, branch, filename):
        """
        Upload new file for given branch.
        :param project:
        :param repository:
        :param content:
        :param message:
        :param branch:
        :param filename
        :return:
        """
        data = {
            "content": content,
            "message": message,
            "branch": branch
        }

        if not self.cloud:
            url = 'rest/api/1.0/projects/{project}/repos/{repository}/browse/{filename}'.format(
                project=project, repository=repository, filename=filename)
        else:
            url = 'rest/api/2.0/projects/{project}/repos/{repository}/browse/{filename}'.format(
                project=project, repository=repository, filename=filename)
        return self.put(url, files=data)

    def update_file(self, project, repository, content, message, branch, filename, source_commit_id):
        """
        Update existing file for given branch.
        :param project:
        :param repository:
        :param content:
        :param message:
        :param branch:
        :param filename:
        :param source_commit_id:
        :return:
        """
        data = {
            "content": content,
            "message": message,
            "branch": branch,
            "sourceCommitId": source_commit_id
        }
        if not self.cloud:
            url = 'rest/api/1.0/projects/{project}/repos/{repository}/browse/{filename}'.format(
                project=project, repository=repository, filename=filename)
        else:
            url = 'rest/api/2.0/projects/{project}/repos/{repository}/browse/{filename}'.format(
                project=project, repository=repository, filename=filename)
        return self.put(url, files=data)

    def get_code_insights_report(self, project_key, repository_slug, commit_id, report_key):
        """
        Retrieve the specified code-insights report.
        :projectKey: str
        :repositorySlug: str
        :commitId: str
        :report_key: str
        """
        url = "rest/insights/1.0/projects/{projectKey}/repos/{repositorySlug}/commits/{commitId}/reports/{key}".format(
            projectKey=project_key, repositorySlug=repository_slug, commitId=commit_id, key=report_key
        )
        return self.get(url)

    def delete_code_insights_report(self, project_key, repository_slug, commit_id, report_key):
        """
        Delete a report for the given commit. Also deletes any annotations associated with this report.
        :projectKey: str
        :repositorySlug: str
        :commitId: str
        :report_key: str
        """
        url = "rest/insights/1.0/projects/{projectKey}/repos/{repositorySlug}/commits/{commitId}/reports/{key}".format(
            projectKey=project_key, repositorySlug=repository_slug, commitId=commit_id, key=report_key
        )
        return self.delete(url)

    def create_code_insights_report(self, project_key, repository_slug, commit_id, report_key, report_title,
                                    **report_params):
        """
        Create a new insight report, or replace the existing one
        if a report already exists for the given repository, commit, and report key.
        A request to replace an existing report will be rejected
        if the authenticated user was not the creator of the specified report.
        For further information visit:
        https://docs.atlassian.com/bitbucket-server/rest/6.6.1/bitbucket-code-insights-rest.html
        :projectKey: str
        :repositorySlug: str
        :commitId: str
        :report_key: str
        :report_title: str
        :report_params:
        """
        url = "rest/insights/1.0/projects/{projectKey}/repos/{repositorySlug}/commits/{commitId}/reports/{key}".format(
            projectKey=project_key, repositorySlug=repository_slug, commitId=commit_id, key=report_key
        )
        data = {"title": report_title}
        data.update(report_params)
        return self.put(url, data=data)

    def search_code(self, team, search_query, page=1, limit=10):
        """
        Search repositories for matching code
        :team: str
        :search_query: str
        """
        endpoint = 'rest/api/1.0'
        if self.cloud:
            endpoint = 'rest/api/2.0'
        url = "{endpoint}/teams/{team}/search/code".format(endpoint=endpoint, team=team)
        return self.get(url, params={'search_query': search_query, 'page': page, 'pagelen': limit})

    def get_lfs_repo_status(self, project_key, repo):
        url = 'rest/git-lfs/git-lfs/admin/projects/{projectKey}/repos/{repositorySlug}/enabled'.format(
            projectKey=project_key,
            repositorySlug=repo)
        return self.get(url)

    def get_users(self, user_filter=None):
        """
        Get list of bitbucket users. 
        Use 'user_filter' for get specific users.
        :user_filter: str
        """
        url = "rest/api/1.0/users"
        params = {}
        if user_filter:
            params['filter'] = user_filter
        return self.get(url, params=params)

    def _get_paged(self, url, params):
        """
        Use for get all methods
        :param url:
        :param params:
        :return:
        """
        params['start'] = 0
        response = self.get(url, params=params)
        if 'values' not in response:
            return []
        values = response.get('values')
        while not response.get('isLastPage'):
            params['start'] = response.get('nextPageStart')
            response = self.get(url, params=params)
            values += response.get('values')
        return values

    def get_project_conditions(self, project_key):
        """
        Request type: GET
        Return a page of defaults conditions with reviewers list that have been configured for this project.
        For further information visit:
            https://docs.atlassian.com/bitbucket-server/rest/5.16.0/bitbucket-default-reviewers-rest.html#idm52264904368
        :projectKey: str
        :return:
        """
        url = 'rest/default-reviewers/1.0/projects/{projectKey}/conditions'.format(
            projectKey=project_key)
        return self.get(url) or {}

    def get_project_condition(self, project_key, id_condition):
        """
        Request type: GET
        Return a specific condition with reviewers list that has been configured for this project.
        For further information visit:
            https://docs.atlassian.com/bitbucket-server/rest/5.16.0/bitbucket-default-reviewers-rest.html#idm52264901504
        :projectKey: str - project key involved
        :idCondition: int - condition id involved
        :return:
        """
        url = 'rest/default-reviewers/1.0/projects/{projectKey}/conditions/{idCondition}'.format(
            projectKey=project_key,
            idCondition=id_condition)
        return self.get(url) or {}

    def create_project_condition(self, project_key, condition):
        """
        Request type: POST
        Create a new condition for this project.
        For further information visit:
            https://docs.atlassian.com/bitbucket-server/rest/5.16.0/bitbucket-default-reviewers-rest.html#idm52264893584
        :projectKey: str- project key involved
        :data: condition: dictionary object
        :example condition: '{"sourceMatcher":
                                {"id":"any",
                                "type":{"id":"ANY_REF"}},
                                "targetMatcher":{"id":"refs/heads/master","type":{"id":"BRANCH"}},
                                "reviewers":[{"id": 12}],"requiredApprovals":"0"
                            }'
        :return:
        """
        url = 'rest/default-reviewers/1.0/projects/{projectKey}/condition'.format(
            projectKey=project_key)
        return self.post(url, data=condition) or {}

    def update_project_condition(self, project_key, condition, id_condition):
        """
        Request type: PUT
        Update a new condition for this project.
        For further information visit:
            https://docs.atlassian.com/bitbucket-server/rest/5.16.0/bitbucket-default-reviewers-rest.html#idm52264927632
        :projectKey: str- project key involved
        :idCondition: int - condition id involved
        :data: condition: dictionary object
        :example condition: '{"sourceMatcher":
                                {"id":"any",
                                "type":{"id":"ANY_REF"}},
                                "targetMatcher":{"id":"refs/heads/master","type":{"id":"BRANCH"}},
                                "reviewers":[{"id": 12}],"requiredApprovals":"0"
                            }'
        :return:
        """
        url = 'rest/default-reviewers/1.0/projects/{projectKey}/condition/{idCondition}'.format(
            projectKey=project_key,
            idCondition=id_condition)
        return self.put(url, data=condition) or {}

    def delete_project_condition(self, project_key, id_condition):
        """
        Request type: DELETE
        Delete a specific condition for this repository slug inside project.
        For further information visit:
            https://docs.atlassian.com/bitbucket-server/rest/5.16.0/bitbucket-default-reviewers-rest.html#idm52264896304
        :projectKey: str- project key involved
        :idCondition: int - condition id involved
        :return:
        """
        url = 'rest/default-reviewers/1.0/projects/{projectKey}/condition/{idCondition}'.format(
            projectKey=project_key,
            idCondition=id_condition)
        return self.delete(url) or {}

    def get_repo_conditions(self, project_key, repo_key):
        """
        Request type: GET
        Return a page of defaults conditions with reviewers list (type REPOSITORY or PROJECT)
        that have been configured for this repository slug inside project specified.
        For further information visit:
            https://docs.atlassian.com/bitbucket-server/rest/5.16.0/bitbucket-default-reviewers-rest.html#idm52264928992
        :projectKey: str- project key involved
        :repoKey: str - repo key involved
        :return:
        """
        url = 'rest/default-reviewers/1.0/projects/{projectKey}/repos/{repoKey}/conditions'.format(
            projectKey=project_key,
            repoKey=repo_key)
        return self.get(url) or {}

    def get_repo_project_conditions(self, project_key, repo_key):
        """
        Request type: GET
        Return a page of repository conditions (only type PROJECT) with reviewers list associated
        that have been configured for this repository slug inside project specified.
        For further information visit:
            https://docs.atlassian.com/bitbucket-server/rest/5.16.0/bitbucket-default-reviewers-rest.html#idm52264928992
        :projectKey: str- project key involved
        :repoKey: str - repo key involved
        :return:
        """
        type_repo = 'REPOSITORY'
        url = 'rest/default-reviewers/1.0/projects/{projectKey}/repos/{repoKey}/conditions'.format(
            projectKey=project_key,
            repoKey=repo_key)

        response = (self.get(url) or {})
        count = 0
        for condition in response:
            if condition['scope']['type'] == type_repo:
                del response[count]
            count += 1
        return response

    def get_repo_repo_conditions(self, project_key, repo_key):
        """
        Request type: GET
        Return a page of repository conditions (only type REPOSITORY) with reviewers list associated
        that have been configured for this repository slug inside project specified.
        For further information visit:
            https://docs.atlassian.com/bitbucket-server/rest/5.16.0/bitbucket-default-reviewers-rest.html#idm52264928992
        :projectKey: str- project key involved
        :repoKey: str - repo key involved
        :return:
        """
        type_proyect = 'PROJECT'
        url = 'rest/default-reviewers/1.0/projects/{projectKey}/repos/{repoKey}/conditions'.format(
            projectKey=project_key,
            repoKey=repo_key)

        response = (self.get(url) or {})
        count = 0
        for condition in response:
            if condition['scope']['type'] == type_proyect:
                del response[count]
            count += 1
        return response

    def get_repo_condition(self, project_key, repo_key, id_condition):
        """
        Request type: GET
        Return a specific condition with reviewers list
            that have been configured for this repository slug inside project specified.
        For further information visit:
            https://docs.atlassian.com/bitbucket-server/rest/5.16.0/bitbucket-default-reviewers-rest.html#idm52264927632
        :projectKey: str- project key involved
        :repoKey: str - repo key involved
        :idCondition: int - condition id involved
        :return:
        """
        url = 'rest/default-reviewers/1.0/projects/{projectKey}/repos/{repoKey}/conditions/{idCondition}'.format(
            projectKey=project_key,
            repoKey=repo_key,
            idCondition=id_condition)
        return self.get(url) or {}

    def create_repo_condition(self, project_key, repo_key, condition):
        """
        Request type: POST
        Create a new condition for this repository slug inside project specified.
        For further information visit:
            https://docs.atlassian.com/bitbucket-server/rest/5.16.0/bitbucket-default-reviewers-rest.html#idm52264908128
        :projectKey: str- project key involved
        :repoKey: str - repo key involved
        :data: condition: dictionary object
        :example condition: '{"sourceMatcher":
                                {"id":"any",
                                "type":{"id":"ANY_REF"}},
                                "targetMatcher":{"id":"refs/heads/master","type":{"id":"BRANCH"}},
                                "reviewers":[{"id": 12}],"requiredApprovals":"0"
                            }'
        :return:
        """
        url = 'rest/default-reviewers/1.0/projects/{projectKey}/repos/{repoKey}/condition'.format(
            projectKey=project_key,
            repoKey=repo_key)
        return self.post(url, data=condition) or {}

    def update_repo_condition(self, project_key, repo_key, condition, id_condition):
        """
        Request type: PUT
        Update a specific condition for this repository slug inside project.
        For further information visit:
            https://docs.atlassian.com/bitbucket-server/rest/5.16.0/bitbucket-default-reviewers-rest.html#idm52264927632
        :projectKey: str- project key involved
        :repoKey: str - repo key involved
        :idCondition: int - condition id involved
        :data: condition: dictionary object
        :example condition: '{"sourceMatcher":
                                {"id":"any",
                                "type":{"id":"ANY_REF"}},
                                "targetMatcher":{"id":"refs/heads/master","type":{"id":"BRANCH"}},
                                "reviewers":[{"id": 12}],"requiredApprovals":"0"
                            }'
        :return:
        """
        url = 'rest/default-reviewers/1.0/projects/{projectKey}/repos/{repoKey}/condition/{idCondition}'.format(
            projectKey=project_key,
            repoKey=repo_key,
            idCondition=id_condition)
        return self.put(url, data=condition) or {}

    def delete_repo_condition(self, project_key, repo_key, id_condition):
        """
        Request type: DELETE
        Delete a specific condition for this repository slug inside project.
        For further information visit:
            https://docs.atlassian.com/bitbucket-server/rest/5.16.0/bitbucket-default-reviewers-rest.html#idm8287339888
        :projectKey: str- project key involved
        :repoKey: str - repo key involved
        :idCondition: int - condition id involved
        :return:
        """
        url = 'rest/default-reviewers/1.0/projects/{projectKey}/repos/{repoKey}/condition/{idCondition}'.format(
            projectKey=project_key,
            repoKey=repo_key,
            idCondition=id_condition)
        return self.delete(url) or {}

    def get_associated_build_statuses(self, commit):
        """
        To get the build statuses associated with a commit.
        :commit: str- commit id
        :return:
        """
        if not self.cloud:
            url = '/rest/build-status/1.0/commits/{commitId}'.format(commitId=commit)
        else:
            url = '/rest/build-status/2.0/commits/{commitId}'.format(commitId=commit)

        return self.get(url)

    def get_announcement_banner(self):
        """
        Gets the announcement banner, if one exists and is available to the user
        :return:
        """
        if not self.cloud:
            url = "rest/api/1.0/admin/banner"
        else:
            url = "rest/api/2.0/admin/banner"
        return self.get(url)

    def set_announcement_banner(self, body):
        """
        Sets the announcement banner with the provided JSON.
        Only users authenticated as Admins may call this resource
        :param body
            {
                "id": "https://docs.atlassian.com/jira/REST/schema/rest-announcement-banner#",
                "title": "Rest Announcement Banner",
                "type": "object"
            }
        :return:
        """
        if not self.cloud:
            url = "rest/api/1.0/admin/banner"
        else:
            url = "rest/api/2.0/admin/banner"
        return self.put(url, data=body)

    def delete_announcement_banner(self):
        """
        Gets the announcement banner, if one exists and is available to the user
        :return:
        """
        if not self.cloud:
            url = "rest/api/1.0/admin/banner"
        else:
            url = "rest/api/2.0/admin/banner"
        return self.delete(url)

<<<<<<< HEAD
    def get_pipelines(self, workspace, repository, number=10,
                      sort_by="-created_on"):
        """
        Get information about latest pipelines runs.

        :param number: number of pipelines to fetch
        :param :sort_by: optional key to sort available pipelines for
        :return: information in form {"values": [...]}
        """
        resource = "repositories/{workspace}/{repository}/pipelines/".format(
            workspace=workspace, repository=repository)
        return self.get(self.resource_url(resource),
                        params={"pagelen": number, "sort": sort_by},
                        trailing=True)

    def get_pipeline(self, workspace, repository, uuid):
        """
        Get information about the pipeline specified by ``uuid``.
        :param uuid: Pipeline identifier (with surrounding {}; NOT the build number)
        """
        resource = "repositories/{workspace}/{repository}/pipelines/{uuid}".format(
            workspace=workspace, repository=repository, uuid=uuid)
        return self.get(self.resource_url(resource))

    def trigger_pipeline(self, workspace, repository, branch="master", revision=None,
                         name=None):
        """
        Trigger a new pipeline. The following options are possible (1 and 2
        trigger the pipeline that the branch is associated with in the Pipelines
        configuration):
        1. Latest revision of a branch (specify ``branch``)
        2. Specific revision on a branch (additionally specify ``revision``)
        3. Specific pipeline (additionally specify ``name``)
        :return: the initiated pipeline; or error information
        """
        resource = "repositories/{workspace}/{repository}/pipelines/".format(
            workspace=workspace, repository=repository)

        data = {
            "target": {
                "ref_type": "branch", 
                "type": "pipeline_ref_target", 
                "ref_name": branch,
            },
        }
        if revision:
            data["target"]["commit"] = {
                "type": "commit",
                "hash": revision,
            }
        if name:
            if not revision:
                raise ValueError("Missing revision")
            data["target"]["selector"] = {
                "type": "custom",
                "pattern": name,
            }

        return self.post(self.resource_url(resource), data=data, trailing=True)

    def stop_pipeline(self, workspace, repository, uuid):
        """
        Stop the pipeline specified by ``uuid``.
        :param uuid: Pipeline identifier (with surrounding {}; NOT the build number)

        See the documentation for the meaning of response status codes.
        """
        resource = "repositories/{workspace}/{repository}/pipelines/{uuid}/stopPipeline".format(
            workspace=workspace, repository=repository, uuid=uuid)
        return self.post(self.resource_url(resource))

    def get_pipeline_steps(self, workspace, repository, uuid):
        """
        Get information about the steps of the pipeline specified by ``uuid``.
        :param uuid: Pipeline identifier (with surrounding {}; NOT the build number)
        """
        resource = "repositories/{workspace}/{repository}/pipelines/{uuid}/steps/".format(
            workspace=workspace, repository=repository, uuid=uuid)
        return self.get(self.resource_url(resource), trailing=True)

    def get_pipeline_step(self, workspace, repository, pipeline_uuid, step_uuid):
        """
        Get information about a step of a pipeline, specified by respective UUIDs.
        :param pipeline_uuid: Pipeline identifier (with surrounding {}; NOT the build number)
        :param step_uuid: Step identifier (with surrounding {})
        """
        resource = "repositories/{w}/{r}/pipelines/{p}/steps/{s}".format(
            w=workspace, r=repository, p=pipeline_uuid, s=step_uuid)
        return self.get(self.resource_url(resource))

    def get_pipeline_step_log(self, workspace, repository, pipeline_uuid, step_uuid):
        """
        Get log of a step of a pipeline, specified by respective UUIDs.
        :param pipeline_uuid: Pipeline identifier (with surrounding {}; NOT the build number)
        :param step_uuid: Step identifier (with surrounding {})
        :return: byte string log
        """
        resource = "repositories/{w}/{r}/pipelines/{p}/steps/{s}/log".format(
            w=workspace, r=repository, p=pipeline_uuid, s=step_uuid)
        headers = {"Accept": "application/octet-stream"}
        return self.get(self.resource_url(resource), headers=headers, not_json_response=True)
=======
    def get_tasks(self, project, repository, pull_request_id):
        """
        Get all tasks for the pull request
        :param project:
        :param repository:
        :param pull_request_id: the ID of the pull request within the repository
        :return:
        """
        if self.cloud:
            raise Exception("Not supported in Bitbucket Cloud")
        url = "/rest/api/1.0/projects/{projectKey}/repos/{repositorySlug}/pull-requests/{pullRequestId}/tasks".format(
            projectKey=project,
            repositorySlug=repository,
            pullRequestId=pull_request_id)
        return self.get(url)

    def add_task(self, anchor, text):
        """
        Add task to the comment
        :param anchor: ID of the comment, 
        :param text: task text
        :return:
        """
        if self.cloud:
            raise Exception("Not supported in Bitbucket Cloud")
        url = "/rest/api/1.0/tasks"
        data = {
            "anchor": {
                "id": anchor,
                "type": "COMMENT"
            }, 
            "text": text
        }
        return self.post(url, data=data)

    def get_task(self, task_id):
        """
        Get task information by ID
        :param task_id:
        :return:
        """
        if self.cloud:
            raise Exception("Not supported in Bitbucket Cloud")
        url = "/rest/api/1.0/tasks/{taskId}".format(taskId=task_id)
        return self.get(url)

    def delete_task(self, task_id):
        """
        Delete task by ID
        :param task_id:
        :return:
        """
        if self.cloud:
            raise Exception("Not supported in Bitbucket Cloud")
        url = "/rest/api/1.0/tasks/{taskId}".format(taskId=task_id)
        return self.delete(url)

    def update_task(self, task_id, text=None, state=None):
        """
        Update task by ID. It is possible to update state and/or text of the task
        :param task_id:
        :param text: 
        :param state: OPEN, RESOLVED
        :return:
        """
        if self.cloud:
            raise Exception("Not supported in Bitbucket Cloud")
        data = {"id": task_id}
        if text:
            data["text"] = text
        if state:
            data["state"] = state
        url = "/rest/api/1.0/tasks/{taskId}".format(taskId=task_id)
        return self.put(url, data=data)
>>>>>>> acb6971a
<|MERGE_RESOLUTION|>--- conflicted
+++ resolved
@@ -2281,7 +2281,6 @@
             url = "rest/api/2.0/admin/banner"
         return self.delete(url)
 
-<<<<<<< HEAD
     def get_pipelines(self, workspace, repository, number=10,
                       sort_by="-created_on"):
         """
@@ -2383,7 +2382,7 @@
             w=workspace, r=repository, p=pipeline_uuid, s=step_uuid)
         headers = {"Accept": "application/octet-stream"}
         return self.get(self.resource_url(resource), headers=headers, not_json_response=True)
-=======
+
     def get_tasks(self, project, repository, pull_request_id):
         """
         Get all tasks for the pull request
@@ -2457,5 +2456,4 @@
         if state:
             data["state"] = state
         url = "/rest/api/1.0/tasks/{taskId}".format(taskId=task_id)
-        return self.put(url, data=data)
->>>>>>> acb6971a
+        return self.put(url, data=data)