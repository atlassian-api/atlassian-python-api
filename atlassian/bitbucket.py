# coding=utf-8
import logging
from .rest_client import AtlassianRestAPI

log = logging.getLogger(__name__)


class Bitbucket(AtlassianRestAPI):

    def project_list(self, limit=None):
        """
        Provide the project list
        :param limit: OPTIONAL 25 is default
        :return:
        """
        params = {}
        if limit:
            params['limit'] = limit
        return (self.get('rest/api/1.0/projects', params=params) or {}).get('values')

    def repo_list(self, project_key):
        """
        Provide the repository list in a specific BB project
        :param project_key: The Project Key ID you need to list
        return:
        """
        url = 'rest/api/1.0/projects/{projectKey}/repos?limit=1000'.format(
            projectKey=project_key)
        return self.get(url)

    def project(self, key):
        """
        Provide project info
        :param key:
        :return:
        """
        url = 'rest/api/1.0/projects/{0}'.format(key)
        return self.get(url) or {}

    def create_project(self, key, name, description=""):
        """
        Create project
        :param key:
        :param name:
        :param description:
        :return:
        """
        url = 'rest/api/1.0/projects'
        data = {"key": key,
                "name": name,
                "description": description
                }
        return self.post(url, data=data)

    def update_project(self, key, **params):
        """
        Update project
        :param key:
        :param **params:
        :return:
        """
        data = self.project(key)
        if not 'errors' in data:
            data.update(params)
            url = 'rest/api/1.0/projects/{0}'.format(key)
            return self.put(url, data=data)
        else:
            log.debug('Failed to update project: {0}: Unable to read project'.format(key))
            return None

    def project_avatar(self, key, content_type='image/png'):
        """
        Get project avatar

        :param key:
        :return:
        """
        url = 'rest/api/1.0/projects/{0}/avatar.png'.format(key)
        headers = dict(self.default_headers)
        headers['Accept'] = content_type
        headers['X-Atlassian-Token'] = 'no-check'

        return self.get(url, not_json_response=True, headers=headers) or {}

    def set_project_avatar(self, key, icon, content_type='image/png'):
        """
        Set project avatar

        :param key:
        :return:
        """
        headers = {'X-Atlassian-Token': 'no-check'}
        files = {'avatar': ("avatar.png", icon, content_type)}
        url = 'rest/api/1.0/projects/{0}/avatar.png'.format(key)
        return self.post(url, files=files, headers=headers) or {}

    def project_users(self, key, limit=99999, filter_str=None):
        """
        Get users who has permission in project
        :param key:
        :param limit: OPTIONAL: The limit of the number of users to return, this may be restricted by
                            fixed system limits. Default by built-in method: 99999
        :param filter_str:  OPTIONAL: users filter string
        :return:
        """
        url = 'rest/api/1.0/projects/{key}/permissions/users'.format(key=key)
        params = {}
        if limit:
            params['limit'] = limit
        if filter_str:
            params['filter'] = filter_str
        return (self.get(url, params=params) or {}).get('values')

    def repo_users(self, project_key, repo_key, limit=99999, filter_str=None):
        """
        Get users who has permission in repository
        :param project_key:
        :param repo_key:
        :param limit: OPTIONAL: The limit of the number of users to return, this may be restricted by
                            fixed system limits. Default by built-in method: 99999
        :param filter_str:  OPTIONAL: Users filter string
        :return:
        """
        url = 'rest/api/1.0/projects/{project_key}/repos/{repo_key}/permissions/users'.format(
            project_key=project_key,
            repo_key=repo_key)
        params = {}
        if limit:
            params['limit'] = limit
        if filter_str:
            params['filter'] = filter_str
        return (self.get(url, params=params) or {}).get('values')

    def project_users_with_administrator_permissions(self, key):
        """
        Get project administrators for project
        :param key: project key
        :return: project administrators
        """
        project_administrators = [user['user'] for user in self.project_users(key)
                                  if user['permission'] == 'PROJECT_ADMIN']
        for group in self.project_groups_with_administrator_permissions(key):
            for user in self.group_members(group):
                project_administrators.append(user)
        return project_administrators

    def project_grant_user_permissions(self, project_key, username, permission):
        """
        Grant the specified project permission to an specific user
        :param project_key: project key involved
        :param username: user name to be granted
        :param permission: the project permissions available are 'PROJECT_ADMIN', 'PROJECT_WRITE' and 'PROJECT_READ'
        :return:
        """
        url = 'rest/api/1.0/projects/{project_key}/permissions/users?permission={permission}&name={username}'.format(
            project_key=project_key,
            permission=permission,
            username=username)
        return self.put(url)

    def project_remove_user_permissions(self, project_key, username):
        """
        Revoke all permissions for the specified project for a user.
        The authenticated user must have PROJECT_ADMIN permission for
        the specified project or a higher global permission to call this resource.
        In addition, a user may not revoke their own project permissions if they do not have a higher global permission.
        :param project_key: project key involved
        :param username: user name to be granted
        :return:
        """
        url = 'rest/api/1.0/projects/{project_key}/permissions/users?name={username}'.format(
            project_key=project_key,
            username=username)
        return self.delete(url)

    def project_grant_group_permissions(self, project_key, groupname, permission):
        """
        Grant the specified project permission to an specific group
        :param project_key: project key involved
        :param groupname: group to be granted
        :param permission: the project permissions available are 'PROJECT_ADMIN', 'PROJECT_WRITE' and 'PROJECT_READ'
        :return:
        """
        url = 'rest/api/1.0/projects/{project_key}/permissions/groups?permission={permission}&name={groupname}'.format(
            project_key=project_key,
            permission=permission,
            groupname=groupname)
        return self.put(url)

    def project_remove_group_permissions(self, project_key, groupname):
        """
        Revoke all permissions for the specified project for a group.
        The authenticated user must have PROJECT_ADMIN permission for the specified project
        or a higher global permission to call this resource.
        In addition, a user may not revoke a group's permissions
        if it will reduce their own permission level.
        :param project_key: project key involved
        :param groupname: group to be granted
        :return:
        """
        url = 'rest/api/1.0/projects/{project_key}/permissions/groups?name={groupname}'.format(
            project_key=project_key,
            groupname=groupname)
        return self.delete(url)

    def repo_grant_user_permissions(self, project_key, repo_key, username, permission):
        """
        Grant the specified repository permission to an specific user
        :param project_key: project key involved
        :param repo_key: repository key involved (slug)
        :param username: user name to be granted
        :param permission: the repository permissions available are 'REPO_ADMIN', 'REPO_WRITE' and 'REPO_READ'
        :return:
        """
        params = {'permission': permission,
                  'name': username}
        url = 'rest/api/1.0/projects/{project_key}/repos/{repo_key}/permissions/users'.format(project_key=project_key,
                                                                                              repo_key=repo_key)
        return self.put(url, params=params)

    def repo_remove_user_permissions(self, project_key, repo_key, username):
        """
        Revoke all permissions for the specified repository for a user.
        The authenticated user must have REPO_ADMIN permission for the specified repository
        or a higher project or global permission to call this resource.
        In addition, a user may not revoke their own repository permissions
        if they do not have a higher project or global permission.
        :param project_key: project key involved
        :param repo_key: repository key involved (slug)
        :param username: user name to be granted
        :return:
        """
        params = {'name': username}
        url = 'rest/api/1.0/projects/{project_key}/repos/{repo_key}/permissions/users'.format(project_key=project_key,
                                                                                              repo_key=repo_key)
        return self.delete(url, params=params)

    def repo_grant_group_permissions(self, project_key, repo_key, groupname, permission):
        """
        Grant the specified repository permission to an specific group
        Promote or demote a group's permission level for the specified repository. Available repository permissions are:
            REPO_READ
            REPO_WRITE
            REPO_ADMIN
        See the Bitbucket Server documentation for a detailed explanation of what each permission entails.
        The authenticated user must have REPO_ADMIN permission for the specified repository or a higher project
        or global permission to call this resource.
        In addition, a user may not demote a group's permission level
        if their own permission level would be reduced as a result.
        :param project_key: project key involved
        :param repo_key: repository key involved (slug)
        :param groupname: group to be granted
        :param permission: the repository permissions available are 'REPO_ADMIN', 'REPO_WRITE' and 'REPO_READ'
        :return:
        """
        params = {'permission': permission,
                  'name': groupname}
        url = 'rest/api/1.0/projects/{project_key}/repos/{repo_key}/permissions/groups'.format(project_key=project_key,
                                                                                               repo_key=repo_key)
        return self.put(url, params=params)

    def repo_remove_group_permissions(self, project_key, repo_key, groupname, permission):
        """
        Revoke all permissions for the specified repository for a group.
        The authenticated user must have REPO_ADMIN permission for the specified repository
        or a higher project or global permission to call this resource.
        In addition, a user may not revoke a group's permissions if it will reduce their own permission level.
        :param project_key: project key involved
        :param repo_key: repository key involved (slug)
        :param groupname: group to be granted
        :param permission: the repository permissions available are 'REPO_ADMIN', 'REPO_WRITE' and 'REPO_READ'
        :return:
        """
        params = {'name': groupname}
        url = 'rest/api/1.0/projects/{project_key}/repos/{repo_key}/permissions/groups'.format(project_key=project_key,
                                                                                               repo_key=repo_key)
        return self.delete(url, params=params)

    def project_groups(self, key, limit=99999, filter_str=None):
        """
        Get Project Groups
        :param key:
        :param limit: OPTIONAL: The limit of the number of groups to return, this may be restricted by
                            fixed system limits. Default by built-in method: 99999
        :param filter_str: OPTIONAL: group filter string
        :return:
        """
        url = 'rest/api/1.0/projects/{key}/permissions/groups'.format(key=key)
        params = {}
        if limit:
            params['limit'] = limit
        if filter_str:
            params['filter'] = filter_str
        return (self.get(url, params=params) or {}).get('values')

    def repo_groups(self, project_key, repo_key, limit=99999, filter_str=None):
        """
        Get repository Groups
        :param project_key:
        :param repo_key:
        :param limit: OPTIONAL: The limit of the number of groups to return, this may be restricted by
                            fixed system limits. Default by built-in method: 99999
        :param filter_str: OPTIONAL: group filter string
        :return:
        """
        url = 'rest/api/1.0/projects/{project_key}/repos/{repo_key}/permissions/groups'.format(
            project_key=project_key,
            repo_key=repo_key)
        params = {}
        if limit:
            params['limit'] = limit
        if filter_str:
            params['filter'] = filter_str
        return (self.get(url, params=params) or {}).get('values')

    def project_groups_with_administrator_permissions(self, key):
        """
        Get groups with admin permissions
        :param key:
        :return:
        """
        return [group['group']['name'] for group in self.project_groups(key) if group['permission'] == 'PROJECT_ADMIN']

    def project_summary(self, key):
        return {
            'key': key,
            'data': self.project(key),
            'users': self.project_users(key),
            'groups': self.project_groups(key),
            'avatar': self.project_avatar(key)}

    def group_members(self, group, limit=99999):
        """
        Get group of members
        :param group:
        :param limit: OPTIONAL: The limit of the number of users to return, this may be restricted by
                        fixed system limits. Default by built-in method: 99999
        :return:
        """
        url = 'rest/api/1.0/admin/groups/more-members'
        params = {}
        if limit:
            params['limit'] = limit
        if group:
            params['context'] = group
        return (self.get(url, params=params) or {}).get('values')

    def all_project_administrators(self):
        """
        Get the list of project administrators
        :return:
        """
        for project in self.project_list():
            log.info('Processing project: {0} - {1}'.format(project.get('key'), project.get('name')))
            yield {
                'project_key': project.get('key'),
                'project_name': project.get('name'),
                'project_administrators': [{'email': x['emailAddress'], 'name': x['displayName']}
                                           for x in self.project_users_with_administrator_permissions(project['key'])]}

    def repo_list(self, project_key, start=None, limit=25):
        """
        Get repositories list from project
        :param project_key:
        :param start: OPTIONAL: The start of the
        :param limit: OPTIONAL: The limit of the number of repositories to return, this may be restricted by
                        fixed system limits. Default by built-in method: 25
        :return:
        """
        url = 'rest/api/1.0/projects/{projectKey}/repos'.format(projectKey=project_key)
        params = {}
        if limit:
            params['limit'] = limit
        if start:
            params['start'] = start
        response = self.get(url, params=params)
        if response.get('isLastPage'):
            log.info('This is a last page of the result')
        else:
            log.info('Next page start at {}'.format(response.get('nextPageStart')))
        return (response or {}).get('values')

    def create_repo(self, project_key, repository, forkable=False, is_private=True):
        """Create a new repository.

        Requires an existing project in which this repository will be created. The only parameters which will be used
        are name and scmId.

        The authenticated user must have PROJECT_ADMIN permission for the context project to call this resource.

        :param project_key: The project matching the projectKey supplied in the resource path as shown in URL.
        :type project_key: str
        :param repository: Name of repository to create (i.e. "My repo").
        :type repository: str
        :param forkable: Set the repository to be forkable or not.
        :type forkable: bool
        :param is_private: Set the repository to be private or not.
        :type is_private: bool
        :return:
            201 - application/json (repository)
            400 - application/json (errors)
            401 - application/json (errors)
            409 - application/json (errors)
        :rtype: requests.Response
        """

        url = 'rest/api/1.0/projects/{projectKey}/repos'.format(projectKey=project_key)
        data = {
            "name": repository,
            "scmId": "git",
            "forkable": forkable,
            "is_private": is_private
        }
        return self.post(url, data=data)

    def get_repo(self, project_key, repository_slug):
        """
        Get a specific repository from a project. This operates based on slug not name which may
        be confusing to some users.
        :param project_key: Key of the project you wish to look in.
        :param repository_slug: url-compatible repository identifier
        :return: Dictionary of request response
        """

        url = 'rest/api/1.0/projects/{project}/repos/{repository}'.format(project=project_key,
                                                                          repository=repository_slug)
        return self.get(url)

    def repo_all_list(self, project_key):
        """
        Get all repositories list from project
        :param project_key:
        :return:
        """
        url = 'rest/api/1.0/projects/{projectKey}/repos'.format(projectKey=project_key)
        params = {}
        start = 0
        params['start'] = start
        response = self.get(url, params=params)
        if 'values' not in response:
            return []
        repo_list = (response or {}).get('values')
        while not response.get('isLastPage'):
            start = response.get('nextPageStart')
            params['start'] = start
            response = self.get(url, params=params)
            repo_list += (response or {}).get('values')
        return repo_list

    def delete_repo(self, project_key, repository_slug):
        """
        Delete a specific repository from a project. This operates based on slug not name which may
        be confusing to some users.
        :param project_key: Key of the project you wish to look in.
        :param repository_slug: url-compatible repository identifier
        :return: Dictionary of request response
        """

        url = 'rest/api/1.0/projects/{project}/repos/{repository}'.format(project=project_key,
                                                                          repository=repository_slug)
        return self.delete(url)

    def get_branches(self, project, repository, base=None, filter=None, start=0, limit=99999, details=True,
                     order_by='MODIFICATION'):
        """
        Retrieve the branches matching the supplied filterText param.
        The authenticated user must have REPO_READ permission for the specified repository to call this resource.
        :param start:
        :param project:
        :param repository:
        :param base: base branch/tag to compare each branch to (for the metadata providers that uses that information)
        :param filter:
        :param limit: OPTIONAL: The limit of the number of branches to return, this may be restricted by
                    fixed system limits. Default by built-in method: 99999
        :param details: whether to retrieve plugin-provided metadata about each branch
        :param order_by: OPTIONAL: ordering of refs either ALPHABETICAL (by name) or MODIFICATION (last updated)
        :return:
        """
        url = 'rest/api/1.0/projects/{project}/repos/{repository}/branches'.format(project=project,
                                                                                   repository=repository)
        params = {}
        if start:
            params['start'] = start
        if limit:
            params['limit'] = limit
        if filter:
            params['filterText'] = filter
        if base:
            params['base'] = base
        if order_by:
            params['orderBy'] = order_by
        params['details'] = details

        return (self.get(url, params=params) or {}).get('values')

    def get_default_branch(self, project, repository):
        """
        Get the default branch of the repository.
        The authenticated user must have REPO_READ permission for the specified repository to call this resource.
        :param project:
        :param repository:
        :return:
        """
        url = 'rest/api/1.0/projects/{project}/repos/{repository}/branches/default'.format(project=project,
                                                                                           repository=repository)
        return self.get(url)

    def create_branch(self, project_key, repository, name, start_point, message=""):
        """Creates a branch using the information provided in the request.

        The authenticated user must have REPO_WRITE permission for the context repository to call this resource.

        :param project_key: The project matching the projectKey supplied in the resource path as shown in URL.
        :type project_key: str
        :param repository: Name of repository where branch is created (i.e. "my_repo").
        :type repository: str
        :param name: Name of branch to create (i.e. "my_branch").
        :type name: str
        :param start_point: Name of branch to branch from.
        :type start_point: str
        :param message: Branch message.
        :type message: str
        :return:
            200 - application/json (repository)
            401 - application/json (errors)
            404 - application/json (errors)
        :rtype: requests.Response
        """

        url = 'rest/api/1.0/projects/{projectKey}/repos/{repository}/branches'.format(projectKey=project_key,
                                                                                      repository=repository)
        data = {
            "name": name,
            "startPoint": start_point,
            "message": message
        }
        return self.post(url, data=data)

    def delete_branch(self, project, repository, name, end_point):
        """
        Delete branch from related repo
        :param self:
        :param project:
        :param repository:
        :param name:
        :param end_point:
        :return:
        """

        url = 'rest/branch-utils/1.0/projects/{project}/repos/{repository}/branches'.format(project=project,
                                                                                            repository=repository)

        data = {"name": str(name), "endPoint": str(end_point)}
        return self.delete(url, data=data)

<<<<<<< HEAD
=======
    def get_pull_request_settings(self, project, repository):
        """
        Get pull request settings.
        :param project:
        :param repository:
        :return:
        """
        url = 'rest/api/1.0/projects/{project}/repos/{repository}/settings/pull-requests'.format(project=project,repository=repository)
        return self.get(url)

    def set_pull_request_settings(self, project, repository, data):
        """
        Set pull request settings.
        :param project:
        :param repository:
        :param data: json body
        :return:
        """
        url = 'rest/api/1.0/projects/{project}/repos/{repository}/settings/pull-requests'.format(project=project,repository=repository)
        return self.post(url, data=data)

>>>>>>> aacb7a39
    def get_pull_requests(self, project, repository, state='OPEN', order='newest', limit=100, start=0, at=None):
        """
        Get pull requests
        :param project:
        :param repository:
        :param state:
        :param order: OPTIONAL: defaults to NEWEST) the order to return pull requests in, either OLDEST
                                (as in: "oldest first") or NEWEST.
        :param limit:
        :param start:
        :return:
        """
        url = 'rest/api/1.0/projects/{project}/repos/{repository}/pull-requests'.format(project=project,
                                                                                        repository=repository)
        params = {}
        if state:
            params['state'] = state
        if limit:
            params['limit'] = limit
        if start:
            params['start'] = start
        if order:
            params['order'] = order
        if at:
            params['at'] = at
        response = self.get(url, params=params)
        if 'values' not in response:
            return []
        pr_list = (response or {}).get('values')
        while not response.get('isLastPage'):
            start = response.get('nextPageStart')
            params['start'] = start
            response = self.get(url, params=params)
            pr_list += (response or {}).get('values')
        return pr_list

    def get_pull_requests_activities(self, project, repository, pull_request_id):
        """
        Get pull requests activities
        :param project:
        :param repository:
        :param pull_request_id: the ID of the pull request within the repository
        :return:
        """
        url = 'rest/api/1.0/projects/{project}/repos/{repository}/pull-requests/{pullRequestId}/activities'.format(
            project=project,
            repository=repository,
            pullRequestId=pull_request_id)
        params = {'start': 0}
        response = self.get(url, params=params)
        if 'values' not in response:
            return []
        activities_list = (response or {}).get('values')
        while not response.get('isLastPage'):
            params['start'] = response.get('nextPageStart')
            response = self.get(url, params=params)
            activities_list += (response or {}).get('values')
        return activities_list

    def get_pull_requests_changes(self, project, repository, pull_request_id):
        """
        Get pull requests changes
        :param project:
        :param repository:
        :param pull_request_id: the ID of the pull request within the repository
        :return:
        """
        url = 'rest/api/1.0/projects/{project}/repos/{repository}/pull-requests/{pullRequestId}/changes'.format(
            project=project,
            repository=repository,
            pullRequestId=pull_request_id)
        params = {'start': 0}
        response = self.get(url, params=params)
        if 'values' not in response:
            return []
        changes_list = (response or {}).get('values')
        while not response.get('isLastPage'):
            params['start'] = response.get('nextPageStart')
            if params['start'] is None:
                log.warning('Too many changes in pull request. Changes list is incomplete.')
                break
            response = self.get(url, params=params)
            changes_list += (response or {}).get('values')
        return changes_list

    def get_pull_requests_commits(self, project, repository, pull_request_id):
        """
        Get pull requests commits
        :param project:
        :param repository:
        :param pull_request_id: the ID of the pull request within the repository
        :return:
        """
        url = 'rest/api/1.0/projects/{project}/repos/{repository}/pull-requests/{pullRequestId}/commits'.format(
            project=project,
            repository=repository,
            pullRequestId=pull_request_id)
        params = {'start': 0}
        response = self.get(url, params=params)
        if 'values' not in response:
            return []
        commits_list = (response or {}).get('values')
        while not response.get('isLastPage'):
            params['start'] = response.get('nextPageStart')
            response = self.get(url, params=params)
            commits_list += (response or {}).get('values')
        return commits_list

    def open_pull_request(self, source_project, source_repo, dest_project, dest_repo, source_branch, destination_branch,
                          title,
                          description):
        """
        Create a new pull request between two branches.
        The branches may be in the same repository, or different ones.
        When using different repositories, they must still be in the same {@link Repository#getHierarchyId() hierarchy}.
        The authenticated user must have REPO_READ permission for the "from" and "to"repositories to call this resource.
        :param source_project: the project that the PR source is from
        :param source_repo: the repository that the PR source is from
        :param source_branch: the branch name of the PR
        :param dest_project: the project that the PR destination is from
        :param dest_repo: the repository that the PR destination is from
        :param destination_branch: where the PR is being merged into
        :param title: the title of the PR
        :param description: the description of what the PR does
        :return:
        """
        body = {
            'title': title,
            'description': description,
            'fromRef': {
                'id': source_branch,
                'repository': {
                    'slug': source_repo,
                    'name': source_repo,
                    'project': {
                        'key': source_project
                    }
                }
            },
            'toRef': {
                'id': destination_branch,
                'repository': {
                    'slug': dest_repo,
                    'name': dest_repo,
                    'project': {
                        'key': dest_project
                    }
                }
            }
        }
        return self.create_pull_request(dest_project, dest_repo, body)

    def create_pull_request(self, project_key, repository, data):
        """
        :param project_key:
        :param repository:
        :param data: json body
        :return:
        """
        url = 'rest/api/1.0/projects/{projectKey}/repos/{repository}/pull-requests'.format(projectKey=project_key,
                                                                                           repository=repository)
        return self.post(url, data=data)

    def check_inbox_pull_requests_count(self):
        return self.get('rest/api/1.0/inbox/pull-requests/count')

    def check_inbox_pull_requests(self, start=0, limit=None, role=None):
        """
        Get pull request in your inbox
        :param start:
        :param limit:
        :param role:
        :return:
        """
        params = {'start': start}
        if limit:
            params['limit'] = limit
        if role:
            params['role'] = role
        url = 'rest/api/1.0/inbox/pull-requests'
        return self.get(url, params=params)

    def add_pull_request_comment(self, project, repository, pull_request_id, text, parent_id=None):
        """
        Add comment into pull request
        :param project:
        :param repository:
        :param pull_request_id: the ID of the pull request within the repository
        :param text comment text
        :param parent_id parent comment id

        :return:
        """
        url = 'rest/api/1.0/projects/{project}/repos/{repository}/pull-requests/{pullRequestId}/comments'.format(
            project=project,
            repository=repository,
            pullRequestId=pull_request_id)
        body = {'text': text}
        if parent_id:
            body['parent'] = {'id': parent_id}
        return self.post(url, data=body)

    def get_pull_request_comment(self, project, repository, pull_request_id, comment_id):
        """
        Retrieves a pull request comment.
        The authenticated user must have REPO_READ permission
        for the repository that this pull request targets to call this resource.
        :param project:
        :param repository:
        :param pull_request_id: the ID of the pull request within the repository
        :param comment_id: the ID of the comment to retrieve
        :return:
        """
        url = ('rest/api/1.0/projects/{project}/repos/{repository}'
               '/pull-requests/{pullRequestId}/comments/{comment_id}').format(
            project=project,
            repository=repository,
            pullRequestId=pull_request_id,
            comment_id=comment_id)
        return self.get(url)

    def update_pull_request_comment(self, project, repository, pull_request_id, comment_id, comment, comment_version):
        """
        Update the text of a comment.
        Only the user who created a comment may update it.

        Note: the supplied supplied JSON object must contain a version
        that must match the server's version of the comment
        or the update will fail.
        """
        url = "/rest/api/1.0/projects/{project}/repos/{repository}/pull-requests/{pull_request_id}/comments/{comment_id}".format(
            project=project, repository=repository, pull_request_id=pull_request_id, comment_id=comment_id
        )
        payload = {
            "version": comment_version,
            "text": comment
        }
        return self.put(url, data=payload)

    def get_pullrequest(self, project, repository, pull_request_id):
        """
        Retrieve a pull request.
        The authenticated user must have REPO_READ permission
        for the repository that this pull request targets to call this resource.
        :param project:
        :param repository:
        :param pull_request_id: the ID of the pull request within the repository
        :return:
        """
        url = 'rest/api/1.0/projects/{project}/repos/{repository}/pull-requests/{pullRequestId}'.format(
            project=project,
            repository=repository,
            pullRequestId=pull_request_id)
        return self.get(url)

    def change_reviewed_status(self, project_key, repository_slug, pull_request_id, status, user_slug):
        """
        Change the current user's status for a pull request.
        Implicitly adds the user as a participant if they are not already.
        If the current user is the author, this method will fail.
        :param project_key:
        :param repository_slug:
        :param pull_request_id:
        :param status:
        :param user_slug:
        :return:
        """
        url = "rest/api/1.0/projects/{projectKey}/repos/{repositorySlug}/pull-requests/{pullRequestId}/participants/{userSlug}".format(
            projectKey=project_key, repositorySlug=repository_slug, pullRequestId=pull_request_id, userSlug=user_slug,
        )
        approved = True if status == "APPROVED" else False
        data = {
            "user": {
                "name": user_slug
            },
            "approved": approved,
            "status": status
        }
        return self.put(url, data)

    def get_tags(self, project, repository, filter='', limit=1000, order_by=None, start=0):
        """
        Retrieve the tags matching the supplied filterText param.
        The authenticated user must have REPO_READ permission for the context repository to call this resource.
        :param project:
        :param repository:
        :param filter:
        :param start:
        :param limit: OPTIONAL: The limit of the number of tags to return, this may be restricted by
                fixed system limits. Default by built-in method: 1000
        :param order_by: OPTIONAL: ordering of refs either ALPHABETICAL (by name) or MODIFICATION (last updated)
        :return:
        """
        url = 'rest/api/1.0/projects/{project}/repos/{repository}/tags'.format(project=project,
                                                                               repository=repository)
        params = {}
        if start:
            params['start'] = start
        if limit:
            params['limit'] = limit
        if filter:
            params['filter'] = filter
        if order_by:
            params['orderBy'] = order_by
        result = self.get(url, params=params)
        if result.get('isLastPage'):
            log.info('This is a last page of the result')
        else:
            log.info('Next page start at {}'.format(result.get('nextPageStart')))
        return (result or {}).get('values')

    def get_project_tags(self, project, repository, tag_name):
        """
        Retrieve a tag in the specified repository.
        The authenticated user must have REPO_READ permission for the context repository to call this resource.
        Search uri is api/1.0/projects/{projectKey}/repos/{repositorySlug}/tags/{name:.*}
        :param project:
        :param repository:
        :param tag_name: OPTIONAL:
        :return:
        """
        url = 'rest/api/1.0/projects/{project}/repos/{repository}/tags/{tag}'.format(project=project,
                                                                                     repository=repository,
                                                                                     tag=tag_name)
        return self.get(url)

    def set_tag(self, project, repository, tag_name, commit_revision, description=None):
        """
        Creates a tag using the information provided in the {@link RestCreateTagRequest request}
        The authenticated user must have REPO_WRITE permission for the context repository to call this resource.
        :param project:
        :param repository:
        :param tag_name:
        :param commit_revision: commit hash
        :param description: OPTIONAL:
        :return:
        """
        url = 'rest/api/1.0/projects/{project}/repos/{repository}/tags'.format(project=project,
                                                                               repository=repository)
        body = {}
        if tag_name is not None:
            body['name'] = tag_name
        if tag_name is not None:
            body['startPoint'] = commit_revision
        if tag_name is not None:
            body['message'] = description
        return self.post(url, data=body)

    def delete_tag(self, project, repository, tag_name):
        """
        Creates a tag using the information provided in the {@link RestCreateTagRequest request}
        The authenticated user must have REPO_WRITE permission for the context repository to call this resource.
        :param project:
        :param repository:
        :param tag_name:
        :return:
        """
        url = 'rest/git/1.0/projects/{project}/repos/{repository}/tags/{tag}'.format(project=project,
                                                                                     repository=repository,
                                                                                     tag=tag_name)
        return self.delete(url)

    def get_diff(self, project, repository, path, hash_oldest, hash_newest):
        url = 'rest/api/1.0/projects/{project}/repos/{repository}/compare/diff/{path}'.format(project=project,
                                                                                              repository=repository,
                                                                                              path=path)
        params = {}
        if hash_oldest:
            params['from'] = hash_oldest
        if hash_newest:
            params['to'] = hash_newest
        return (self.get(url, params=params) or {}).get('diffs')

    def get_commits(self, project, repository, hash_oldest, hash_newest, limit=99999):
        """
        Get commit list from repo
        :param project:
        :param repository:
        :param hash_oldest:
        :param hash_newest:
        :param limit: OPTIONAL: The limit of the number of commits to return, this may be restricted by
               fixed system limits. Default by built-in method: 99999
        :return:
        """
        url = 'rest/api/1.0/projects/{project}/repos/{repository}/commits'.format(project=project,
                                                                                  repository=repository)
        params = {}
        if hash_oldest:
            params['since'] = hash_oldest
        if hash_newest:
            params['until'] = hash_newest
        if limit:
            params['limit'] = limit
        return (self.get(url, params=params) or {}).get('values')

    def get_commit_info(self, project, repository, commit, path=None):
        """
        Retrieve a single commit identified by its ID>. In general, that ID is a SHA1.
        From 2.11, ref names like "refs/heads/master" are no longer accepted by this resource.
        The authenticated user must have REPO_READ permission for the specified repository to call this resource.
        :param project:
        :param repository:
        :param commit: the commit ID to retrieve
        :param path :OPTIONAL an optional path to filter the commit by.
                        If supplied the details returned may not be for the specified commit.
                        Instead, starting from the specified commit, they will be the details for the first commit
                        affecting the specified path.
        :return:
        """
        url = 'rest/api/1.0/projects/{project}/repos/{repository}/commits/{commitId}'.format(project=project,
                                                                                             repository=repository,
                                                                                             commitId=commit)
        params = {}
        if path:
            params['path'] = path
        return self.get(url, params=params)

    def get_pull_requests_contain_commit(self, project, repository, commit):
        url = 'rest/api/1.0/projects/{project}/repos/{repository}/commits/{commitId}/pull-requests'.format(
            project=project,
            repository=repository,
            commitId=commit)
        return (self.get(url) or {}).get('values')

    def get_changelog(self, project, repository, ref_from, ref_to, limit=99999):
        """
        Get change log between 2 refs
        :param project:
        :param repository:
        :param ref_from:
        :param ref_to:
        :param limit: OPTIONAL: The limit of the number of changes to return, this may be restricted by
                fixed system limits. Default by built-in method: 99999
        :return:
        """
        url = 'rest/api/1.0/projects/{project}/repos/{repository}/compare/commits'.format(project=project,
                                                                                          repository=repository)
        params = {}
        if ref_from:
            params['from'] = ref_from
        if ref_to:
            params['to'] = ref_to
        if limit:
            params['limit'] = limit
        return (self.get(url, params=params) or {}).get('values')

    def get_file_list(self, project, repository, query=None, limit=100000):
        """
        Retrieve a page of files from particular directory of a repository.
        The search is done recursively, so all files from any sub-directory of the specified directory will be returned.
        The authenticated user must have REPO_READ permission for the specified repository to call this resource.
        :param project:
        :param repository:
        :param query: the commit ID or ref (e.g. a branch or tag) to list the files at.
                      If not specified the default branch will be used instead.
        :param limit: OPTIONAL
        :return:
        """
        url = 'rest/api/1.0/projects/{project}/repos/{repository}/files'.format(project=project,
                                                                                repository=repository)
        params = {}
        if query:
            params['at'] = query
        if limit:
            params['limit'] = limit
        return (self.get(url, params=params) or {}).get('values')

    def get_content_of_file(self, project, repository, filename, at=None, markup=None):
        """
        Retrieve the raw content for a file path at a specified revision.
        The authenticated user must have REPO_READ permission for the specified repository to call this resource.
        :param project:
        :param repository:
        :param filename:
        :param at: OPTIONAL ref string
        :param markup: 	if present or "true", triggers the raw content to be markup-rendered and returned as HTML;
                        otherwise, if not specified, or any value other than "true",
                        the content is streamed without markup
        :return:
        """
        headers = self.form_token_headers
        url = 'projects/{project}/repos/{repository}/raw/{filename}/'.format(project=project,
                                                                             repository=repository,
                                                                             filename=filename)
        params = {}
        if at is not None:
            params['at'] = at
        if markup is not None:
            params['markup'] = markup
        return self.get(url, params=params, not_json_response=True, headers=headers)

    def get_branches_permissions(self, project, repository, limit=25):
        """
        Get branches permissions from a given repo
        :param project:
        :param repository:
        :param limit:
        :return:
        """
        url = 'rest/branch-permissions/2.0/projects/{project}/repos/{repository}/restrictions'.format(
            project=project,
            repository=repository)
        params = {}
        if limit:
            params['limit'] = limit
        return self.get(url, params=params)

    def reindex(self):
        """
        Rebuild the bundled Elasticsearch indexes for Bitbucket Server
        :return:
        """
        url = 'rest/indexing/latest/sync'
        return self.post(url)

    def reindex_repo(self, project, repository):
        """
        Reindex repo
        :param project:
        :param repository:
        :return:
        """
        url = 'rest/indexing/1.0/projects/{projectKey}/repos/{repositorySlug}/sync'.format(projectKey=project,
                                                                                           repositorySlug=repository)
        return self.post(url)

    def reindex_repo_dev_panel(self, project, repository):
        """
        Reindex all of the Jira issues related to this repository, including branches and pull requests.
        This automatically happens as part of an upgrade, and calling this manually should only be required
        if something unforeseen happens and the index becomes out of sync.
        The authenticated user must have REPO_ADMIN permission for the specified repository to call this resource.
        :param project:
        :param repository:
        :return:
        """
        url = 'rest/jira-dev/1.0/projects/{projectKey}/repos/{repositorySlug}/reindex'.format(projectKey=project,
                                                                                              repositorySlug=repository)
        return self.post(url)

    def check_reindexing_status(self):
        """
        Check reindexing status
        :return:
        """
        url = 'rest/indexing/latest/status'
        return self.get(url)

    def fork_repository(self, project, repository, new_repository):
        """
        Forks a repository within the same project.
        :param project:
        :param repository:
        :param new_repository:
        :return:
        """
        url = 'rest/api/1.0/projects/{project}/repos/{repository}'.format(project=project,
                                                                          repository=repository)
        body = {}
        if new_repository is not None:
            body['name'] = new_repository
        if new_repository is not None:
            body['project'] = {'key': project}
        return self.post(url, data=body)

    def get_current_license(self):
        """
        Retrieves details about the current license, as well as the current status of the system with
        regards to the installed license. The status includes the current number of users applied
        toward the license limit, as well as any status messages about the license (warnings about expiry
        or user counts exceeding license limits).
        The authenticated user must have ADMIN permission. Unauthenticated users, and non-administrators,
        are not permitted to access license details.
        :return:
        """
        url = 'rest/api/1.0/admin/license'
        return self.get(url)

    def get_mail_configuration(self):
        """
        Retrieves the current mail configuration.
        The authenticated user must have the SYS_ADMIN permission to call this resource.
        :return:
        """
        url = 'rest/api/1.0/admin/mail-server'
        return self.get(url)

    def get_mail_sender_address(self):
        """
        Retrieves the server email address
        :return:
        """
        url = 'rest/api/1.0/admin/mail-server/sender-address'
        return self.get(url)

    def remove_mail_sender_address(self):
        """
        Clears the server email address.
        The authenticated user must have the ADMIN permission to call this resource.
        :return:
        """
        url = 'rest/api/1.0/admin/mail-server/sender-address'
        return self.delete(url)

    def get_ssh_settings(self):
        """
        Retrieve ssh settings for user
        :return:
        """
        url = 'rest/ssh/1.0/settings'
        return self.get(url)

    def health_check(self):
        """
        Get health status
        https://confluence.atlassian.com/jirakb/how-to-retrieve-health-check-results-using-rest-api-867195158.html
        :return:
        """
        # check as Troubleshooting & Support Tools Plugin
        response = self.get('rest/troubleshooting/1.0/check/')
        if not response:
            # check as support tools
            response = self.get('rest/supportHealthCheck/1.0/check/')
        return response

    def get_branching_model(self, project, repository):
        """
        Get branching model
        :param project:
        :param repository:
        :return:
        """
        url = 'rest/branch-utils/1.0/projects/{project}/repos/{repository}/branchmodel/configuration'.format(
            project=project,
            repository=repository)
        return self.get(url)

    def set_branching_model(self, project, repository, data):
        """
        Set branching model
        :param project:
        :param repository:
        :param data:
        :return:
        """
        url = 'rest/branch-utils/1.0/projects/{project}/repos/{repository}/branchmodel/configuration'.format(
            project=project,
            repository=repository)
        return self.put(url, data=data)

    def enable_branching_model(self, project, repository):
        """
        Enable branching model by setting it with default configuration
        :param project:
        :param repository:
        :return:
        """
        default_model_data = {'development': {'refId': None, 'useDefault': True},
                              'types': [{'displayName': 'Bugfix',
                                         'enabled': True,
                                         'id': 'BUGFIX',
                                         'prefix': 'bugfix/'},
                                        {'displayName': 'Feature',
                                         'enabled': True,
                                         'id': 'FEATURE',
                                         'prefix': 'feature/'},
                                        {'displayName': 'Hotfix',
                                         'enabled': True,
                                         'id': 'HOTFIX',
                                         'prefix': 'hotfix/'},
                                        {'displayName': 'Release',
                                         'enabled': True,
                                         'id': 'RELEASE',
                                         'prefix': 'release/'}]}
        return self.set_branching_model(project,
                                        repository,
                                        default_model_data)

    def disable_branching_model(self, project, repository):
        """
        Disable branching model
        :param project:
        :param repository:
        :return:
        """
        url = 'rest/branch-utils/1.0/projects/{project}/repos/{repository}/branchmodel/configuration'.format(
            project=project,
            repository=repository)
        return self.delete(url)

    def markup_preview(self, data):
        """
        Preview generated HTML for the given markdown content.
        Only authenticated users may call this resource.
        :param data:
        :return:
        """
        return self.post('rest/api/1.0/markup/preview', data=data)

    def upload_plugin(self, plugin_path):
        """
        Provide plugin path for upload into Jira e.g. useful for auto deploy
        :param plugin_path:
        :return:
        """
        files = {
            'plugin': open(plugin_path, 'rb')
        }
        headers = {
            'X-Atlassian-Token': 'nocheck'
        }
        upm_token = self.request(method='GET', path='rest/plugins/1.0/', headers=headers, trailing=True).headers[
            'upm-token']
        url = 'rest/plugins/1.0/?token={upm_token}'.format(upm_token=upm_token)
        return self.post(url, files=files, headers=headers)

    def upload_file(self, project, repository, content, message, branch, filename):
        """
        Upload new file for given branch.
        :param content:
        :param message:
        :param branch:
        :return:
        """
        data = {
            "content": content,
            "message": message,
            "branch": branch
        }

        url = 'rest/api/1.0/projects/{project}/repos/{repository}/browse/{filename}'.format(
            project=project,
            repository=repository,
            filename=filename)
        return self.put(url, files=data)

    def update_file(self, project, repository, content, message, branch, filename, source_commit_id):
        """
        Update existing file for given branch.
        :param project:
        :param repository:
        :param content:
        :param message:
        :param branch:
        :param filename:
        :param source_commit_id:
        :return:
        """
        data = {
            "content": content,
            "message": message,
            "branch": branch,
            "sourceCommitId": source_commit_id
        }

        url = 'rest/api/1.0/projects/{project}/repos/{repository}/browse/{filename}'.format(
            project=project,
            repository=repository,
            filename=filename)
        return self.put(url, files=data)

    def get_code_insights_report(self, project_key, repository_slug, commit_id, report_key):
        """
        Retrieve the specified code-insights report.
        :projectKey: str
        :repositorySlug: str
        :commitId: str
        :report_key: str
        """
        url = "rest/insights/1.0/projects/{projectKey}/repos/{repositorySlug}/commits/{commitId}/reports/{key}".format(
            projectKey=project_key, repositorySlug=repository_slug, commitId=commit_id, key=report_key
        )
        return self.get(url)

    def delete_code_insights_report(self, project_key, repository_slug, commit_id, report_key):
        """
        Delete a report for the given commit. Also deletes any annotations associated with this report.
        :projectKey: str
        :repositorySlug: str
        :commitId: str
        :report_key: str
        """
        url = "rest/insights/1.0/projects/{projectKey}/repos/{repositorySlug}/commits/{commitId}/reports/{key}".format(
            projectKey=project_key, repositorySlug=repository_slug, commitId=commit_id, key=report_key
        )
        return self.delete(url)

    def create_code_insights_report(self, project_key, repository_slug, commit_id, report_key, report_title,
                                    **report_params):
        """
        Create a new insight report, or replace the existing one if a report already exists for the given repository, commit, and report key. 
        A request to replace an existing report will be rejected if the authenticated user was not the creator of the specified report.
        For further information visit: https://docs.atlassian.com/bitbucket-server/rest/6.6.1/bitbucket-code-insights-rest.html
        :projectKey: str
        :repositorySlug: str
        :commitId: str
        :report_key: str
        :report_title: str
        :report_params: 
        """
        url = "rest/insights/1.0/projects/{projectKey}/repos/{repositorySlug}/commits/{commitId}/reports/{key}".format(
            projectKey=project_key, repositorySlug=repository_slug, commitId=commit_id, key=report_key
        )
        data = {"title": report_title}
        data.update(report_params)
        return self.put(url, data=data)<|MERGE_RESOLUTION|>--- conflicted
+++ resolved
@@ -553,8 +553,6 @@
         data = {"name": str(name), "endPoint": str(end_point)}
         return self.delete(url, data=data)
 
-<<<<<<< HEAD
-=======
     def get_pull_request_settings(self, project, repository):
         """
         Get pull request settings.
@@ -576,7 +574,6 @@
         url = 'rest/api/1.0/projects/{project}/repos/{repository}/settings/pull-requests'.format(project=project,repository=repository)
         return self.post(url, data=data)
 
->>>>>>> aacb7a39
     def get_pull_requests(self, project, repository, state='OPEN', order='newest', limit=100, start=0, at=None):
         """
         Get pull requests
