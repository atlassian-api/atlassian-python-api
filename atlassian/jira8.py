# coding=utf-8
import logging

from .jira import Jira

log = logging.getLogger(__name__)


class Jira8(Jira):
    # methods migrated into main module
    @staticmethod
    def print_module_name():
<<<<<<< HEAD
        print("The class {} merged into Jira Class".format(__name__))
=======
        print(__name__)
>>>>>>> 6a37d12f
<|MERGE_RESOLUTION|>--- conflicted
+++ resolved
@@ -10,8 +10,4 @@
     # methods migrated into main module
     @staticmethod
     def print_module_name():
-<<<<<<< HEAD
-        print("The class {} merged into Jira Class".format(__name__))
-=======
-        print(__name__)
->>>>>>> 6a37d12f
+        print("The class {} merged into Jira Class".format(__name__))