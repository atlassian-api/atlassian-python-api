--- conflicted
+++ resolved
@@ -7,8 +7,4 @@
 
 
 class Jira8(Jira):
-<<<<<<< HEAD
-# methods migrated into main module
-=======
-    # methods migrated into main module
->>>>>>> 21f2bf15
+    # methods migrated into main module