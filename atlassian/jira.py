--- conflicted
+++ resolved
@@ -867,7 +867,6 @@
         url = 'rest/tempo-accounts/1/export'
         return self.get(url, headers=headers, not_json_response=True)
 
-<<<<<<< HEAD
     """
     #######################################################################
     #   Agile(Formerly Greenhopper) REST API implements                  #
@@ -898,7 +897,7 @@
             params["maxResults"] = int(limit)
 
         return self.get(url, params=params)
-=======
+
     def health_check(self):
         """
         Get health status
@@ -910,5 +909,4 @@
         if not response:
             # check as support tools
             response = self.get('rest/supportHealthCheck/1.0/check/')
-        return response
->>>>>>> 064548ed
+        return response