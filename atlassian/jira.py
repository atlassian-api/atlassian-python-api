# coding=utf-8
import logging
import re
from warnings import warn

from requests import HTTPError

from .errors import ApiNotFoundError, ApiPermissionError
from .rest_client import AtlassianRestAPI

log = logging.getLogger(__name__)


class Jira(AtlassianRestAPI):
    """
    Provide permission information for the current user.
    Reference: https://docs.atlassian.com/software/jira/docs/api/REST/8.5.0/#api/2
    """

    def __init__(self, url, *args, **kwargs):
        if "api_version" not in kwargs:
            kwargs["api_version"] = "2"

        super(Jira, self).__init__(url, *args, **kwargs)

    def get_permissions(
        self,
        permissions,
        project_id=None,
        project_key=None,
        issue_id=None,
        issue_key=None,
    ):
        """
        Returns a list of permissions indicating which permissions the user has. Details of the user's permissions can
         be obtained in a global, project, issue or comment context.

        The user is reported as having a project permission:
        - in the global context, if the user has the project permission in any project.
        - for a project, where the project permission is determined using issue data, if the user meets the
         permission's criteria for any issue in the project. Otherwise, if the user has the project permission in
         the project.
        - for an issue, where a project permission is determined using issue data, if the user has the permission in the
         issue. Otherwise, if the user has the project permission in the project containing the issue.
        - for a comment, where the user has both the permission to browse the comment and the project permission for the
         comment's parent issue. Only the BROWSE_PROJECTS permission is supported. If a commentId is provided whose
         permissions does not equal BROWSE_PROJECTS, a 400 error will be returned.

        This means that users may be shown as having an issue permission (such as EDIT_ISSUES) in the global context or
         a project context but may not have the permission for any or all issues. For example, if Reporters have the
         EDIT_ISSUES permission a user would be shown as having this permission in the global context or the context of
         a project, because any user can be a reporter. However, if they are not the user who reported the issue queried
         they would not have EDIT_ISSUES permission for that issue.

        Global permissions are unaffected by context.

        This operation can be accessed anonymously.

        :param permissions: (str)  A list of permission keys. This parameter accepts a comma-separated list. (Required)
        :param project_id: (str)  id of project to scope returned permissions for.
        :param project_key: (str) key of project to scope returned permissions for.
        :param issue_id: (str)  key of the issue to scope returned permissions for.
        :param issue_key: (str) id of the issue to scope returned permissions for.
        :return:
        """

        url = self.resource_url("mypermissions")
        params = {"permissions": permissions}

        if project_id:
            params["projectId"] = project_id
        if project_key:
            params["projectKey"] = project_key
        if issue_id:
            params["issueId"] = issue_id
        if issue_key:
            params["issueKey"] = issue_key

        return self.get(url, params=params)

    def get_all_permissions(self):
        """
        Returns all permissions that are present in the Jira instance -
        Global, Project and the global ones added by plugins
        :return: All permissions
        """
        url = self.resource_url("permissions")
        return self.get(url)

    """
    Application properties
    Reference: https://docs.atlassian.com/software/jira/docs/api/REST/8.5.0/#api/2/application-properties
    """

    def get_property(self, key=None, permission_level=None, key_filter=None):
        """
        Returns an application property
        :param key: str
        :param permission_level: str
        :param key_filter: str
        :return: list or item
        """

        url = self.resource_url("application-properties")
        params = {}

        if key:
            params["key"] = key
        if permission_level:
            params["permissionLevel"] = permission_level
        if key_filter:
            params["keyFilter"] = key_filter

        return self.get(url, params=params)

    def set_property(self, property_id, value):
        """
        Modify an application property via PUT. The "value" field present in the PUT will override the existing value.
        :param property_id:
        :param value:
        :return:
        """
        base_url = self.resource_url("application-properties")
        url = "{base_url}/{property_id}".format(base_url=base_url, property_id=property_id)
        data = {"id": property_id, "value": value}

        return self.put(url, data=data)

    def get_advanced_settings(self):
        """
        Returns the properties that are displayed on the "General Configuration > Advanced Settings" page
        :return:
        """
        url = self.resource_url("application-properties/advanced-settings")

        return self.get(url)

    """
    Application roles. Provides REST access to JIRA's Application Roles.
    Reference: https://docs.atlassian.com/software/jira/docs/api/REST/8.5.0/#api/2/applicationrole
    """

    def get_all_application_roles(self):
        """
        Returns all ApplicationRoles in the system
        :return:
        """
        url = self.resource_url("applicationrole")
        return self.get(url) or {}

    def get_application_role(self, role_key):
        """
        Returns the ApplicationRole with passed key if it exists
        :param role_key: str
        :return:
        """
        base_url = self.resource_url("applicationrole")
        url = "{base_url}/{role_key}".format(base_url=base_url, role_key=role_key)
        return self.get(url) or {}

    """
    Attachments
    Reference: https://docs.atlassian.com/software/jira/docs/api/REST/8.5.0/#api/2/attachment
    """

    def get_attachment(self, attachment_id):
        """
        Returns the meta-data for an attachment, including the URI of the actual attached file
        :param attachment_id: int
        :return:
        """
        base_url = self.resource_url("attachment")
        url = "{base_url}/{attachment_id}".format(base_url=base_url, attachment_id=attachment_id)
        return self.get(url)

    def get_attachment_content(self, attachment_id):
        """
        Returns the content for an attachment
        :param attachment_id: int
        :return: json
        """
        base_url = self.resource_url("attachment")
        url = "{base_url}/content/{attachment_id}".format(base_url=base_url, attachment_id=attachment_id)
        return self.get(url)

    def remove_attachment(self, attachment_id):
        """
        Remove an attachment from an issue
        :param attachment_id: int
        :return: if success, return None
        """
        base_url = self.resource_url("attachment")
        url = "{base_url}/{attachment_id}".format(base_url=base_url, attachment_id=attachment_id)
        return self.delete(url)

    def get_attachment_meta(self):
        """
        Returns the meta information for an attachments,
        specifically if they are enabled and the maximum upload size allowed
        :return:
        """
        url = self.resource_url("attachment/meta")
        return self.get(url)

    def get_attachment_expand_human(self, attachment_id):
        """
        Returns the information for an expandable attachment in human-readable format
        :param attachment_id: int
        :return:
        """
        base_url = self.resource_url("attachment")
        url = "{base_url}/{attachment_id}/expand/human".format(base_url=base_url, attachment_id=attachment_id)
        return self.get(url)

    def get_attachment_expand_raw(self, attachment_id):
        """
        Returns the information for an expandable attachment in raw format
        :param attachment_id: int
        :return:
        """
        base_url = self.resource_url("attachment")
        url = "{base_url}/{attachment_id}/expand/raw".format(base_url=base_url, attachment_id=attachment_id)
        return self.get(url)

    """
    Audit Records. Resource representing the auditing records
    Reference: https://docs.atlassian.com/software/jira/docs/api/REST/8.5.0/#api/2/auditing
    """

    def get_audit_records(
        self,
        offset=None,
        limit=None,
        filter=None,
        from_date=None,
        to_date=None,
    ):
        """
        Returns auditing records filtered using provided parameters
        :param offset: the number of record from which search starts
        :param limit: maximum number of returned results (if is limit is <= 0 or > 1000,
            it will be set do default value: 1000)
        :param str filter: text query; each record that will be returned must contain
            the provided text in one of it's fields.
        :param str from_date: timestamp in past; 'from' must be less or equal 'to',
            otherwise the result set will be empty only records that where created in the same moment or after
            the 'from' timestamp will be provided in response
        :param str to_date: timestamp in past; 'from' must be less or equal 'to',
            otherwise the result set will be empty only records that where created in the same moment or earlier than
            the 'to' timestamp will be provided in response
        :return:
        """
        params = {}
        if offset:
            params["offset"] = offset
        if limit:
            params["limit"] = limit
        if filter:
            params["filter"] = filter
        if from_date:
            params["from"] = from_date
        if to_date:
            params["to"] = to_date
        url = self.resource_url("auditing/record")
        return self.get(url, params=params) or {}

    def post_audit_record(self, audit_record):
        """
        Store a record in Audit Log
        :param audit_record: json with compat https://docs.atlassian.com/jira/REST/schema/audit-record#
        :return:
        """
        url = self.resource_url("auditing/record")
        return self.post(url, data=audit_record)

    """
    Avatar
    Reference: https://docs.atlassian.com/software/jira/docs/api/REST/8.5.0/#api/2/avatar
    """

    def get_all_system_avatars(self, avatar_type="user"):
        """
        Returns all system avatars of the given type.
        :param avatar_type:
        :return: Returns a map containing a list of system avatars.
                 A map is returned to be consistent with the shape of the project/KEY/avatars REST end point.
        """
        base_url = self.resource_url("avatar")
        url = "{base_url}/{type}/system".format(base_url=base_url, type=avatar_type)
        return self.get(url)

    """
    Cluster. (Available for DC) It gives possibility to manage old node in cluster.
    Reference: https://docs.atlassian.com/software/jira/docs/api/REST/8.5.0/#api/2/cluster
    """

    def get_cluster_all_nodes(self):
        url = self.resource_url("cluster/nodes")
        return self.get(url)

    def delete_cluster_node(self, node_id):
        """
        Delete the node from the cluster if state of node is OFFLINE
        :param node_id: str
        :return:
        """
        base_url = self.resource_url("cluster/node")
        url = "{base_url}/{node_id}".format(base_url=base_url, node_id=node_id)
        return self.delete(url)

    def set_node_to_offline(self, node_id):
        """
        Change the node's state to offline if the node is reporting as active, but is not alive
        :param node_id: str
        :return:
        """
        base_url = self.resource_url("cluster/node")
        url = "{base_url}/{node_id}/offline".format(base_url=base_url, node_id=node_id)
        return self.put(url)

    def get_cluster_alive_nodes(self):
        """
        Get cluster nodes where alive = True
        :return: list of node dicts
        """
        return [_ for _ in self.get_cluster_all_nodes() if _["alive"]]

    def request_current_index_from_node(self, node_id):
        """
        Request current index from node (the request is processed asynchronously)
        :return:
        """
        base_url = self.resource_url("cluster/index-snapshot")
<<<<<<< HEAD
        url = f"{base_url}/{node_id}"
=======
        url = "{base_url}/{node_id}".format(base_url=base_url, node_id=node_id)
>>>>>>> 25170b70
        return self.put(url)

    """
    Troubleshooting. (Available for DC) It gives the posibility to download support zips.
    Reference: https://confluence.atlassian.com/support/create-a-support-zip-using-the-rest-api-in-data-center-applications-952054641.html
    """

    def generate_support_zip_on_nodes(self, node_ids):
        """
        Generate a support zip on targeted nodes of a cluster
        :param node_ids: list
        :return: dict representing cluster task created
        """
        data = {"nodeIds": node_ids}
        url = "/rest/troubleshooting/latest/support-zip/cluster"
        return self.post(url, data=data)

    def check_support_zip_status(self, cluster_task_id):
        """
        Check status of support zip creation task
        :param cluster_task_id: str
        :return:
        """
        url = "/rest/troubleshooting/latest/support-zip/status/cluster/{}".format(cluster_task_id)
        return self.get(url)

    def download_support_zip(self, file_name):
        """
        Download created support zip file
        :param file_name: str
        :return: bytes of zip file
        """
        url = "/rest/troubleshooting/latest/support-zip/download/{}".format(file_name)
        return self.get(url, advanced_mode=True).content

    """
    ZDU (Zero Downtime upgrade) module. (Available for DC)
    Reference: https://docs.atlassian.com/software/jira/docs/api/REST/8.5.0/#api/2/cluster/zdu
    """

    def get_cluster_zdu_state(self):
        url = self.resource_url("cluster/zdu/state")
        return self.get(url)

    # Issue Comments
    def issue_get_comments(self, issue_id):
        """
        Get Comments on an Issue
        :param issue_id: Issue ID
        :raises: requests.exceptions.HTTPError
        :return:
        """
        base_url = self.resource_url("issue")
        url = "{base_url}/{issue_id}/comment".format(base_url=base_url, issue_id=issue_id)
        return self.get(url)

    def issues_get_comments_by_id(self, *args):
        """
        Get Comments on Multiple Issues
        :param *args: int Issue ID's
        :raises: requests.exceptions.HTTPError
        :return:
        """
        if not all([isinstance(i, int) for i in args]):
            raise TypeError("Arguments to `issues_get_comments_by_id` must be int")
        data = {"ids": list(args)}
        base_url = self.resource_url("comment")
        url = "{base_url}/list".format(base_url=base_url)
        return self.post(url, data=data)

    def issue_get_comment(self, issue_id, comment_id):
        """
        Get a single comment
        :param issue_id: int or str
        :param comment_id: int
        :raises: requests.exceptions.HTTPError
        :return:
        """
        base_url = self.resource_url("issue")
        url = "{base_url}/{issue_id}/comment/{comment_id}".format(
            base_url=base_url, issue_id=issue_id, comment_id=comment_id
        )
        return self.get(url)

    """
    Comments properties
    Reference: https://docs.atlassian.com/software/jira/docs/api/REST/8.5.0/#api/2/comment/{commentId}/properties
    """

    def get_comment_properties_keys(self, comment_id):
        """
        Returns the keys of all properties for the comment identified by the key or by the id.
        :param comment_id:
        :return:
        """
        base_url = self.resource_url("comment")
        url = "{base_url}/{commentId}/properties".format(base_url=base_url, commentId=comment_id)
        return self.get(url)

    def get_comment_property(self, comment_id, property_key):
        """
        Returns the value a property for a comment
        :param comment_id: int
        :param property_key: str
        :return:
        """
        base_url = self.resource_url("comment")
        url = "{base_url}/{commentId}/properties/{propertyKey}".format(
            base_url=base_url, commentId=comment_id, propertyKey=property_key
        )
        return self.get(url)

    def set_comment_property(self, comment_id, property_key, value_property):
        """
        Returns the keys of all properties for the comment identified by the key or by the id.
        :param comment_id: int
        :param property_key: str
        :param value_property: object
        :return:
        """
        base_url = self.resource_url("comment")
        url = "{base_url}/{commentId}/properties/{propertyKey}".format(
            base_url=base_url, commentId=comment_id, propertyKey=property_key
        )
        data = {"value": value_property}
        return self.put(url, data=data)

    def delete_comment_property(self, comment_id, property_key):
        """
        Deletes a property for a comment
        :param comment_id: int
        :param property_key: str
        :return:
        """
        base_url = self.resource_url("comment")
        url = "{base_url}/{commentId}/properties/{propertyKey}".format(
            base_url=base_url, commentId=comment_id, propertyKey=property_key
        )
        return self.delete(url)

    """
    Component
    Reference: https://docs.atlassian.com/software/jira/docs/api/REST/8.5.0/#api/2/component
    """

    def component(self, component_id):
        base_url = self.resource_url("component")
        return self.get("{base_url}/{component_id}".format(base_url=base_url, component_id=component_id))

    def get_component_related_issues(self, component_id):
        """
        Returns counts of issues related to this component.
        :param component_id:
        :return:
        """
        base_url = self.resource_url("component")
        url = "{base_url}/{component_id}/relatedIssueCounts".format(base_url=base_url, component_id=component_id)
        return self.get(url)

    def create_component(self, component):
        log.warning('Creating component "{name}"'.format(name=component["name"]))
        base_url = self.resource_url("component")
        url = "{base_url}/".format(base_url=base_url)
        return self.post(url, data=component)

    def delete_component(self, component_id):
        log.warning('Deleting component "{component_id}"'.format(component_id=component_id))
        base_url = self.resource_url("component")
        return self.delete("{base_url}/{component_id}".format(base_url=base_url, component_id=component_id))

    def update_component_lead(self, component_id, lead):
        data = {"id": component_id, "leadUserName": lead}
        base_url = self.resource_url("component")
        return self.put(
            "{base_url}/{component_id}".format(base_url=base_url, component_id=component_id),
            data=data,
        )

    """
    Configurations of Jira
    Reference: https://docs.atlassian.com/software/jira/docs/api/REST/8.5.0/#api/2/configuration
    """

    def get_configurations_of_jira(self):
        """
        Returns the information if the optional features in JIRA are enabled or disabled.
        If the time tracking is enabled, it also returns the detailed information about time tracking configuration.
        :return:
        """
        url = self.resource_url("configuration")
        return self.get(url)

    """
    Custom Field
    Reference: https://docs.atlassian.com/software/jira/docs/api/REST/8.5.0/#api/2/customFieldOption
               https://docs.atlassian.com/software/jira/docs/api/REST/8.5.0/#api/2/customFields
               https://docs.atlassian.com/software/jira/docs/api/REST/8.5.0/#api/2/field
    """

    def get_custom_field_option(self, option_id):
        """
        Returns a full representation of the Custom Field Option that has the given id.
        :param option_id:
        :return:
        """
        base_url = self.resource_url("customFieldOption")
        url = "{base_url}/{id}".format(base_url=base_url, id=option_id)
        return self.get(url)

    def get_custom_fields(self, search=None, start=1, limit=50):
        """
        Get custom fields. Evaluated on 7.12
        :param search: str
        :param start: long Default: 1
        :param limit: int Default: 50
        :return:
        """
        url = self.resource_url("customFields")
        params = {}
        if search:
            params["search"] = search
        if start:
            params["startAt"] = start
        if limit:
            params["maxResults"] = limit
        return self.get(url, params=params)

    def get_all_fields(self):
        """
        Returns a list of all fields, both System and Custom
        :return: application/jsonContains a full representation of all visible fields in JSON.
        """
        url = self.resource_url("field")
        return self.get(url)

    def create_custom_field(self, name, type, search_key=None, description=None):
        """
        Creates a custom field with the given name and type
        :param name: str
        :param type: str, like 'com.atlassian.jira.plugin.system.customfieldtypes:textfield'
        :param search_key: str, like above
        :param description: str
        """
        url = self.resource_url("field")
        data = {"name": name, "type": type}
        if search_key:
            data["search_key"] = search_key
        if description:
            data["description"] = description
        return self.post(url, data=data)

    def get_custom_field_option_context(self, field_id, context_id):
        """
        Gets the current values of a custom field
        :param field_id:
        :param context_id:
        :return:

        Reference: https://developer.atlassian.com/cloud/jira/platform/rest/v2/api-group-issue-custom-field-options/#api-rest-api-2-field-fieldid-context-contextid-option-get
        """
        url = self.resource_url(
            "field/{field_id}/context/{context_id}/option".format(field_id=field_id, context_id=context_id),
            api_version=2,
        )
        return self.get(url)

    def add_custom_field_option(self, field_id, context_id, options):
        """
         Adds the values given to the custom field
         Administrator permission required
         :param field_id:
         :param context_id:
         :param options: List of values to be added
         :return:

        Reference: https://developer.atlassian.com/cloud/jira/platform/rest/v2/api-group-issue-custom-field-options/#api-rest-api-2-field-fieldid-context-contextid-option-post
        """
        data = {"options": []}
        for i in options:
            data["options"].append({"disabled": "false", "value": i})

        url = self.resource_url(
            "field/{field_id}/context/{context_id}/option".format(field_id=field_id, context_id=context_id),
            api_version=2,
        )
        return self.post(url, data=data)

    """
    Dashboards
    Reference: https://docs.atlassian.com/software/jira/docs/api/REST/8.5.0/#api/2/dashboard
    """

    def get_dashboards(self, filter="", start=0, limit=10):
        """
        Returns a list of all dashboards, optionally filtering them.
        :param filter: OPTIONAL: an optional filter that is applied to the list of dashboards.
                                Valid values include "favourite" for returning only favourite dashboards,
                                and "my" for returning dashboards that are owned by the calling user.
        :param start: the index of the first dashboard to return (0-based). must be 0 or a multiple of maxResults
        :param limit: a hint as to the the maximum number of dashboards to return in each call.
                      Note that the JIRA server reserves the right to impose a maxResults limit that is lower
                      than the value that a client provides, dues to lack or resources or any other condition.
                      When this happens, your results will be truncated.
                      Callers should always check the returned maxResults to determine
                      the value that is effectively being used.
        :return:
        """
        params = {}
        if filter:
            params["filter"] = filter
        if start:
            params["startAt"] = start
        if limit:
            params["maxResults"] = limit
        url = self.resource_url("dashboard")
        return self.get(url, params=params)

    """
    Filters. Resource for searches
    Reference: https://docs.atlassian.com/software/jira/docs/api/REST/8.5.0/#api/2/filter
    """

    def create_filter(self, name, jql, description=None, favourite=False):
        """
        :param name: str
        :param jql: str
        :param description: str, Optional. Empty string by default
        :param favourite: bool, Optional. False by default
        """
        data = {
            "jql": jql,
            "name": name,
            "description": description if description else "",
            "favourite": "true" if favourite else "false",
        }
        url = self.resource_url("filter")
        return self.post(url, data=data)

    def edit_filter(self, filter_id, name, jql=None, description=None, favourite=None):
        """
        Updates an existing filter.
        :param filter_id: Filter Id
        :param name: Filter Name
        :param jql: Filter JQL
        :param description: Filter description
        :param favourite: Indicates if filter is selected as favorite
        :return: Returns updated filter information
        """
        data = {"name": name}
        if jql:
            data["jql"] = jql
        if description:
            data["description"] = description
        if favourite:
            data["favourite"] = favourite
        base_url = self.resource_url("filter")
        url = "{base_url}/{id}".format(base_url=base_url, id=filter_id)
        return self.put(url, data=data)

    def get_filter(self, filter_id):
        """
        Returns a full representation of a filter that has the given id.
        :param filter_id:
        :return:
        """
        base_url = self.resource_url("filter")
        url = "{base_url}/{id}".format(base_url=base_url, id=filter_id)
        return self.get(url)

    def update_filter(self, filter_id, jql, **kwargs):
        """
        :param filter_id: int
        :param jql: str
        :param kwargs: dict, Optional (name, description, favourite)
        :return:
        """
        allowed_fields = ("name", "description", "favourite")
        data = {"jql": jql}
        for k, v in kwargs.items():
            if k in allowed_fields:
                data.update({k: v})
        base_url = self.resource_url("filter")
        url = "{base_url}/{id}".format(base_url=base_url, id=filter_id)
        return self.put(url, data=data)

    def delete_filter(self, filter_id):
        """
        Deletes a filter that has the given id.
        :param filter_id:
        :return:
        """
        base_url = self.resource_url("filter")
        url = "{base_url}/{id}".format(base_url=base_url, id=filter_id)
        return self.delete(url)

    def get_filter_share_permissions(self, filter_id):
        """
        Gets share permissions of a filter
        :param filter_id: Filter Id
        :return: Returns current share permissions of filter
        """
        base_url = self.resource_url("filter")
        url = "{base_url}/{id}/permission".format(base_url=base_url, id=filter_id)
        return self.get(url)

    def add_filter_share_permission(
        self,
        filter_id,
        type,
        project_id=None,
        project_role_id=None,
        groupname=None,
        user_key=None,
        view=None,
        edit=None,
    ):
        """
        Adds share permission for a filter
        :param filter_id: Filter Id
        :param type: What type of permission is granted (i.e. user, project)
        :param project_id: Project Id, relevant for type 'project' and 'projectRole'
        :param project_role_id: Project role Id, relevant for type 'projectRole'
        :param groupname: Group name, relevant for type 'group'
        :param user_key: User key, relevant for type 'user'
        :param view: Sets view permission
        :param edit: Sets edit permission
        :return: Returns updated share permissions
        """
        base_url = self.resource_url("filter")
        url = "{base_url}/{id}/permission".format(base_url=base_url, id=filter_id)
        data = {"type": type}
        if project_id:
            data["projectId"] = project_id
        if project_role_id:
            data["projectRoleId"] = project_role_id
        if groupname:
            data["groupname"] = groupname
        if user_key:
            data["userKey"] = user_key
        if view:
            data["view"] = view
        if edit:
            data["edit"] = edit
        return self.post(url, data=data)

    def delete_filter_share_permission(self, filter_id, permission_id):
        """
        Removes share permission
        :param filter_id: Filter Id
        :param permission_id: Permission Id to be removed
        :return:
        """
        base_url = self.resource_url("filter")
        url = "{base_url}/{id}/permission/{permission_id}".format(
            base_url=base_url, id=filter_id, permission_id=permission_id
        )
        return self.delete(url)

    """
    Group.
    Reference: https://docs.atlassian.com/software/jira/docs/api/REST/8.5.0/#api/2/group
               https://docs.atlassian.com/software/jira/docs/api/REST/8.5.0/#api/2/groups
    """

    def get_groups(self, query=None, exclude=None, limit=20):
        """
        REST endpoint for searching groups in a group picker
        Returns groups with substrings matching a given query. This is mainly for use with the group picker,
        so the returned groups contain html to be used as picker suggestions. The groups are also wrapped
        in a single response object that also contains a header for use in the picker,
        specifically Showing X of Y matching groups.
        The number of groups returned is limited by the system property "jira.ajax.autocomplete.limit"
        The groups will be unique and sorted.
        :param query: str
        :param exclude: str
        :param limit: int
        :return: Returned even if no groups match the given substring
        """
        url = self.resource_url("groups/picker")
        params = {}
        if query:
            params["query"] = query
        else:
            params["query"] = ""
        if exclude:
            params["exclude"] = exclude
        if limit:
            params["maxResults"] = limit
        return self.get(url, params=params)

    def create_group(self, name):
        """
        Create a group by given group parameter

        :param name: str
        :return: New group params
        """
        url = self.resource_url("group")
        data = {"name": name}
        return self.post(url, data=data)

    def remove_group(self, name, swap_group=None):
        """
        Delete a group by given group parameter
        If you delete a group and content is restricted to that group, the content will be hidden from all users
        To prevent this, use this parameter to specify a different group to transfer the restrictions
        (comments and worklogs only) to

        :param name: str
        :param swap_group: str
        :return:
        """
        log.warning("Removing group...")
        url = self.resource_url("group")
        if swap_group is not None:
            params = {"groupname": name, "swapGroup": swap_group}
        else:
            params = {"groupname": name}

        return self.delete(url, params=params)

    def get_all_users_from_group(self, group, include_inactive_users=False, start=0, limit=50):
        """
        Just wrapping method user group members
        :param group:
        :param include_inactive_users:
        :param start: OPTIONAL: The start point of the collection to return. Default: 0.
        :param limit: OPTIONAL: The limit of the number of users to return, this may be restricted by
                fixed system limits. Default by built-in method: 50
        :return:
        """
        url = self.resource_url("group/member")
        params = {}
        if group:
            params["groupname"] = group
        params["includeInactiveUsers"] = include_inactive_users
        params["startAt"] = start
        params["maxResults"] = limit
        return self.get(url, params=params)

    def add_user_to_group(self, username=None, group_name=None, account_id=None):
        """
        Add given user to a group

        For Jira DC/Server platform
        :param username: str
        :param group_name: str
        :return: Current state of the group

        For Jira Cloud platform
        :param account_id: str (name is no longer available for Jira Cloud platform)
        :param group_name: str
        :return: Current state of the group
        """
        url = self.resource_url("group/user")
        params = {"groupname": group_name}
        url_domain = self.url
        if "atlassian.net" in url_domain:
            data = {"accountId": account_id}
        else:
            data = {"name": username}
        return self.post(url, params=params, data=data)

    def remove_user_from_group(self, username=None, group_name=None, account_id=None):
        """
        Remove given user from a group

        For Jira DC/Server platform
        :param username: str
        :param group_name: str
        :return:

        For Jira Cloud platform
        :param account_id: str (username is no longer available for Jira Cloud platform)
        :param group_name: str
        :return:
        """
        log.warning("Removing user from a group...")
        url = self.resource_url("group/user")
        url_domain = self.url
        if "atlassian.net" in url_domain:
            params = {"groupname": group_name, "accountId": account_id}
        else:
            params = {"groupname": group_name, "username": username}
        return self.delete(url, params=params)

    def get_users_with_browse_permission_to_a_project(
        self, username, issue_key=None, project_key=None, start=0, limit=100
    ):
        """
        Returns a list of active users that match the search string. This resource cannot be accessed anonymously
        and requires the Browse Users global permission. Given an issue key this resource will provide a list of users
        that match the search string and have the browse issue permission for the issue provided.

        :param: username:
        :param: issueKey:
        :param: projectKey:
        :param: startAt: OPTIONAL
        :param: maxResults: OPTIONAL
        :return: List of active users who has browser permission for the given project_key or issue_key
        """
        url = self.resource_url("user/viewissue/search")
        params = {}
        if username:
            params["username"] = username
        if issue_key:
            params["issueKey"] = issue_key
        if project_key:
            params["projectKey"] = project_key
        if start:
            params["startAt"] = start
        if limit:
            params["maxResults"] = limit

        return self.get(url, params=params)

    """
    Issue
    Reference: https://docs.atlassian.com/software/jira/docs/api/REST/8.5.0/#api/2/issue
    """

    def issue(self, key, fields="*all", expand=None):
        base_url = self.resource_url("issue")
        url = "{base_url}/{key}?fields={fields}".format(base_url=base_url, key=key, fields=fields)
        params = {}
        if expand:
            params["expand"] = expand
        return self.get(url, params=params)

    def get_issue(
        self,
        issue_id_or_key,
        fields=None,
        properties=None,
        update_history=True,
    ):
        """
        Returns a full representation of the issue for the given issue key
        By default, all fields are returned in this get-issue resource

        :param issue_id_or_key: str
        :param fields: str
        :param properties: str
        :param update_history: bool
        :return: issue
        """
        base_url = self.resource_url("issue")
        url = "{base_url}/{issue_id_or_key}".format(base_url=base_url, issue_id_or_key=issue_id_or_key)
        params = {}

        if fields is not None:
            if isinstance(fields, (list, tuple, set)):
                fields = ",".join(fields)
            params["fields"] = fields
        if properties is not None:
            params["properties"] = properties
        if update_history is True:
            params["updateHistory"] = "true"
        if update_history is False:
            params["updateHistory"] = "false"

        return self.get(url, params=params)

    def epic_issues(self, epic, fields="*all", expand=None):
        """
        Given an epic return all child issues
        By default, all fields are returned in this get-issue resource
        Cloud Software API

        :param epic: str
        :param fields: list of fields, for example: ['priority', 'summary', 'customfield_10007']
        :param expand: str: A comma-separated list of the parameters to expand.
        :returns: Issues within the epic
        :rtype: list
        """
        base_url = self.resource_url("epic", api_root="rest/agile", api_version="1.0")
        url = "{base_url}/{key}/issue?fields={fields}".format(base_url=base_url, key=epic, fields=fields)
        params = {}
        if expand:
            params["expand"] = expand
        return self.get(url, params=params)

    def bulk_issue(self, issue_list, fields="*all"):
        """
        :param fields:
        :param list issue_list:
        :return:
        """
        jira_issue_regex = re.compile(r"\w+-\d+")
        missing_issues = list()
        matched_issue_keys = list()
        for key in issue_list:
            if re.match(jira_issue_regex, key):
                matched_issue_keys.append(key)
        jql = "key in ({})".format(", ".join(set(matched_issue_keys)))
        query_result = self.jql(jql, fields=fields)
        if "errorMessages" in query_result.keys():
            for message in query_result["errorMessages"]:
                for key in issue_list:
                    if key in message:
                        missing_issues.append(key)
                        issue_list.remove(key)
            query_result, missing_issues = self.bulk_issue(issue_list, fields)
        return query_result, missing_issues

    def issue_createmeta(self, project, expand="projects.issuetypes.fields"):
        """
        This function is deprecated.
        See https://confluence.atlassian.com/jiracore/createmeta-rest-endpoint-to-be-removed-975040986.html
        for further details.
        """
        warn(
            "This function will fail from Jira 9+. "
            "Use issue_createmeta_issuetypes or issue_createmeta_fieldtypes instead.",
            DeprecationWarning,
            stacklevel=2,
        )
        params = {}
        if expand:
            params["expand"] = expand
        url = self.resource_url("issue/createmeta?projectKeys={}".format(project))
        return self.get(url, params=params)

    def issue_createmeta_issuetypes(self, project):
        url = self.resource_url("issue/createmeta/{}/issuetypes".format(project))
        return self.get(url)

    def issue_createmeta_fieldtypes(self, project, issue_type_id):
        url = self.resource_url("issue/createmeta/{}/issuetypes/{}".format(project, issue_type_id))
        return self.get(url)

    def issue_editmeta(self, key):
        base_url = self.resource_url("issue")
        url = "{}/{}/editmeta".format(base_url, key)
        return self.get(url)

    def get_issue_changelog(self, issue_key):
        """
        Get issue related change log
        :param issue_key:
        :return:
        """
        base_url = self.resource_url("issue")
        url = "{base_url}/{issue_key}?expand=changelog".format(base_url=base_url, issue_key=issue_key)
        return (self.get(url) or {}).get("changelog")

    def issue_add_json_worklog(self, key, worklog):
        """

        :param key:
        :param worklog:
        :return:
        """
        base_url = self.resource_url("issue")
        url = "{base_url}/{key}/worklog".format(base_url=base_url, key=key)
        return self.post(url, data=worklog)

    def issue_worklog(self, key, started, time_sec, comment=None):
        """
        :param key:
        :param time_sec: int: second
        :param started: str: format ``%Y-%m-%dT%H:%M:%S.000+0000%z``
        :param comment:
        :return:
        """
        data = {"started": started, "timeSpentSeconds": time_sec}
        if comment:
            data["comment"] = comment
        return self.issue_add_json_worklog(key=key, worklog=data)

    def issue_get_worklog(self, issue_id_or_key):
        """
        Returns all work logs for an issue.
        Note: Work logs won't be returned if the Log work field is hidden for the project.
        :param issue_id_or_key:
        :return:
        """
        base_url = self.resource_url("issue")
        url = "{base_url}/{issueIdOrKey}/worklog".format(base_url=base_url, issueIdOrKey=issue_id_or_key)

        return self.get(url)

    def issue_archive(self, issue_id_or_key):
        """
        Archives an issue.
        :param issue_id_or_key: Issue id or issue key
        :return:
        """
        base_url = self.resource_url("issue")
        url = "{base_url}/{issueIdOrKey}/archive".format(base_url=base_url, issueIdOrKey=issue_id_or_key)
        return self.put(url)

    def issue_restore(self, issue_id_or_key):
        """
        Restores an archived issue.
        :param issue_id_or_key: Issue id or issue key
        :return:
        """
        base_url = self.resource_url("issue")
        url = "{base_url}/{issueIdOrKey}/restore".format(base_url=base_url, issueIdOrKey=issue_id_or_key)
        return self.put(url)

    def issue_field_value(self, key, field):
        base_url = self.resource_url("issue")
        issue = self.get("{base_url}/{key}?fields={field}".format(base_url=base_url, key=key, field=field))
        return issue["fields"][field]

    def issue_fields(self, key):
        base_url = self.resource_url("issue")
        issue = self.get("{base_url}/{key}".format(base_url=base_url, key=key))
        return issue["fields"]

    def update_issue_field(self, key, fields="*all"):
        base_url = self.resource_url("issue")
        return self.put(
            "{base_url}/{key}".format(base_url=base_url, key=key),
            data={"fields": fields},
        )

    def bulk_update_issue_field(self, key_list, fields="*all"):
        """
        :param key_list=list of issues with common filed to be updated
        :param fields: common fields to be updated
        return Boolean True/False
        """
        base_url = self.resource_url("issue")
        try:
            for key in key_list:
                self.put(
                    "{base_url}/{key}".format(base_url=base_url, key=key),
                    data={"fields": fields},
                )
        except Exception as e:
            log.error(e)
            return False
        return True

    def get_issue_labels(self, issue_key):
        """
        Get issue labels.
        :param issue_key:
        :return:
        """
        base_url = self.resource_url("issue")
        url = "{base_url}/{issue_key}?fields=labels".format(base_url=base_url, issue_key=issue_key)
        if self.advanced_mode:
            return self.get(url)
        return (self.get(url) or {}).get("fields").get("labels")

    def add_attachment(self, issue_key, filename):
        """
        Add attachment to Issue
        :param issue_key: str
        :param filename: str, name, if file in current directory or full path to file
        """
        log.warning("Adding attachment...")
        base_url = self.resource_url("issue")
        url = "{base_url}/{issue_key}/attachments".format(base_url=base_url, issue_key=issue_key)
        with open(filename, "rb") as attachment:
            files = {"file": attachment}
            return self.post(url, headers=self.no_check_headers, files=files)

    def issue_exists(self, issue_key):
        original_value = self.advanced_mode
        self.advanced_mode = True
        try:
            resp = self.issue(issue_key, fields="*none")
            if resp.status_code == 404:
                log.info('Issue "{issue_key}" does not exists'.format(issue_key=issue_key))
                return False
            resp.raise_for_status()
            log.info('Issue "{issue_key}" exists'.format(issue_key=issue_key))
            return True
        finally:
            self.advanced_mode = original_value

    def issue_deleted(self, issue_key):
        exists = self.issue_exists(issue_key)
        if exists:
            log.info('Issue "{issue_key}" is not deleted'.format(issue_key=issue_key))
        else:
            log.info('Issue "{issue_key}" is deleted'.format(issue_key=issue_key))
        return not exists

    def delete_issue(self, issue_id_or_key, delete_subtasks=True):
        """
        Delete an issue
        If the issue has subtasks you must set the parameter delete_subtasks = True to delete the issue
        You cannot delete an issue without its subtasks also being deleted
        :param issue_id_or_key:
        :param delete_subtasks:
        :return:
        """
        base_url = self.resource_url("issue")
        url = "{base_url}/{issue_id_or_key}".format(base_url=base_url, issue_id_or_key=issue_id_or_key)
        params = {}

        if delete_subtasks is True:
            params["deleteSubtasks"] = "true"
        else:
            params["deleteSubtasks"] = "false"

        log.warning("Removing issue {}...".format(issue_id_or_key))

        return self.delete(url, params=params)

    # @todo merge with edit_issue method
    def issue_update(self, issue_key, fields):
        log.warning('Updating issue "{issue_key}" with "{fields}"'.format(issue_key=issue_key, fields=fields))
        base_url = self.resource_url("issue")
        url = "{base_url}/{issue_key}".format(base_url=base_url, issue_key=issue_key)
        return self.put(url, data={"fields": fields})

    def edit_issue(self, issue_id_or_key, fields, notify_users=True):
        """
        Edits an issue from a JSON representation
        The issue can either be updated by setting explicit the field
        value(s) or by using an operation to change the field value

        :param issue_id_or_key: str
        :param fields: JSON
        :param notify_users: bool
        :return:
        """
        base_url = self.resource_url("issue")
        url = "{base_url}/{issue_id_or_key}".format(base_url=base_url, issue_id_or_key=issue_id_or_key)
        params = {}
        data = {"update": fields}

        if notify_users is True:
            params["notifyUsers"] = "true"
        else:
            params["notifyUsers"] = "false"
        return self.put(url, data=data, params=params)

    def issue_add_watcher(self, issue_key, user):
        """
        Start watching issue
        :param issue_key:
        :param user:
        :return:
        """
        log.warning('Adding user {user} to "{issue_key}" watchers'.format(issue_key=issue_key, user=user))
        data = user
        base_url = self.resource_url("issue")
        return self.post(
            "{base_url}/{issue_key}/watchers".format(base_url=base_url, issue_key=issue_key),
            data=data,
        )

    def issue_delete_watcher(self, issue_key, user):
        """
        Stop watching issue
        :param issue_key:
        :param user:
        :return:
        """
        log.warning('Deleting user {user} from "{issue_key}" watchers'.format(issue_key=issue_key, user=user))
        params = {"username": user}
        base_url = self.resource_url("issue")
        return self.delete(
            "{base_url}/{issue_key}/watchers".format(base_url=base_url, issue_key=issue_key),
            params=params,
        )

    def issue_get_watchers(self, issue_key):
        """
        Get watchers for an issue
        :param issue_key: Issue ID or Key
        :return: List of watchers for issue
        """
        base_url = self.resource_url("issue")
        return self.get("{base_url}/{issue_key}/watchers".format(base_url=base_url, issue_key=issue_key))

    def assign_issue(self, issue, account_id=None):
        """Assign an issue to a user. None will set it to unassigned. -1 will set it to Automatic.
        :param issue: the issue ID or key to assign
        :type issue: int or str
        :param account_id: the account ID of the user to assign the issue to;
                for jira server the value for account_id should be a valid jira username
        :type account_id: str
        :rtype: bool
        """
        base_url = self.resource_url("issue")
        url = "{base_url}/{issue}/assignee".format(base_url=base_url, issue=issue)
        if self.cloud:
            data = {"accountId": account_id}
        else:
            data = {"name": account_id}
        return self.put(url, data=data)

    def create_issue(self, fields, update_history=False, update=None):
        """
        Creates an issue or a sub-task from a JSON representation
        :param fields: JSON data
                mandatory keys are issuetype, summary and project
        :param update: JSON data
                Use it to link issues or update worklog
        :param update_history: bool (if true then the user's project history is updated)
        :return:
            example:
                fields = dict(summary='Into The Night',
                              project = dict(key='APA'),
                              issuetype = dict(name='Story')
                              )
                update = dict(issuelinks={
                    "add": {
                        "type": {
                            "name": "Child-Issue"
                            },
                        "inwardIssue": {
                            "key": "ISSUE-KEY"
                            }
                        }
                    }
                )
                jira.create_issue(fields=fields, update=update)
        """
        url = self.resource_url("issue")
        data = {"fields": fields}
        if update:
            data["update"] = update
        params = {}

        if update_history is True:
            params["updateHistory"] = "true"
        else:
            params["updateHistory"] = "false"
        return self.post(url, params=params, data=data)

    def create_issues(self, list_of_issues_data):
        """
        Creates issues or sub-tasks from a JSON representation
        Creates many issues in one bulk operation
        :param list_of_issues_data: list of JSON data
        :return:
        """
        url = self.resource_url("issue/bulk")
        data = {"issueUpdates": list_of_issues_data}
        return self.post(url, data=data)

    # @todo refactor and merge with create_issue method
    def issue_create(self, fields):
        log.warning('Creating issue "{summary}"'.format(summary=fields["summary"]))
        url = self.resource_url("issue")
        return self.post(url, data={"fields": fields})

    def issue_create_or_update(self, fields):
        issue_key = fields.get("issuekey", None)

        if not issue_key or not self.issue_exists(issue_key):
            log.info("IssueKey is not provided or does not exists in destination. Will attempt to create an issue")
            fields.pop("issuekey", None)
            return self.issue_create(fields)

        if self.issue_deleted(issue_key):
            log.warning('Issue "{issue_key}" deleted, skipping'.format(issue_key=issue_key))
            return None

        log.info('Issue "{issue_key}" exists, will update'.format(issue_key=issue_key))
        fields.pop("issuekey", None)
        return self.issue_update(issue_key, fields)

    def issue_add_comment(self, issue_key, comment, visibility=None):
        """
        Add comment into Jira issue
        :param issue_key:
        :param comment:
        :param visibility: OPTIONAL
        :return:
        """
        base_url = self.resource_url("issue")
        url = "{base_url}/{issueIdOrKey}/comment".format(base_url=base_url, issueIdOrKey=issue_key)
        data = {"body": comment}
        if visibility:
            data["visibility"] = visibility
        return self.post(url, data=data)

    def issue_edit_comment(self, issue_key, comment_id, comment, visibility=None):
        """
        Updates an existing comment
        :param issue_key: str
        :param comment_id: int
        :param comment: str
        :param visibility: OPTIONAL
        :return:
        """
        base_url = self.resource_url("issue")
        url = "{base_url}/{issue_key}/comment/{comment_id}".format(
            base_url=base_url, issue_key=issue_key, comment_id=comment_id
        )
        data = {"body": comment}
        if visibility:
            data["visibility"] = visibility
        return self.put(url, data=data)

    def get_issue_remotelinks(self, issue_key, global_id=None, internal_id=None):
        """
        Compatibility naming method with get_issue_remote_links()
        """
        return self.get_issue_remote_links(issue_key, global_id, internal_id)

    def get_issue_remote_links(self, issue_key, global_id=None, internal_id=None):
        """
        Finding all Remote Links on an issue, also with filtering by Global ID and internal ID
        :param issue_key:
        :param global_id: str
        :param internal_id: str
        :return:
        """
        base_url = self.resource_url("issue")
        url = "{base_url}/{issue_key}/remotelink".format(base_url=base_url, issue_key=issue_key)
        params = {}
        if global_id:
            params["globalId"] = global_id
        if internal_id:
            url += "/" + internal_id
        return self.get(url, params=params)

    def create_or_update_issue_remote_links(
        self,
        issue_key,
        link_url,
        title,
        global_id=None,
        relationship=None,
        icon_url=None,
        icon_title=None,
    ):
        """
        Add Remote Link to Issue, update url if global_id is passed
        :param issue_key: str
        :param link_url: str
        :param title: str
        :param global_id: str, OPTIONAL:
        :param relationship: str, OPTIONAL: Default by built-in method: 'Web Link'
        :param icon_url: str, OPTIONAL: Link to a 16x16 icon representing the type of the object in the remote system
        :param icon_title: str, OPTIONAL: Text for the tooltip of the main icon describing the type of the object in the remote system
        """
        base_url = self.resource_url("issue")
        url = "{base_url}/{issue_key}/remotelink".format(base_url=base_url, issue_key=issue_key)
        data = {"object": {"url": link_url, "title": title}}
        if global_id:
            data["globalId"] = global_id
        if relationship:
            data["relationship"] = relationship
        if icon_url or icon_title:
            icon_data = {}
            if icon_url:
                icon_data["url16x16"] = icon_url
            if icon_title:
                icon_data["title"] = icon_title
            data["icon"] = icon_data
        return self.post(url, data=data)

    def get_issue_remote_link_by_id(self, issue_key, link_id):
        base_url = self.resource_url("issue")
        url = "{base_url}/{issue_key}/remotelink/{link_id}".format(
            base_url=base_url, issue_key=issue_key, link_id=link_id
        )
        return self.get(url)

    def update_issue_remote_link_by_id(self, issue_key, link_id, url, title, global_id=None, relationship=None):
        """
        Update existing Remote Link on Issue
        :param issue_key: str
        :param link_id: str
        :param url: str
        :param title: str
        :param global_id: str, OPTIONAL:
        :param relationship: str, Optional. Default by built-in method: 'Web Link'

        """
        data = {"object": {"url": url, "title": title}}
        if global_id:
            data["globalId"] = global_id
        if relationship:
            data["relationship"] = relationship
        base_url = self.resource_url("issue")
        url = "{base_url}/{issue_key}/remotelink/{link_id}".format(
            base_url=base_url, issue_key=issue_key, link_id=link_id
        )
        return self.put(url, data=data)

    def delete_issue_remote_link_by_id(self, issue_key, link_id):
        """
        Deletes Remote Link on Issue
        :param issue_key: str
        :param link_id: str
        """
        base_url = self.resource_url("issue")
        url = "{base_url}/{issue_key}/remotelink/{link_id}".format(
            base_url=base_url, issue_key=issue_key, link_id=link_id
        )
        return self.delete(url)

    def get_issue_transitions(self, issue_key):
        if self.advanced_mode:
            return [
                {
                    "name": transition["name"],
                    "id": int(transition["id"]),
                    "to": transition["to"]["name"],
                }
                for transition in (self.get_issue_transitions_full(issue_key).json() or {}).get("transitions")
            ]
        else:
            return [
                {
                    "name": transition["name"],
                    "id": int(transition["id"]),
                    "to": transition["to"]["name"],
                }
                for transition in (self.get_issue_transitions_full(issue_key) or {}).get("transitions")
            ]

    def issue_transition(self, issue_key, status):
        return self.set_issue_status(issue_key, status)

    def set_issue_status(self, issue_key, status_name, fields=None, update=None):
        """
        Setting status by status_name. fields defaults to None for transitions without mandatory fields.
        If there are mandatory fields for the transition, these can be set using a dict in 'fields'.
        For updating screen properties that cannot be set/updated via the fields properties,
        they can set using a dict through 'update'
        Example:
            jira.set_issue_status('MY-123','Resolved',{'myfield': 'myvalue'},
            {"comment": [{"add": { "body": "Issue Comments"}}]})
        :param issue_key: str
        :param status_name: str
        :param fields: dict, optional
        :param update: dict, optional
        """
        base_url = self.resource_url("issue")
        url = "{base_url}/{issue_key}/transitions".format(base_url=base_url, issue_key=issue_key)
        transition_id = self.get_transition_id_to_status_name(issue_key, status_name)
        data = {"transition": {"id": transition_id}}
        if fields is not None:
            data["fields"] = fields
        if update is not None:
            data["update"] = update
        return self.post(url, data=data)

    def set_issue_status_by_transition_id(self, issue_key, transition_id):
        """
        Setting status by transition_id
        :param issue_key: str
        :param transition_id: int
        """
        base_url = self.resource_url("issue")
        url = "{base_url}/{issue_key}/transitions".format(base_url=base_url, issue_key=issue_key)
        return self.post(url, data={"transition": {"id": transition_id}})

    def get_issue_status(self, issue_key):
        base_url = self.resource_url("issue")
        url = "{base_url}/{issue_key}?fields=status".format(base_url=base_url, issue_key=issue_key)
        return (((self.get(url) or {}).get("fields") or {}).get("status") or {}).get("name") or {}

    def get_issue_status_id(self, issue_key):
        base_url = self.resource_url("issue")
        url = "{base_url}/{issue_key}?fields=status".format(base_url=base_url, issue_key=issue_key)
        return (self.get(url) or {}).get("fields").get("status").get("id")

    def get_issue_transitions_full(self, issue_key, transition_id=None, expand=None):
        """
        Get a list of the transitions possible for this issue by the current user,
        along with fields that are required and their types.
        Fields will only be returned if expand = 'transitions.fields'.
        The fields in the metadata correspond to the fields in the transition screen for that transition.
        Fields not in the screen will not be in the metadata.
        :param issue_key: str
        :param transition_id: str
        :param expand: str
        :return:
        """
        base_url = self.resource_url("issue")
        url = "{base_url}/{issue_key}/transitions".format(base_url=base_url, issue_key=issue_key)
        params = {}
        if transition_id:
            params["transitionId"] = transition_id
        if expand:
            params["expand"] = expand
        return self.get(url, params=params)

    def get_updated_worklogs(self, since, expand=None):
        """
        Returns a list of IDs and update timestamps for worklogs updated after a date and time.
        :param since: The date and time, as a UNIX timestamp in milliseconds, after which updated worklogs are returned.
        :param expand: Use expand to include additional information about worklogs in the response.
            This parameter accepts properties that returns the properties of each worklog.
        """
        url = "rest/api/3/worklog/updated"
        params = {}
        if since:
            params["since"] = str(int(since * 1000))
        if expand:
            params["expand"] = expand

        return self.get(url, params=params)

    def get_worklogs(self, ids, expand=None):
        """
        Returns worklog details for a list of worklog IDs.
        :param expand: Use expand to include additional information about worklogs in the response.
            This parameter accepts properties that returns the properties of each worklog.
        :param ids: REQUIRED A list of worklog IDs.
        """

        url = "rest/api/3/worklog/list"
        params = {}
        if expand:
            params["expand"] = expand
        data = {"ids": ids}
        return self.post(url, params=params, data=data)

    """
    User
    Reference: https://docs.atlassian.com/software/jira/docs/api/REST/8.5.0/#api/2/user
    """

    def user(self, username=None, key=None, account_id=None, expand=None):
        """
        Returns a user. This resource cannot be accessed anonymously.
        You can use only one parameter: username or key

        :param username:
        :param key: if username and key are different
        :param account_id:
        :param expand: Can be 'groups,applicationRoles'
        :return:
        """
        params = {}
        major_parameter_enabled = False
        if account_id:
            params = {"accountId": account_id}
            major_parameter_enabled = True

        if not major_parameter_enabled and username and not key:
            params = {"username": username}
        elif not major_parameter_enabled and not username and key:
            params = {"key": key}
        elif not major_parameter_enabled and username and key:
            return "You cannot specify both the username and the key parameters"
        elif not account_id and not key and not username:
            return "You must specify at least one parameter: username or key or account_id"
        if expand:
            params["expand"] = expand

        url = self.resource_url("user")
        return self.get(url, params=params)

    def is_active_user(self, username):
        """
        Check status of user
        :param username:
        :return:
        """
        return self.user(username).get("active")

    def user_remove(self, username=None, account_id=None, key=None):
        """
        Remove user from Jira if this user does not have any activity
        :param key:
        :param account_id:
        :param username:
        :return:
        """
        params = {}
        if username:
            params["username"] = username
        if account_id:
            params["accountId"] = account_id
        if key:
            params["key"] = key
        url = self.resource_url("user")
        return self.delete(url, params=params)

    def user_update(self, username, data):
        """
        Update user attributes based on json
        :param username:
        :param data:
        :return:
        """
        base_url = self.resource_url("user")
        url = "{base_url}?username={username}".format(base_url=base_url, username=username)
        return self.put(url, data=data)

    def user_update_username(self, old_username, new_username):
        """
        Update username
        :param old_username:
        :param new_username:
        :return:
        """
        data = {"name": new_username}
        return self.user_update(old_username, data=data)

    def user_update_email(self, username, email):
        """
        Update user email for new domain changes
        :param username:
        :param email:
        :return:
        """
        data = {"name": username, "emailAddress": email}
        return self.user_update(username, data=data)

    def user_create(self, username, email, display_name, password=None, notification=None):
        """
        Create a user in Jira
        :param username:
        :param email:
        :param display_name:
        :param password: OPTIONAL: If a password is not set, a random password is generated.
        :param notification: OPTIONAL: Sends the user an email confirmation that they have been added to Jira.
                             Default:false.
        :return:
        """
        log.warning("Creating user {}".format(display_name))
        data = {
            "name": username,
            "emailAddress": email,
            "displayName": display_name,
        }
        if password is not None:
            data["password"] = password
        else:
            data["notification"] = True
        if notification is not None:
            data["notification"] = True
        if notification is False:
            data["notification"] = False
        url = self.resource_url("user")
        return self.post(url, data=data)

    def user_properties(self, username=None, account_id=None):
        """
        Get user property
        :param username:
        :param account_id: account_id is parameter used in Cloud instances
        :return:
        """
        base_url = self.resource_url("user/properties")
        url = ""
        if username or not self.cloud:
            url = "{base_url}?accountId={username}".format(base_url=base_url, username=username)
        elif account_id or self.cloud:
            url = "{base_url}?accountId={account_id}".format(base_url=base_url, account_id=account_id)
        return self.get(url)

    def user_property(self, username=None, account_id=None, key_property=None):
        """
        Get user property
        :param username:
        :param account_id: account_id is parameter used in Cloud instances
        :param key_property:
        :return:
        """
        params = {}
        if username or not self.cloud:
            params = {"username": username}
        elif account_id or self.cloud:
            params = {"accountId": account_id}
        base_url = self.resource_url("user/properties")
        return self.get(
            "{base_url}/{key_property}".format(base_url=base_url, key_property=key_property),
            params=params,
        )

    def user_set_property(
        self,
        username=None,
        account_id=None,
        key_property=None,
        value_property=None,
    ):
        """
        Set property for user
        :param username:
        :param account_id: account_id is parameter used in Cloud instances
        :param key_property:
        :param value_property:
        :return:
        """
        base_url = self.resource_url("user/properties")
        url = ""
        if username or not self.cloud:
            url = "{base_url}/{key_property}?username={username}".format(
                base_url=base_url, key_property=key_property, username=username
            )
        elif account_id or self.cloud:
            url = "{base_url}/{key_property}?accountId={account_id}".format(
                base_url=base_url,
                key_property=key_property,
                account_id=account_id,
            )

        return self.put(url, data=value_property)

    def user_delete_property(self, username=None, account_id=None, key_property=None):
        """
        Delete property for user
        :param username:
        :param account_id: account_id is parameter used in Cloud instances
        :param key_property:
        :return:
        """
        base_url = self.resource_url("user/properties")
        url = "{base_url}/{key_property}".format(base_url=base_url, key_property=key_property)
        params = {}
        if username or not self.cloud:
            params = {"username": username}
        elif account_id or self.cloud:
            params = {"accountId": account_id}
        return self.delete(url, params=params)

    def user_update_or_create_property_through_rest_point(self, username, key, value):
        """
        ATTENTION!
        This method used after configuration of rest endpoint on Jira side
        :param username:
        :param key:
        :param value:
        :return:
        """
        url = "rest/scriptrunner/latest/custom/updateUserProperty"
        params = {"username": username, "property": key, "value": value}
        return self.get(url, params=params)

    def user_deactivate(self, username):
        """
        Disable user. Works from 8.3.0 Release
        https://docs.atlassian.com/software/jira/docs/api/REST/8.3.0/#api/2/user-updateUser
        :param username:
        :return:
        """
        data = {"active": "false", "name": username}
        return self.user_update(username=username, data=data)

    def user_disable(self, username):
        """Override the disable method"""
        return self.user_deactivate(username)

    def user_disable_throw_rest_endpoint(
        self,
        username,
        url="rest/scriptrunner/latest/custom/disableUser",
        param="userName",
    ):
        """The disable method throw own rest endpoint"""
        url = "{}?{}={}".format(url, param, username)
        return self.get(path=url)

    def user_get_websudo(self):
        """Get web sudo cookies using normal http request"""
        url = "secure/admin/WebSudoAuthenticate.jspa"
        data = {
            "webSudoPassword": self.password,
            "webSudoIsPost": "false",
        }
        answer = self.get("secure/admin/WebSudoAuthenticate.jspa", self.form_token_headers)
        atl_token = None
        if answer:
            atl_token = (
                answer.split('<meta id="atlassian-token" name="atlassian-token" content="')[1]
                .split("\n")[0]
                .split('"')[0]
            )
        if atl_token:
            data["atl_token"] = atl_token

        return self.post(path=url, data=data, headers=self.form_token_headers)

    def invalidate_websudo(self):
        """
        This method invalidates any current WebSudo session.
        """
        return self.delete("rest/auth/1/websudo")

    def users_get_all(
        self,
        start=0,
        limit=50,
    ):
        """
        :param start:
        :param limit:
        :return:
        """
        url = self.resource_url("users/search")
        params = {
            "startAt": start,
            "maxResults": limit,
        }
        return self.get(url, params=params)

    def user_find_by_user_string(
        self,
        username=None,
        query=None,
        account_id=None,
        property_key=None,
        start=0,
        limit=50,
        include_inactive_users=False,
        include_active_users=True,
    ):
        """
        Fuzzy search using display name, emailAddress or property, or an exact search for accountId or username

        On Jira Cloud, you can use only one of query or account_id params. You may not specify username.
        On Jira Server, you must specify a username. You may not use query, account_id or property_key.

        :param username: OPTIONAL: Required for Jira Server, cannot be used on Jira Cloud.
                Use '.' to find all users.
        :param query: OPTIONAL: String matched against "displayName" and "emailAddress" user attributes
        :param account_id: OPTIONAL: String matched exactly against a user "accountId".
                Required unless "query" or "property" parameters are specified.
        :param property_key: OPTIONAL: String used to search properties by key. Required unless
                "account_id" or "query" is specified.
        :param start: OPTIONAL: The start point of the collection to return. Default: 0.
        :param limit: OPTIONAL: The limit of the number of users to return, this may be restricted by
                fixed system limits. Default by built-in method: 50
        :param include_inactive_users: OPTIONAL: Return users with "active: False"
        :param include_active_users: OPTIONAL: Return users with "active: True".
        :return:
        """
        url = self.resource_url("user/search")
        params = {
            "includeActive": str(include_active_users).lower(),
            "includeInactive": str(include_inactive_users).lower(),
            "startAt": start,
            "maxResults": limit,
        }

        if self.cloud:
            if username:
                return "Jira Cloud no longer supports a username parameter, use account_id, query or property_key"
            elif account_id and query:
                return "You cannot specify both the query and account_id parameters"
            elif not any([account_id, query, property_key]):
                return "You must specify at least one parameter: query or account_id or property_key"
            elif account_id:
                params["accountId"] = account_id

            if query:
                params["query"] = query
            if property_key:
                params["property"] = property_key
        elif not username:
            return "Username parameter is required for user search on Jira Server"
        elif any([account_id, query, property_key]):
            return "Jira Server does not support account_id, query or property_key parameters"
        else:
            params["username"] = username

        return self.get(url, params=params)

    def is_user_in_application(self, username, application_key):
        """
        Utility function to test whether a user has an application role
        :param username: The username of the user to test.
        :param application_key: The application key of the application
        :return: True if the user has the application, else False
        """
        user = self.user(username, "applicationRoles")  # Get applications roles of the user
        if "self" in user:
            for application_role in user.get("applicationRoles").get("items"):
                if application_role.get("key") == application_key:
                    return True
        return False

    def add_user_to_application(self, username, application_key):
        """
        Add a user to an application
        :param username: The username of the user to add.
        :param application_key: The application key of the application
        :return: True if the user was added to the application, else False
        :see: https://docs.atlassian.com/software/jira/docs/api/REST/7.5.3/#api/2/user-addUserToApplication
        """
        params = {"username": username, "applicationKey": application_key}
        url = self.resource_url("user/application")
        return self.post(url, params=params) is None

    """
    Projects
    Reference: https://docs.atlassian.com/software/jira/docs/api/REST/8.5.0/#api/2/project
    """

    def get_user_groups(self, account_id=None):
        """
        Get groups of a user
        This API is only available for Jira Cloud platform
        :param account_id: str
        :return: list of group info
        """
        params = {"accountId": account_id}
        url = self.resource_url("user/groups")
        return self.get(url, params=params)

    def get_all_projects(self, included_archived=None, expand=None):
        return self.projects(included_archived, expand)

    def projects(self, included_archived=None, expand=None):
        """Returns all projects which are visible for the currently logged in user.
        If no user is logged in, it returns the list of projects that are visible when using anonymous access.
        :param included_archived: boolean whether to include archived projects in response, default: false
        :param expand:
        :return:
        """
        params = {}
        if included_archived:
            params["includeArchived"] = included_archived
        if expand:
            params["expand"] = expand
        url = self.resource_url("project")
        return self.get(url, params=params)

    def create_project_from_raw_json(self, json):
        """
        Creates a new project.
            {
                "key": "EX",
                "name": "Example",
                "projectTypeKey": "business",
                "projectTemplateKey": "com.atlassian.jira-core-project-templates:jira-core-project-management",
                "description": "Example Project description",
                "lead": "Charlie",
                "url": "http://atlassian.com",
                "assigneeType": "PROJECT_LEAD",
                "avatarId": 10200,
                "issueSecurityScheme": 10001,
                "permissionScheme": 10011,
                "notificationScheme": 10021,
                "categoryId": 10120
            }
        :param json:
        :return:
        """
        return self.post("rest/api/2/project", json=json)

    def create_project_from_shared_template(self, project_id, key, name, lead):
        """
        Creates a new project based on an existing project.
        :param str project_id: The numeric ID of the project to clone
        :param str key: The KEY to use for the new project, e.g. KEY-10000
        :param str name: The name of the new project
        :param str lead: The username of the project lead
        :return:
        """
        json = {"key": key, "name": name, "lead": lead}

        return self.post(
            "rest/project-templates/1.0/createshared/{}".format(project_id),
            json=json,
        )

    def delete_project(self, key):
        """
        DELETE /rest/api/2/project/<project_key>
        :param key: str
        :return:
        """
        base_url = self.resource_url("project")
        url = "{base_url}/{key}".format(base_url=base_url, key=key)
        return self.delete(url)

    def project(self, key, expand=None):
        params = {}
        if expand:
            params["expand"] = expand
        base_url = self.resource_url("project")
        url = "{base_url}/{key}".format(base_url=base_url, key=key)
        return self.get(url, params=params)

    def get_project(self, key, expand=None):
        """
            Contains a full representation of a project in JSON format.
            All project keys associated with the project will only be returned if expand=projectKeys.
        :param key:
        :param expand:
        :return:
        """
        return self.project(key=key, expand=expand)

    def get_project_components(self, key):
        """
        Get project components using project key
        :param key: str
        :return:
        """
        base_url = self.resource_url("project")
        url = "{base_url}/{key}/components".format(base_url=base_url, key=key)
        return self.get(url)

    def get_project_versions(self, key, expand=None):
        """
        Contains a full representation of a the specified project's versions.
        :param key:
        :param expand: the parameters to expand
        :return:
        """
        params = {}
        if expand is not None:
            params["expand"] = expand
        base_url = self.resource_url("project")
        url = "{base_url}/{key}/versions".format(base_url=base_url, key=key)
        return self.get(url, params=params)

    def get_project_versions_paginated(
        self,
        key,
        start=None,
        limit=None,
        order_by=None,
        expand=None,
        query=None,
        status=None,
    ):
        """
        Returns all versions for the specified project. Results are paginated.
        Results can be ordered by the following fields:
            sequence
            name
            startDate
            releaseDate
        :param key: the project key or id
        :param start: the page offset, if not specified then defaults to 0
        :param limit: how many results on the page should be included. Defaults to 50.
        :param order_by: ordering of the results.
        :param expand: the parameters to expand
        :param query: Filter the results using a literal string. Versions with matching name or description
            are returned (case insensitive).
        :param status: A list of status values used to filter the results by version status.
            This parameter accepts a comma-separated list. The status values are released, unreleased, and archived.
        :return:
        """
        params = {}
        if start is not None:
            params["startAt"] = int(start)
        if limit is not None:
            params["maxResults"] = int(limit)
        if order_by is not None:
            params["orderBy"] = order_by
        if expand is not None:
            params["expand"] = expand
        if query is not None:
            params["query"] = query
        if status in ["released", "unreleased", "archived"]:
            params["status"] = status
        base_url = self.resource_url("project")
        url = "{base_url}/{key}/version".format(base_url=base_url, key=key)
        return self.get(url, params=params)

    def add_version(
        self,
        project_key,
        project_id,
        version,
        is_archived=False,
        is_released=False,
    ):
        """
        Add missing version to project
        :param project_key: the project key
        :param project_id: the project id
        :param version: the new project version to add
        :param is_archived:
        :param is_released:
        :return:
        """
        payload = {
            "name": version,
            "archived": is_archived,
            "released": is_released,
            "project": project_key,
            "projectId": project_id,
        }
        url = self.resource_url("version")
        return self.post(url, data=payload)

    def delete_version(self, version, moved_fixed=None, move_affected=None):
        """
        Delete version from the project
        :param int version: the version id to delete
        :param int moved_fixed: The version to set fixVersion to on issues where the deleted version is the fix version.
                                If null then the fixVersion is removed.
        :param int move_affected: The version to set affectedVersion to on issues where the deleted version is
                                  the affected version, If null then the affectedVersion is removed.
        :return:
        """
        payload = {
            "moveFixIssuesTo": moved_fixed,
            "moveAffectedIssuesTo": move_affected,
        }
        return self.delete("rest/api/2/version/{}".format(version), data=payload)

    def update_version(
        self,
        version,
        name=None,
        description=None,
        is_archived=None,
        is_released=None,
        start_date=None,
        release_date=None,
    ):
        """
        Update a project version
        :param version: The version id to update
        :param name: The version name
        :param description: The version description
        :param is_archived:
        :param is_released:
        :param start_date: The Start Date in isoformat. Example value is "2015-04-11T15:22:00.000+10:00"
        :param release_date: The Release Date in isoformat. Example value is "2015-04-11T15:22:00.000+10:00"
        """
        payload = {
            "name": name,
            "description": description,
            "archived": is_archived,
            "released": is_released,
            "startDate": start_date,
            "releaseDate": release_date,
        }
        base_url = self.resource_url("version")
        url = "{base_url}/{version}".format(base_url=base_url, version=version)
        return self.put(url, data=payload)

    def get_project_roles(self, project_key):
        """
        Provide associated project roles
        :param project_key:
        :return:
        """
        base_url = self.resource_url("project")
        url = "{base_url}/{project_key}/role".format(base_url=base_url, project_key=project_key)
        return self.get(url)

    def get_project_actors_for_role_project(self, project_key, role_id):
        """
        Returns the details for a given project role in a project.
        :param project_key:
        :param role_id:
        :return:
        """
        base_url = self.resource_url("project")
        url = "{base_url}/{projectIdOrKey}/role/{id}".format(base_url=base_url, projectIdOrKey=project_key, id=role_id)
        return (self.get(url) or {}).get("actors")

    def delete_project_actors(self, project_key, role_id, actor, actor_type=None):
        """
        Deletes actors (users or groups) from a project role.
        Delete a user from the role: /rest/api/2/project/{projectIdOrKey}/role/{roleId}?user={username}
        Delete a group from the role: /rest/api/2/project/{projectIdOrKey}/role/{roleId}?group={groupname}
        :param project_key:
        :param role_id:
        :param actor:
        :param actor_type: str : group or user string
        :return:
        """
        base_url = self.resource_url("project")
        url = "{base_url}/{projectIdOrKey}/role/{roleId}".format(
            base_url=base_url, projectIdOrKey=project_key, roleId=role_id
        )
        params = {}
        if actor_type is not None and actor_type in ["group", "user"]:
            params[actor_type] = actor
        return self.delete(url, params=params)

    def add_user_into_project_role(self, project_key, role_id, user_name):
        """

        :param project_key:
        :param role_id:
        :param user_name:
        :return:
        """
        return self.add_project_actor_in_role(project_key, role_id, user_name, "atlassian-user-role-actor")

    def add_project_actor_in_role(self, project_key, role_id, actor, actor_type):
        """

        :param project_key:
        :param role_id:
        :param actor:
        :param actor_type:
        :return:
        """
        base_url = self.resource_url("project")
        url = "{base_url}/{projectIdOrKey}/role/{roleId}".format(
            base_url=base_url, projectIdOrKey=project_key, roleId=role_id
        )
        data = {}
        if actor_type in ["group", "atlassian-group-role-actor"]:
            data["group"] = [actor]
        elif actor_type in ["user", "atlassian-user-role-actor"]:
            data["user"] = [actor]

        return self.post(url, data=data)

    def update_project(self, project_key, data, expand=None):
        """
        Updates a project.
        Only non null values sent in JSON will be updated in the project.
        Values available for the assigneeType field are: "PROJECT_LEAD" and "UNASSIGNED".
        Update project: /rest/api/2/project/{projectIdOrKey}

        :param project_key: project key of project that needs to be updated
        :param data: dictionary containing the data to be updated
        :param expand: the parameters to expand
        """
        base_url = self.resource_url("project")
        url = "{base_url}/{projectIdOrKey}".format(base_url=base_url, projectIdOrKey=project_key)
        params = {}
        if expand:
            params["expand"] = expand
        return self.put(url, data, params=params)

    def update_project_category_for_project(self, project_key, new_project_category_id, expand=None):
        """
        Updates a project.
        Update project: /rest/api/2/project/{projectIdOrKey}

        :param project_key: project key of project that needs to be updated
        :param new_project_category_id:
        :param expand: the parameters to expand
        """
        data = {"categoryId": new_project_category_id}
        return self.update_project(project_key, data, expand=expand)

    """
    Resource for associating notification schemes and projects
    Reference:
       https://docs.atlassian.com/software/jira/docs/api/REST/8.5.0/#api/2/project/{projectKeyOrId}/notificationscheme
    """

    def get_notification_scheme_for_project(self, project_id_or_key):
        """
        Gets a notification scheme associated with the project.
        Follow the documentation of /notificationscheme/{id} resource for all details about returned value.
        :param project_id_or_key:
        :return:
        """
        base_url = self.resource_url("project")
        url = "{base_url}/{project_id_or_key}/notificationscheme".format(
            base_url=base_url, project_id_or_key=project_id_or_key
        )
        return self.get(url)

    def assign_project_notification_scheme(self, project_key, new_notification_scheme=""):
        """
        Updates a project.
        Update project: /rest/api/2/project/{projectIdOrKey}

        :param project_key: project key of project that needs to be updated
        :param new_notification_scheme:
        """
        data = {"notificationScheme": new_notification_scheme}
        return self.update_project(project_key, data)

    def get_notification_schemes(self):
        """
        Returns a paginated list of notification schemes
        """
        url = self.resource_url("notificationscheme")
        return self.get(url)

    def get_all_notification_schemes(self):
        """
        Returns a paginated list of notification schemes
        """
        return self.get_notification_schemes().get("values") or []

    def get_notification_scheme(self, notification_scheme_id, expand=None):
        """
        Returns a full representation of the notification scheme for the given id.
        Use 'expand' to get details
        Returns a full representation of the notification scheme for the given id. This resource will return a
        notification scheme containing a list of events and recipient configured to receive notifications for these
        events. Consumer should allow events without recipients to appear in response. User accessing the data is
        required to have permissions to administer at least one project associated with the requested notification
        scheme.
        Notification recipients can be:

            current assignee - the value of the notificationType is CurrentAssignee
            issue reporter - the value of the notificationType is Reporter
            current user - the value of the notificationType is CurrentUser
            project lead - the value of the notificationType is ProjectLead
            component lead - the value of the notificationType is ComponentLead
            all watchers - the value of the notification type is AllWatchers
            configured user - the value of the notification type is User. Parameter will contain key of the user.
                Information about the user will be provided if user expand parameter is used.
            configured group - the value of the notification type is Group. Parameter will contain name of the group.
                Information about the group will be provided if group expand parameter is used.
            configured email address - the value of the notification type is EmailAddress, additionally
                information about the email will be provided.
            users or users in groups in the configured custom fields - the value of the notification type
                is UserCustomField or GroupCustomField. Parameter will contain id of the custom field.
                Information about the field will be provided if field expand parameter is used.
            configured project role - the value of the notification type is ProjectRole.
                Parameter will contain project role id.
                Information about the project role will be provided if projectRole expand parameter is used.
        Please see the example for reference.
        The events can be JIRA system events or events configured by administrator.
        In case of the system events, data about theirs ids, names and descriptions is provided.
        In case of custom events, the template event is included as well.
        :param notification_scheme_id: Id of scheme u wanna work with
        :param expand: str
        :return: full representation of the notification scheme for the given id
        """
        base_url = self.resource_url("notificationscheme")
        url = "{base_url}/{notification_scheme_id}".format(
            base_url=base_url, notification_scheme_id=notification_scheme_id
        )
        params = {}
        if expand:
            params["expand"] = expand
        return self.get(url, params=params)

    def get_project_notification_scheme(self, project_id_or_key):
        """
        Gets a notification scheme assigned with a project

        :param project_id_or_key: str
        :return: data of project notification scheme
        """
        base_url = self.resource_url("project")
        url = "{base_url}/{project_id_or_key}/notificationscheme".format(
            base_url=base_url, project_id_or_key=project_id_or_key
        )
        return self.get(url)

    """
    Resource for associating permission schemes and projects.
    Reference:
       https://docs.atlassian.com/software/jira/docs/api/REST/8.5.0/#api/2/project/{projectKeyOrId}/permissionscheme
    """

    def assign_project_permission_scheme(self, project_id_or_key, permission_scheme_id):
        """
        Assigns a permission scheme with a project.
        :param project_id_or_key:
        :param permission_scheme_id:
        :return:
        """
        base_url = self.resource_url("project")
        url = "{base_url}/{project_id_or_key}/permissionscheme".format(
            base_url=base_url, project_id_or_key=project_id_or_key
        )
        data = {"id": permission_scheme_id}
        return self.put(url, data=data)

    def get_project_permission_scheme(self, project_id_or_key, expand=None):
        """
        Gets a permission scheme assigned with a project
        Use 'expand' to get details

        :param project_id_or_key: str
        :param expand: str
        :return: data of project permission scheme
        """
        base_url = self.resource_url("project")
        url = "{base_url}/{project_id_or_key}/permissionscheme".format(
            base_url=base_url, project_id_or_key=project_id_or_key
        )
        params = {}
        if expand:
            params["expand"] = expand
        return self.get(url, params=params)

    def create_permission_scheme(self, name, description, permissions):
        """
        Create a new permission scheme

        :param name: Name of new permission scheme
        :param description: Description of new permission scheme
        :param permissions: Defined permission set
        """
        url = "rest/api/2/permissionscheme"
        data = {
            "name": name,
            "description": description,
            "permissions": permissions,
        }
        return self.post(url, data=data)

    def get_issue_types(self):
        """
        Return all issue types
        """
        url = self.resource_url("issuetype")
        return self.get(url)

    def create_issue_type(self, name, description="", type="standard"):
        """
        Create a new issue type
        :param name:
        :param description:
        :param type: standard or sub-task
        :return:
        """
        data = {"name": name, "description": description, "type": type}
        url = self.resource_url("issuetype")
        return self.post(url, data=data)

    def get_all_custom_fields(self):
        """
        Returns a list of all custom fields
        That method just filtering all fields method
        :return: application/jsonContains a full representation of all visible fields in JSON.
        """
        fields = self.get_all_fields()
        custom_fields = []
        for field in fields:
            if field["custom"]:
                custom_fields.append(field)
        return custom_fields

    def project_leaders(self):
        for project in self.projects():
            key = project["key"]
            project_data = self.project(key)
            lead = self.user(project_data["lead"]["name"])
            yield {
                "project_key": key,
                "project_name": project["name"],
                "lead_name": lead["displayName"],
                "lead_key": lead["name"],
                "lead_email": lead["emailAddress"],
            }

    def get_project_issuekey_last(self, project):
        jql = 'project = "{project}" ORDER BY issuekey DESC'.format(project=project)
        response = self.jql(jql)
        if self.advanced_mode:
            return response
        return (response.get("issues") or {"key": None})[0]["key"]

    def get_project_issuekey_all(self, project, start=0, limit=None, expand=None):
        jql = 'project = "{project}" ORDER BY issuekey ASC'.format(project=project)
        response = self.jql(jql, start=start, limit=limit, expand=expand)
        if self.advanced_mode:
            return response
        return [issue["key"] for issue in response["issues"]]

    def get_project_issues_count(self, project):
        jql = 'project = "{project}" '.format(project=project)
        response = self.jql(jql, fields="*none")
        if self.advanced_mode:
            return response
        return response["total"]

    def get_all_project_issues(self, project, fields="*all", start=0, limit=None):
        """
        Get the Issues for a Project
        :param project: Project Key name
        :param fields: OPTIONAL list<str>: List of Issue Fields
        :param start: OPTIONAL int: Starting index/offset from the list of target issues
        :param limit: OPTIONAL int: Total number of project issues to be returned
        :return: List of Dictionary for the Issue(s) returned.
        """
        jql = 'project = "{project}" ORDER BY key'.format(project=project)
        response = self.jql(jql, fields=fields, start=start, limit=limit)
        if self.advanced_mode:
            return response
        return response["issues"]

    def get_all_assignable_users_for_project(self, project_key, start=0, limit=50):
        """
        Provide assignable users for project
        :param project_key:
        :param start: OPTIONAL: The start point of the collection to return. Default: 0.
        :param limit: OPTIONAL: The limit of the number of users to return, this may be restricted by
                fixed system limits. Default by built-in method: 50
        :return:
        """
        base_url = self.resource_url("user/assignable/search")
        url = "{base_url}?project={project_key}&startAt={start}&maxResults={limit}".format(
            base_url=base_url,
            project_key=project_key,
            start=start,
            limit=limit,
        )
        return self.get(url)

    def get_assignable_users_for_issue(self, issue_key, username=None, start=0, limit=50):
        """
        Provide assignable users for issue
        :param issue_key:
        :param username: OPTIONAL: Can be used to chaeck if user can be assigned
        :param start: OPTIONAL: The start point of the collection to return. Default: 0.
        :param limit: OPTIONAL: The limit of the number of users to return, this may be restricted by
                fixed system limits. Default by built-in method: 50
        :return:
        """
        base_url = self.resource_url("user/assignable/search")
        url = "{base_url}?issueKey={issue_key}&startAt={start}&maxResults={limit}".format(
            base_url=base_url, issue_key=issue_key, start=start, limit=limit
        )
        if username:
            url += "&username={username}".format(username=username)
        return self.get(url)

    def get_status_id_from_name(self, status_name):
        base_url = self.resource_url("status")
        url = "{base_url}/{name}".format(base_url=base_url, name=status_name)
        return int((self.get(url) or {}).get("id"))

    def get_status_for_project(self, project_key):
        base_url = self.resource_url("project")
        url = "{base_url}/{name}/statuses".format(base_url=base_url, name=project_key)
        return self.get(url)

    def get_all_time_tracking_providers(self):
        """
        Returns all time tracking providers. By default, Jira only has one time tracking provider: JIRA provided time
        tracking. However, you can install other time tracking providers via apps from the Atlassian Marketplace.
        """
        url = self.resource_url("configuration/timetracking/list")
        return self.get(url)

    def get_selected_time_tracking_provider(self):
        """
        Returns the time tracking provider that is currently selected. Note that if time tracking is disabled,
        then a successful but empty response is returned.
        """
        url = self.resource_url("configuration/timetracking")
        return self.get(url)

    def get_time_tracking_settings(self):
        """
        Returns the time tracking settings. This includes settings such as the time format, default time unit,
        and others.
        """
        url = self.resource_url("configuration/timetracking/options")
        return self.get(url)

    def get_transition_id_to_status_name(self, issue_key, status_name):
        for transition in self.get_issue_transitions(issue_key):
            if status_name.lower() == transition["to"].lower():
                return int(transition["id"])

    """
    The Link Issue Resource provides functionality to manage issue links.
    Reference: https://docs.atlassian.com/software/jira/docs/api/REST/8.5.0/#api/2/issueLink
    """

    def create_issue_link(self, data):
        """
        Creates an issue link between two issues.
        The user requires the link issue permission for the issue which will be linked to another issue.
        The specified link type in the request is used to create the link and will create a link from
        the first issue to the second issue using the outward description. It also create a link from
        the second issue to the first issue using the inward description of the issue link type.
        It will add the supplied comment to the first issue. The comment can have a restriction who can view it.
        If group is specified, only users of this group can view this comment, if roleLevel is specified only users
        who have the specified role can view this comment.
        The user who creates the issue link needs to belong to the specified group or have the specified role.
        :param data: i.e.
        {
            "type": {"name": "Duplicate" },
            "inwardIssue": { "key": "HSP-1"},
            "outwardIssue": {"key": "MKY-1"},
            "comment": { "body": "Linked related issue!",
                         "visibility": { "type": "group", "value": "jira-software-users" }
            }
        }
        :return:
        """
        log.info(
            "Linking issue {inward} and {outward}".format(inward=data["inwardIssue"], outward=data["outwardIssue"])
        )
        url = self.resource_url("issueLink")
        return self.post(url, data=data)

    def get_issue_link(self, link_id):
        """
        Returns an issue link with the specified id.
        :param link_id: the issue link id.
        :return:
        """
        base_url = self.resource_url("issueLink")
        url = "{base_url}/{link_id}".format(base_url=base_url, link_id=link_id)
        return self.get(url)

    def remove_issue_link(self, link_id):
        """
        Deletes an issue link with the specified id.
        To be able to delete an issue link you must be able to view both issues
        and must have the link issue permission for at least one of the issues.
        :param link_id: the issue link id.
        :return:
        """
        base_url = self.resource_url("issueLink")
        url = "{base_url}/{link_id}".format(base_url=base_url, link_id=link_id)
        return self.delete(url)

    """
    Rest resource to retrieve a list of issue link types.
    Reference: https://docs.atlassian.com/software/jira/docs/api/REST/8.5.0/#api/2/issueLinkType
    """

    def get_issue_link_types(self):
        """Returns a list of available issue link types,
        if issue linking is enabled.
        Each issue link type has an id,
        a name and a label for the outward and inward link relationship.
        """
        url = self.resource_url("issueLinkType")
        return (self.get(url) or {}).get("issueLinkTypes")

    def get_issue_link_types_names(self):
        """
        Provide issue link type names
        :return:
        """
        return [link_type["name"] for link_type in self.get_issue_link_types()]

    def create_issue_link_type_by_json(self, data):
        """Create a new issue link type.
        :param data:
                {
                    "name": "Duplicate",
                    "inward": "Duplicated by",
                    "outward": "Duplicates"
                }
        :return:
        """
        url = self.resource_url("issueLinkType")
        return self.post(url, data=data)

    def create_issue_link_type(self, link_type_name, inward, outward):
        """Create a new issue link type.
        :param outward:
        :param inward:
        :param link_type_name:
        :return:
        """
        if link_type_name.lower() in [x.lower() for x in self.get_issue_link_types_names()]:
            log.error("Link type name already exists")
            return "Link type name already exists"
        data = {"name": link_type_name, "inward": inward, "outward": outward}
        return self.create_issue_link_type_by_json(data=data)

    def get_issue_link_type(self, issue_link_type_id):
        """Returns for a given issue link type id all information about this issue link type."""
        base_url = self.resource_url("issueLinkType")
        url = "{base_url}/{issueLinkTypeId}".format(base_url=base_url, issueLinkTypeId=issue_link_type_id)
        return self.get(url)

    def delete_issue_link_type(self, issue_link_type_id):
        """Delete the specified issue link type."""
        base_url = self.resource_url("issueLinkType")
        url = "{base_url}/{issueLinkTypeId}".format(base_url=base_url, issueLinkTypeId=issue_link_type_id)
        return self.delete(url)

    def update_issue_link_type(self, issue_link_type_id, data):
        """
        Update the specified issue link type.
        :param issue_link_type_id:
        :param data: {
                         "name": "Duplicate",
                          "inward": "Duplicated by",
                         "outward": "Duplicates"
                    }
        :return:
        """
        base_url = self.resource_url("issueLinkType")
        url = "{base_url}/{issueLinkTypeId}".format(base_url=base_url, issueLinkTypeId=issue_link_type_id)
        return self.put(url, data=data)

    """
    Resolution
    Reference: https://docs.atlassian.com/software/jira/docs/api/REST/8.5.0/#api/2/resolution
    """

    def get_all_resolutions(self):
        """
        Returns a list of all resolutions.
        :return:
        """
        url = self.resource_url("resolution")
        return self.get(url)

    def get_resolution_by_id(self, resolution_id):
        """
        Get Resolution info by id
        :param resolution_id:
        :return:
        """
        base_url = self.resource_url("resolution")
        url = "{base_url}/{resolution_id}".format(base_url=base_url, resolution_id=resolution_id)
        return self.get(url)

    """
    Role
    Reference: https://docs.atlassian.com/software/jira/docs/api/REST/8.5.0/#api/2/role
    """

    def get_all_global_project_roles(self):
        """
        Get all the ProjectRoles available in Jira. Currently this list is global.
        :return:
        """
        url = self.resource_url("role")
        return self.get(url)

    """
    Screens
    Reference: https://docs.atlassian.com/software/jira/docs/api/REST/8.5.0/#api/2/screens
    """

    def get_all_screens(self):
        """
        Get all available screens from Jira
        :return: list of json elements of screen with field id, name. description
        """
        url = self.resource_url("screens")
        return self.get(url)

    def get_all_available_screen_fields(self, screen_id):
        """
        Get all available fields by screen id
        :param screen_id:
        :return:
        """
        base_url = self.resource_url("screens")
        url = "{base_url}/{screen_id}/availableFields".format(base_url=base_url, screen_id=screen_id)
        return self.get(url)

    def get_screen_tabs(self, screen_id):
        """
        Get tabs for the screen id
        :param screen_id:
        :return:
        """
        base_url = self.resource_url("screens")
        url = "{base_url}/{screen_id}/tabs".format(base_url=base_url, screen_id=screen_id)
        return self.get(url)

    def get_screen_tab_fields(self, screen_id, tab_id):
        """
        Get fields by the tab id and the screen id
        :param tab_id:
        :param screen_id:
        :return:
        """
        base_url = self.resource_url("screens")
        url = "{base_url}/{screen_id}/tabs/{tab_id}/fields".format(
            base_url=base_url, screen_id=screen_id, tab_id=tab_id
        )
        return self.get(url)

    def get_all_screen_fields(self, screen_id):
        """
        Get all fields by screen id
        :param screen_id:
        :return:
        """
        screen_tabs = self.get_screen_tabs(screen_id)
        fields = []
        for screen_tab in screen_tabs:
            tab_id = screen_tab["id"]
            if tab_id:
                tab_fields = self.get_screen_tab_fields(screen_id=screen_id, tab_id=tab_id)
                fields = fields + tab_fields
        return fields

    def add_field(self, field_id, screen_id, tab_id):
        """
        Add field to a given tab in a screen
        :param field_id: field or custom field ID to be added
        :param screen_id: screen ID
        :param tab_id: tab ID
        """
        url = "rest/api/2/screens/{screen_id}/tabs/{tab_id}/fields".format(screen_id=screen_id, tab_id=tab_id)
        data = {"fieldId": field_id}
        return self.post(url, data=data)

    """
    Search
    Reference: https://docs.atlassian.com/software/jira/docs/api/REST/8.5.0/#api/2/search
    """

    def jql(
        self,
        jql,
        fields="*all",
        start=0,
        limit=None,
        expand=None,
        validate_query=None,
    ):
        """
        Get issues from jql search result with all related fields
        :param jql:
        :param fields: list of fields, for example: ['priority', 'summary', 'customfield_10007']
        :param start: OPTIONAL: The start point of the collection to return. Default: 0.
        :param limit: OPTIONAL: The limit of the number of issues to return, this may be restricted by
                fixed system limits. Default by built-in method: 50
        :param expand: OPTIONAL: expand the search result
        :param validate_query: OPTIONAL: Whether to validate the JQL query
        :return:
        """
        params = {}
        if start is not None:
            params["startAt"] = int(start)
        if limit is not None:
            params["maxResults"] = int(limit)
        if fields is not None:
            if isinstance(fields, (list, tuple, set)):
                fields = ",".join(fields)
            params["fields"] = fields
        if jql is not None:
            params["jql"] = jql
        if expand is not None:
            params["expand"] = expand
        if validate_query is not None:
            params["validateQuery"] = validate_query
        url = self.resource_url("search")
        return self.get(url, params=params)

    def jql_get_list_of_tickets(
        self,
        jql,
        fields="*all",
        start=0,
        limit=None,
        expand=None,
        validate_query=None,
    ):
        """
        Get issues from jql search result with all related fields
        :param jql:
        :param fields: list of fields, for example: ['priority', 'summary', 'customfield_10007']
        :param start: OPTIONAL: The start point of the collection to return. Default: 0.
        :param limit: OPTIONAL: The limit of the number of issues to return, this may be restricted by
                fixed system limits. Default by built-in method: 50
        :param expand: OPTIONAL: expand the search result
        :param validate_query: Whether to validate the JQL query
        :return:
        """
        params = {}
        if limit is not None:
            params["maxResults"] = int(limit)
        if fields is not None:
            if isinstance(fields, (list, tuple, set)):
                fields = ",".join(fields)
            params["fields"] = fields
        if jql is not None:
            params["jql"] = jql
        if expand is not None:
            params["expand"] = expand
        if validate_query is not None:
            params["validateQuery"] = validate_query
        url = self.resource_url("search")

        results = []
        while True:
            params["startAt"] = int(start)
            response = self.get(url, params=params)
            if not response:
                break

            issues = response["issues"]
            results.extend(issues)
            total = int(response["total"])
            # #print("DBG: response: total={total} start={startAt} max={maxResults}".format(**response))
            # If we don't have a limit, and there's more to fetch, keep looping
            if limit is not None or total <= len(response["issues"]) + start:
                break
            start += len(issues)

        return results

    def csv(self, jql, limit=1000, all_fields=True, start=None, delimiter=None):
        """
            Get issues from jql search result with ALL or CURRENT fields
            default will be to return all fields
        :param jql: JQL query
        :param limit: max results in the output file
        :param all_fields: To return all fields or current fields only
        :param start: index value
        :param delimiter:
        :return: CSV file
        """

        params = {"jqlQuery": jql}
        if limit:
            params["tempMax"] = limit
        if start:
            params["pager/start"] = start
        if delimiter:
            params["delimiter"] = delimiter
        # fmt: off
        if all_fields:
            url = "sr/jira.issueviews:searchrequest-csv-all-fields/temp/SearchRequest.csv"
        else:
            url = "sr/jira.issueviews:searchrequest-csv-current-fields/temp/SearchRequest.csv"
        # fmt: on
        return self.get(
            url,
            params=params,
            not_json_response=True,
            headers={"Accept": "application/csv"},
        )

    def excel(self, jql, limit=1000, all_fields=True, start=None):
        """
            Get issues from jql search result with ALL or CURRENT fields
            default will be to return all fields
        :param jql: JQL query
        :param limit: max results in the output file
        :param all_fields: To return all fields or current fields only
        :param start: index value
        :return: CSV file
        """

        params = {"jqlQuery": jql}
        if limit:
            params["tempMax"] = limit
        if start:
            params["pager/start"] = start
        # fmt: off
        if all_fields:
            url = "sr/jira.issueviews:searchrequest-excel-all-fields/temp/SearchRequest.xls"
        else:
            url = "sr/jira.issueviews:searchrequest-excel-current-fields/temp/SearchRequest.xls"
        # fmt: on
        return self.get(
            url,
            params=params,
            not_json_response=True,
            headers={"Accept": "application/vnd.ms-excel"},
        )

    def export_html(self, jql, limit=None, all_fields=True, start=None):
        """
        Get issues from jql search result with ALL or CURRENT fields
            default will be to return all fields
        :param jql: JQL query
        :param limit: max results in the output file
        :param all_fields: To return all fields or current fields only
        :param start: index value
        :return: HTML file
        """

        params = {"jqlQuery": jql}
        if limit:
            params["tempMax"] = limit
        if start:
            params["pager/start"] = start
        # fmt: off
        if all_fields:
            url = "sr/jira.issueviews:searchrequest-html-all-fields/temp/SearchRequest.html"
        else:
            url = "sr/jira.issueviews:searchrequest-html-current-fields/temp/SearchRequest.html"
        # fmt: on
        return self.get(
            url,
            params=params,
            not_json_response=True,
            headers={"Accept": "application/xhtml+xml"},
        )

    def get_all_priorities(self):
        """
        Returns a list of all priorities.
        :return:
        """
        url = self.resource_url("priority")
        return self.get(url)

    def get_priority_by_id(self, priority_id):
        """
        Get Priority info by id
        :param priority_id:
        :return:
        """
        base_url = self.resource_url("priority")
        url = "{base_url}/{priority_id}".format(base_url=base_url, priority_id=priority_id)
        return self.get(url)

    """
    Workflow
    Reference: https://docs.atlassian.com/software/jira/docs/api/REST/8.5.0/#api/2/workflow
    """

    def get_all_workflows(self):
        """
        Provide all workflows for application admin
        :return:
        """
        url = self.resource_url("workflow")
        return self.get(url)

    def get_workflows_paginated(self, start_at=None, max_results=None, workflow_name=None, expand=None):
        """
        Provide all workflows paginated (see https://developer.atlassian.com/cloud/jira/platform/rest/v2/\
api-group-workflows/#api-rest-api-2-workflow-search-get)
        :param expand:
        :param start_at: OPTIONAL The index of the first item to return in a page of results (page offset).
        :param max_results: OPTIONAL The maximum number of items to return per page.
        :param workflow_name: OPTIONAL The name of a workflow to return.
        :param: expand: OPTIONAL Use expand to include additional information in the response. This parameter accepts a
            comma-separated list. Expand options include: transitions, transitions.rules, statuses, statuses.properties
        :return:
        """
        url = self.resource_url("workflow/search")

        params = {}
        if start_at:
            params["startAt"] = start_at
        if max_results:
            params["maxResults"] = max_results
        if workflow_name:
            params["workflowName"] = workflow_name
        if expand:
            params["expand"] = expand

        return self.get(url, params=params)

    def get_all_statuses(self):
        """
        Returns a list of all statuses
        :return:
        """
        url = self.resource_url("status")
        return self.get(url)

    def get_plugins_info(self):
        """
        Provide plugins info
        :return a json of installed plugins
        """
        url = "rest/plugins/1.0/"
        return self.get(url, headers=self.no_check_headers, trailing=True)

    def get_plugin_info(self, plugin_key):
        """
        Provide plugin info
        :return a json of installed plugins
        """
        url = "rest/plugins/1.0/{plugin_key}-key".format(plugin_key=plugin_key)
        return self.get(url, headers=self.no_check_headers, trailing=True)

    def get_plugin_license_info(self, plugin_key):
        """
        Provide plugin license info
        :return a json specific License query
        """
        url = "rest/plugins/1.0/{plugin_key}-key/license".format(plugin_key=plugin_key)
        return self.get(url, headers=self.no_check_headers, trailing=True)

    def upload_plugin(self, plugin_path):
        """
        Provide plugin path for upload into Jira e.g. useful for auto deploy
        :param plugin_path:
        :return:
        """
        files = {"plugin": open(plugin_path, "rb")}
        upm_token = self.request(
            method="GET",
            path="rest/plugins/1.0/",
            headers=self.no_check_headers,
            trailing=True,
        ).headers["upm-token"]
        url = "rest/plugins/1.0/?token={upm_token}".format(upm_token=upm_token)
        return self.post(url, files=files, headers=self.no_check_headers)

    def delete_plugin(self, plugin_key):
        """
        Delete plugin
        :param plugin_key:
        :return:
        """
        url = "rest/plugins/1.0/{}-key".format(plugin_key)
        return self.delete(url)

    def check_plugin_manager_status(self):
        url = "rest/plugins/latest/safe-mode"
        return self.request(method="GET", path=url, headers=self.safe_mode_headers)

    def update_plugin_license(self, plugin_key, raw_license):
        """
        Update license for plugin
        :param plugin_key:
        :param raw_license:
        :return:
        """
        app_headers = {
            "X-Atlassian-Token": "nocheck",
            "Content-Type": "application/vnd.atl.plugins+json",
        }
        url = "/plugins/1.0/{plugin_key}/license".format(plugin_key=plugin_key)
        data = {"rawLicense": raw_license}
        return self.put(url, data=data, headers=app_headers)

    def get_all_permissionschemes(self, expand=None):
        """
        Returns a list of all permission schemes.
        By default only shortened beans are returned.
        If you want to include permissions of all the schemes,
        then specify the permissions expand parameter.
        Permissions will be included also if you specify any other expand parameter.
        :param expand : permissions,user,group,projectRole,field,all
        :return:
        """
        url = self.resource_url("permissionscheme")
        params = {}
        if expand:
            params["expand"] = expand
        return (self.get(url, params=params) or {}).get("permissionSchemes")

    def get_permissionscheme(self, permission_id, expand=None):
        """
        Returns a list of all permission schemes.
        By default only shortened beans are returned.
        If you want to include permissions of all the schemes,
        then specify the permissions expand parameter.
        Permissions will be included also if you specify any other expand parameter.
        :param permission_id
        :param expand : permissions,user,group,projectRole,field,all
        :return:
        """
        base_url = self.resource_url("permissionscheme")
        url = "{base_url}/{schemeID}".format(base_url=base_url, schemeID=permission_id)
        params = {}
        if expand:
            params["expand"] = expand
        return self.get(url, params=params)

    def set_permissionscheme_grant(self, permission_id, new_permission):
        """
        Creates a permission grant in a permission scheme.
        Example:

        {
            "holder": {
                "type": "group",
                "parameter": "jira-developers"
            },
            "permission": "ADMINISTER_PROJECTS"
        }

        :param permission_id
        :param new_permission
        :return:
        """
        base_url = self.resource_url("permissionscheme")
        url = "{base_url}/{schemeID}/permission".format(base_url=base_url, schemeID=permission_id)
        return self.post(url, data=new_permission)

    """
    REST resource that allows to view security schemes defined in the product.
    Resource for managing priority schemes.
    Reference: https://docs.atlassian.com/software/jira/docs/api/REST/8.5.0/#api/2/issuesecurityschemes
               https://docs.atlassian.com/software/jira/docs/api/REST/8.5.0/#api/2/priorityschemes
    """

    def get_issue_security_schemes(self):
        """
        Returns all issue security schemes that are defined
        Administrator permission required

        :return: list
        """
        url = self.resource_url("issuesecurityschemes")
        return self.get(url).get("issueSecuritySchemes")

    def get_issue_security_scheme(self, scheme_id, only_levels=False):
        """
        Returns the issue security scheme along with that are defined

        Returned if the user has the administrator permission or if the scheme is used in a project in which the
        user has the administrative permission

        :param scheme_id: int
        :param only_levels: bool
        :return: list
        """
        base_url = self.resource_url("issuesecurityschemes")
        url = "{base_url}/{scheme_id}".format(base_url=base_url, scheme_id=scheme_id)

        if only_levels is True:
            return self.get(url).get("levels")
        else:
            return self.get(url)

    def get_project_issue_security_scheme(self, project_id_or_key, only_levels=False):
        """
        Returns the issue security scheme for project

        Returned if the user has the administrator permission or if the scheme is used in a project in which the
        user has the administrative permission

        :param project_id_or_key: int
        :param only_levels: bool
        :return: list
        """
        base_url = self.resource_url("project")
        url = "{base_url}/{project_id_or_key}/issuesecuritylevelscheme".format(
            base_url=base_url, project_id_or_key=project_id_or_key
        )
        try:
            response = self.get(url)
        except HTTPError as e:
            if e.response.status_code == 401:
                raise ApiPermissionError("Returned if the user is not logged in.", reason=e)
            elif e.response.status_code == 403:
                raise ApiPermissionError("User doesn't have administrative permissions", reason=e)
            elif e.response.status_code == 404:
                raise ApiNotFoundError(
                    "Returned if the project does not exist, or is not visible to the calling user",
                    reason=e,
                )
            raise
        if only_levels is True and response:
            return response.get("levels") or None
        return response

    def get_all_priority_schemes(self, start=0, limit=100, expand=None):
        """
        Returns all priority schemes.
        All project keys associated with the priority scheme will only be returned
        if additional query parameter is provided expand=schemes.projectKeys.
        :param start: the page offset, if not specified then defaults to 0
        :param limit: how many results on the page should be included. Defaults to 100, maximum is 1000.
        :param expand: can be 'schemes.projectKeys'
        :return:
        """
        url = self.resource_url("priorityschemes")
        params = {}
        if start:
            params["startAt"] = int(start)
        if limit:
            params["maxResults"] = int(limit)
        if expand:
            params["expand"] = expand
        return self.get(url, params=params)

    def create_priority_scheme(self, data):
        """
        Creates new priority scheme.
        :param data:
                {"name": "New priority scheme",
                "description": "Priority scheme for very important projects",
                "defaultOptionId": "3",
                "optionIds": [
                    "1",
                    "2",
                    "3",
                    "4",
                    "5"
                ]}
        :return: Returned if the priority scheme was created.
        """
        url = self.resource_url("priorityschemes")
        return self.post(path=url, data=data)

    """
    Resource for associating priority schemes and projects.
    Reference:
        https://docs.atlassian.com/software/jira/docs/api/REST/8.5.0/#api/2/project/{projectKeyOrId}/priorityscheme
    """

    def get_priority_scheme_of_project(self, project_key_or_id, expand=None):
        """
        Gets a full representation of a priority scheme in JSON format used by specified project.
        Resource for associating priority scheme schemes and projects.
        User must be global administrator or project administrator.
        :param project_key_or_id:
        :param expand: notificationSchemeEvents,user,group,projectRole,field,all
        :return:
        """
        params = {}
        if expand:
            params["expand"] = expand
        base_url = self.resource_url("project")
        url = "{base_url}/{project_key_or_id}/priorityscheme".format(
            base_url=base_url, project_key_or_id=project_key_or_id
        )
        return self.get(url, params=params)

    def assign_priority_scheme_for_project(self, project_key_or_id, priority_scheme_id):
        """
        Assigns project with priority scheme. Priority scheme assign with migration is possible from the UI.
        Operation will fail if migration is needed as a result of operation
        eg. there are issues with priorities invalid in the destination scheme.
        All project keys associated with the priority scheme will only be returned
        if additional query parameter is provided expand=projectKeys.
        :param project_key_or_id:
        :param priority_scheme_id:
        :return:
        """
        base_url = self.resource_url("project")
        url = "{base_url}/{projectKeyOrId}/priorityscheme".format(base_url=base_url, projectKeyOrId=project_key_or_id)
        data = {"id": priority_scheme_id}
        return self.put(url, data=data)

    """
    Provide security level information of the given project for the current user.
    Reference:
        https://docs.atlassian.com/software/jira/docs/api/REST/8.5.0/#api/2/project/{projectKeyOrId}/securitylevel
    """

    def get_security_level_for_project(self, project_key_or_id):
        """
        Returns all security levels for the project that the current logged in user has access to.
        If the user does not have the Set Issue Security permission, the list will be empty.
        :param project_key_or_id:
        :return: Returns a list of all security levels in a project for which the current user has access.
        """
        base_url = self.resource_url("project")
        url = "{base_url}/{projectKeyOrId}/securitylevel".format(base_url=base_url, projectKeyOrId=project_key_or_id)
        return self.get(url)

    """
    Provide project type
    Reference: https://docs.atlassian.com/software/jira/docs/api/REST/8.5.0/#api/2/project/type
    """

    def get_all_project_types(self):
        """
        Returns all the project types defined on the Jira instance,
        not taking into account whether the license to use those project types is valid or not.
        :return: Returns a list with all the project types defined on the Jira instance.
        """
        url = self.resource_url("project/type")
        return self.get(url)

    """
    Provide project categories
    Reference: https://docs.atlassian.com/software/jira/docs/api/REST/8.5.0/#api/2/projectCategory
    """

    def get_all_project_categories(self):
        """
        Returns all project categories
        :return: Returns a list of project categories.
        """
        url = self.resource_url("projectCategory")
        return self.get(url)

    """
    Project validates
    Reference: https://docs.atlassian.com/software/jira/docs/api/REST/8.5.0/#api/2/projectvalidate
    """

    def get_project_validated_key(self, key):
        """
        Validates a project key.
        :param key: the project key
        :return:
        """
        params = {"key": key}
        url = self.resource_url("projectvalidate/key")
        return self.get(url, params=params)

    """
    REST resources for Issue Type Schemes
    """

    def add_issue_type_scheme(self, scheme_id, project_key):
        """
        Associate an issue type scheme with an additional project
        https://docs.atlassian.com/software/jira/docs/api/REST/8.5.8#api/2/issuetypescheme-addProjectAssociationsToScheme
        :param scheme_id: The issue type scheme ID to update
        :param project_key: The project key to associate with the given issue type scheme
        :return:
        """
        url = "rest/api/2/issuetypescheme/{schemeId}/associations".format(schemeId=scheme_id)
        data = {"idsOrKeys": [project_key]}
        return self.post(url, data=data)

    def create_issuetype_scheme(self, name, description, default_issue_type_id, issue_type_ids):
        """
        Create an issue type scheme
        https://docs.atlassian.com/software/jira/docs/api/REST/8.13.6/#api/2/issuetypescheme-createIssueTypeScheme
        :param name: The issue type scheme name
        :param description: The issue type scheme description
        :param default_issue_type_id: The default issue type id for this type scheme
        :param issue_type_ids: A list of strings of available issue type ids for this scheme
        """
        url = "rest/api/2/issuetypescheme/"
        data = {
            "name": name,
            "description": description,
            "defaultIssueTypeId": default_issue_type_id,
            "issueTypeIds": issue_type_ids,
        }
        return self.post(url, data=data)

    """
    REST resource for starting/stopping/querying indexing.
    Reference: https://docs.atlassian.com/software/jira/docs/api/REST/8.5.0/#api/2/reindex
    """

    def reindex(
        self,
        comments=True,
        change_history=True,
        worklogs=True,
        indexing_type="BACKGROUND_PREFERRED",
    ):
        """
        Reindex the Jira instance
        Kicks off a reindex. Need Admin permissions to perform this reindex.
        Type of re-indexing available:
        FOREGROUND - runs a lock/full reindexing
        BACKGROUND - runs a background reindexing.
                   If Jira fails to finish the background reindexing, respond with 409 Conflict (error message).
        BACKGROUND_PREFERRED  - If possible do a background reindexing.
                   If it's not possible (due to an inconsistent index), do a foreground reindexing.
        :param comments: Indicates that comments should also be reindexed. Not relevant for foreground reindex,
        where comments are always reindexed.
        :param change_history: Indicates that changeHistory should also be reindexed.
        Not relevant for foreground reindex, where changeHistory is always reindexed.
        :param worklogs: Indicates that changeHistory should also be reindexed.
        Not relevant for foreground reindex, where changeHistory is always reindexed.
        :param indexing_type: OPTIONAL: The default value for the type is BACKGROUND_PREFERRED
        :return:
        """
        params = {}
        if not comments:
            params["indexComments"] = comments
        if not change_history:
            params["indexChangeHistory"] = change_history
        if not worklogs:
            params["indexWorklogs"] = worklogs
        if not indexing_type:
            params["type"] = indexing_type
        url = self.resource_url("reindex")
        return self.post(url, params=params)

    def reindex_with_type(self, indexing_type="BACKGROUND_PREFERRED"):
        """
        Reindex the Jira instance
        Type of re-indexing available:
        FOREGROUND - runs a lock/full reindexing
        BACKGROUND - runs a background reindexing.
                   If Jira fails to finish the background reindexing, respond with 409 Conflict (error message).
        BACKGROUND_PREFERRED  - If possible do a background reindexing.
                   If it's not possible (due to an inconsistent index), do a foreground reindexing.
        :param indexing_type: OPTIONAL: The default value for the type is BACKGROUND_PREFERRED
        :return:
        """
        return self.reindex(indexing_type=indexing_type)

    def reindex_status(self):
        """
        Returns information on the system reindexes.
        If a reindex is currently taking place then information about this reindex is returned.
        If there is no active index task, then returns information about the latest reindex task run,
        otherwise returns a 404 indicating that no reindex has taken place.
        :return:
        """
        url = self.resource_url("reindex")
        return self.get(url)

    def reindex_project(self, project_key):
        return self.post(
            "secure/admin/IndexProject.jspa",
            data="confirmed=true&key={}".format(project_key),
            headers=self.form_token_headers,
        )

    def reindex_issue(self, list_of_):
        pass

    def index_checker(self, max_results=100):
        """
        Jira DC Index health checker
        :param max_results:
        :return:
        """
        url = "rest/indexanalyzer/1/state"
        params = {"maxResults": max_results}
        return self.get(url, params=params)

    def get_server_info(self, do_health_check=False):
        """
        Returns general information about the current Jira server.
        with health checks or not.
        """
        if do_health_check:
            check = True
        else:
            check = False
        url = self.resource_url("serverInfo")
        return self.get(url, params={"doHealthCheck": check})

    #######################################################################
    #                   Tempo Account REST API implements
    #######################################################################
    def tempo_account_get_accounts(self, skip_archived=None, expand=None):
        """
        Get all Accounts that the logged in user has permission to browse.
        :param skip_archived: bool OPTIONAL: skip archived Accounts, either true or false, default value true.
        :param expand: bool OPTIONAL: With expanded data or not
        :return:
        """
        params = {}
        if skip_archived is not None:
            params["skipArchived"] = skip_archived
        if expand is not None:
            params["expand"] = expand
        url = "rest/tempo-accounts/1/account"
        return self.get(url, params=params)

    def tempo_account_get_accounts_by_jira_project(self, project_id):
        """
        Get Accounts by JIRA Project. The Caller must have the Browse Account permission for Account.
        This will return Accounts for which the Caller has Browse Account Permission for.
        :param project_id: str the project id.
        :return:
        """
        url = "rest/tempo-accounts/1/account/project/{}".format(project_id)
        return self.get(url)

    def tempo_account_associate_with_jira_project(
        self, account_id, project_id, default_account=False, link_type="MANUAL"
    ):
        """
        The AccountLinkBean for associate Account with project
        Adds a link to an Account.
        {
            scopeType:PROJECT
            defaultAccount:boolean
            linkType:IMPORTED | MANUAL
            name:string
            key:string
            accountId:number
            scope:number
            id:number
        }
        :param project_id:
        :param account_id
        :param default_account
        :param link_type
        :return:
        """
        data = {}
        if account_id:
            data["accountId"] = account_id
        if default_account:
            data["defaultAccount"] = default_account
        if link_type:
            data["linkType"] = link_type
        if project_id:
            data["scope"] = project_id
        data["scopeType"] = "PROJECT"

        url = "rest/tempo-accounts/1/link/"
        return self.post(url, data=data)

    def tempo_account_add_account(self, data=None):
        """
        Creates Account, adding new Account requires the Manage Accounts Permission.
        :param data: String then it will convert to json
        :return:
        """
        url = "rest/tempo-accounts/1/account/"
        if data is None:
            return """Please, provide data e.g.
                       {name: "12312312321",
                       key: "1231231232",
                       lead: {name: "myusername"},
                       }
                       detail info: http://developer.tempo.io/doc/accounts/api/rest/latest/#-700314780
                   """
        return self.post(url, data=data)

    def tempo_account_delete_account_by_id(self, account_id):
        """
        Delete an Account by id. Caller must have the Manage Account Permission for the Account.
        The Account can not be deleted if it has an AccountLinkBean.
        :param account_id: the id of the Account to be deleted.
        :return:
        """
        url = "rest/tempo-accounts/1/account/{id}/".format(id=account_id)
        return self.delete(url)

    def tempo_account_get_rate_table_by_account_id(self, account_id):
        """
        Returns a rate table for the specified account.
        :param account_id: the account id.
        :return:
        """
        params = {"scopeType": "ACCOUNT", "scopeId": account_id}
        url = "rest/tempo-accounts/1/ratetable"
        return self.get(url, params=params)

    def tempo_account_get_all_account_by_customer_id(self, customer_id):
        """
        Get un-archived Accounts by customer. The Caller must have the Browse Account permission for the Account.
        :param customer_id: the Customer id.
        :return:
        """
        url = "rest/tempo-accounts/1/account/customer/{customerId}/".format(customerId=customer_id)
        return self.get(url)

    def tempo_account_get_customers(self, query=None, count_accounts=None):
        """
        Gets all or some Attribute whose key or name contain a specific substring.
        Attributes can be a Category or Customer.
        :param query: OPTIONAL: query for search
        :param count_accounts: bool OPTIONAL: provide how many associated Accounts with Customer
        :return: list of customers
        """
        params = {}
        if query is not None:
            params["query"] = query
        if count_accounts is not None:
            params["countAccounts"] = count_accounts
        url = "rest/tempo-accounts/1/customer"
        return self.get(url, params=params)

    def tempo_account_add_new_customer(self, key, name):
        """
        Gets all or some Attribute whose key or name contain a specific substring.
        Attributes can be a Category or Customer.
        :param key:
        :param name:
        :return: if error will show in error log, like validation unsuccessful. If success will good.
        """
        data = {"name": name, "key": key}
        url = "rest/tempo-accounts/1/customer"
        return self.post(url, data=data)

    def tempo_account_add_customer(self, data=None):
        """
        Gets all or some Attribute whose key or name contain a specific substring.
        Attributes can be a Category or Customer.
        :param data:
        :return: if error will show in error log, like validation unsuccessful. If success will good.
        """
        if data is None:
            return """Please, set the data as { isNew:boolean
                                                name:string
                                                key:string
                                                id:number } or you can put only name and key parameters"""
        url = "rest/tempo-accounts/1/customer"
        return self.post(url, data=data)

    def tempo_account_get_customer_by_id(self, customer_id=1):
        """
        Get Account Attribute whose key or name contain a specific substring. Attribute can be a Category or Customer.
        :param customer_id: id of Customer record
        :return: Customer info
        """
        url = "rest/tempo-accounts/1/customer/{id}".format(id=customer_id)
        return self.get(url)

    def tempo_account_update_customer_by_id(self, customer_id=1, data=None):
        """
        Updates an Attribute. Caller must have Manage Account Permission. Attribute can be a Category or Customer.
        :param customer_id: id of Customer record
        :param data: format is
                    {
                        isNew:boolean
                        name:string
                        key:string
                        id:number
                    }
        :return: json with parameters name, key and id.
        """
        if data is None:
            return """Please, set the data as { isNew:boolean
                                                name:string
                                                key:string
                                                id:number }"""
        url = "rest/tempo-accounts/1/customer/{id}".format(id=customer_id)
        return self.put(url, data=data)

    def tempo_account_delete_customer_by_id(self, customer_id=1):
        """
        Delete an Attribute. Caller must have Manage Account Permission. Attribute can be a Category or Customer.
        :param customer_id: id of Customer record
        :return: Customer info
        """
        url = "rest/tempo-accounts/1/customer/{id}".format(id=customer_id)
        return self.delete(url)

    def tempo_account_export_accounts(self):
        """
        Get csv export file of Accounts from Tempo
        :return: csv file
        """
        headers = self.form_token_headers
        url = "rest/tempo-accounts/1/export"
        return self.get(url, headers=headers, not_json_response=True)

    def tempo_holiday_get_schemes(self):
        """
        Provide a holiday schemes
        :return:
        """
        url = "rest/tempo-core/2/holidayschemes/"
        return self.get(url)

    def tempo_holiday_get_scheme_info(self, scheme_id):
        """
        Provide a holiday scheme
        :return:
        """
        url = "rest/tempo-core/2/holidayschemes/{}".format(scheme_id)
        return self.get(url)

    def tempo_holiday_get_scheme_members(self, scheme_id):
        """
        Provide a holiday scheme members
        :return:
        """
        url = "rest/tempo-core/2/holidayschemes/{}/members".format(scheme_id)
        return self.get(url)

    def tempo_holiday_put_into_scheme_member(self, scheme_id, username):
        """
        Provide a holiday scheme
        :return:
        """
        url = "rest/tempo-core/2/holidayschemes/{}/member/{}/".format(scheme_id, username)
        data = {"id": scheme_id}
        return self.put(url, data=data)

    def tempo_holiday_scheme_set_default(self, scheme_id):
        """
        Set as default the holiday scheme
        :param scheme_id:
        :return:
        """
        # @deprecated available in private mode the 1 version
        # url = 'rest/tempo-core/1/holidayscheme/setDefault/{}'.format(scheme_id)

        url = "rest/tempo-core/2/holidayscheme/setDefault/{}".format(scheme_id)
        data = {"id": scheme_id}
        return self.post(url, data=data)

    def tempo_workload_scheme_get_members(self, scheme_id):
        """
        Provide a workload scheme members
        :param scheme_id:
        :return:
        """
        url = "rest/tempo-core/1/workloadscheme/users/{}".format(scheme_id)
        return self.get(url)

    def tempo_workload_scheme_set_member(self, scheme_id, member):
        """
        Provide a workload scheme members
        :param member: user name of user
        :param scheme_id:
        :return:
        """
        url = "rest/tempo-core/1/workloadscheme/user/{}".format(member)
        data = {"id": scheme_id}
        return self.put(url, data=data)

    def tempo_timesheets_get_configuration(self):
        """
        Provide the configs of timesheets
        :return:
        """
        url = "rest/tempo-timesheets/3/private/config/"
        return self.get(url)

    def tempo_timesheets_get_team_utilization(self, team_id, date_from, date_to=None, group_by=None):
        """
        Get team utilization. Response in json
        :param team_id:
        :param date_from:
        :param date_to:
        :param group_by:
        :return:
        """
        url = "rest/tempo-timesheets/3/report/team/{}/utilization".format(team_id)
        params = {"dateFrom": date_from, "dateTo": date_to}

        if group_by:
            params["groupBy"] = group_by
        return self.get(url, params=params)

    def tempo_timesheets_get_worklogs(
        self,
        date_from=None,
        date_to=None,
        username=None,
        project_key=None,
        account_key=None,
        team_id=None,
    ):
        """

        :param date_from: yyyy-MM-dd
        :param date_to: yyyy-MM-dd
        :param username: name of the user you wish to get the worklogs for
        :param project_key: key of a project you wish to get the worklogs for
        :param account_key: key of an account you wish to get the worklogs for
        :param team_id: id of the Team you wish to get the worklogs for
        :return:
        """
        params = {}
        if date_from:
            params["dateFrom"] = date_from
        if date_to:
            params["dateTo"] = date_to
        if username:
            params["username"] = username
        if project_key:
            params["projectKey"] = project_key
        if account_key:
            params["accountKey"] = account_key
        if team_id:
            params["teamId"] = team_id
        url = "rest/tempo-timesheets/3/worklogs/"
        return self.get(url, params=params)

    # noinspection PyIncorrectDocstring
    def tempo_4_timesheets_find_worklogs(self, **params):
        """
        Find existing worklogs with searching parameters.
        NOTE: check if you are using correct types for the parameters!
        :param from: string From Date
        :param to: string To Date
        :param worker: Array of strings
        :param taskId: Array of integers
        :param taskKey: Array of strings
        :param projectId: Array of integers
        :param projectKey: Array of strings
        :param teamId: Array of integers
        :param roleId: Array of integers
        :param accountId: Array of integers
        :param accountKey: Array of strings
        :param filterId: Array of integers
        :param customerId: Array of integers
        :param categoryId: Array of integers
        :param categoryTypeId: Array of integers
        :param epicKey: Array of strings
        :param updatedFrom: string
        :param includeSubtasks: boolean
        :param pageNo: integer
        :param maxResults: integer
        :param offset: integer
        """

        url = "rest/tempo-timesheets/4/worklogs/search"
        return self.post(url, data=params)

    def tempo_timesheets_get_worklogs_by_issue(self, issue):
        """
        Get Tempo timesheet worklog by issue key or id.
        :param issue: Issue key or Id
        :return:
        """
        url = "rest/tempo-timesheets/4/worklogs/jira/issue/{issue}".format(issue=issue)
        return self.get(url)

    def tempo_timesheets_write_worklog(self, worker, started, time_spend_in_seconds, issue_id, comment=None):
        """
        Log work for user
        :param worker:
        :param started:
        :param time_spend_in_seconds:
        :param issue_id:
        :param comment:
        :return:
        """
        data = {
            "worker": worker,
            "started": started,
            "timeSpentSeconds": time_spend_in_seconds,
            "originTaskId": str(issue_id),
        }
        if comment:
            data["comment"] = comment
        url = "rest/tempo-timesheets/4/worklogs/"
        return self.post(url, data=data)

    def tempo_timesheets_approval_worklog_report(self, user_key, period_start_date):
        """
        Return timesheets for approval
        :param user_key:
        :param period_start_date:
        :return:
        """
        url = "rest/tempo-timesheets/4/timesheet-approval/current"
        params = {}
        if period_start_date:
            params["periodStartDate"] = period_start_date
        if user_key:
            params["userKey"] = user_key
        return self.get(url, params=params)

    def tempo_timesheets_get_required_times(self, from_date, to_date, user_name):
        """
        Provide time how much should work
        :param from_date:
        :param to_date:
        :param user_name:
        :return:
        """
        url = "rest/tempo-timesheets/3/private/days"
        params = {}
        if from_date:
            params["from"] = from_date
        if to_date:
            params["to"] = to_date
        if user_name:
            params["user"] = user_name
        return self.get(url, params=params)

    def tempo_timesheets_approval_status(self, period_start_date, user_name):
        url = "rest/tempo-timesheets/4/timesheet-approval/approval-statuses"
        params = {}
        if user_name:
            params["userKey"] = user_name
        if period_start_date:
            params["periodStartDate"] = period_start_date
        return self.get(url, params=params)

    def tempo_get_links_to_project(self, project_id):
        """
        Gets all links to a specific project
        :param project_id:
        :return:
        """
        url = "rest/tempo-accounts/1/link/project/{}/".format(project_id)
        return self.get(url)

    def tempo_get_default_link_to_project(self, project_id):
        """
        Gets the default link to a specific project
        :param project_id:
        :return:
        """
        url = "rest/tempo-accounts/1/link/project/{}/default/".format(project_id)
        return self.get(url)

    def tempo_teams_get_all_teams(self, expand=None):
        url = "rest/tempo-teams/2/team"
        params = {}
        if expand:
            params["expand"] = expand
        return self.get(url, params=params)

    def tempo_teams_add_member(self, team_id, member_key):
        """
        Add team member
        :param team_id:
        :param member_key: user_name or user_key of Jira
        :return:
        """
        data = {
            "member": {"key": str(member_key), "type": "USER"},
            "membership": {"availability": "100", "role": {"id": 1}},
        }
        return self.tempo_teams_add_member_raw(team_id, member_data=data)

    def tempo_teams_add_membership(self, team_id, member_id):
        """
        Add team member
        :param team_id:
        :param member_id:
        :return:
        """
        data = {
            "teamMemberId": member_id,
            "teamId": team_id,
            "availability": "100",
            "role": {"id": 1},
        }
        url = "rest/tempo-teams/2/team/{}/member/{}/membership".format(team_id, member_id)
        return self.post(url, data=data)

    def tempo_teams_add_member_raw(self, team_id, member_data):
        """
        Add team member
        :param team_id:
        :param member_data:
        :return:
        """
        url = "rest/tempo-teams/2/team/{}/member/".format(team_id)
        data = member_data
        return self.post(url, data=data)

    def tempo_teams_get_members(self, team_id):
        """
        Get members from team
        :param team_id:
        :return:
        """
        url = "rest/tempo-teams/2/team/{}/member/".format(team_id)
        return self.get(url)

    def tempo_teams_remove_member(self, team_id, member_id, membership_id):
        """
        Remove team membership
        :param team_id:
        :param member_id:
        :param membership_id:
        :return:
        """
        url = "rest/tempo-teams/2/team/{}/member/{}/membership/{}".format(team_id, member_id, membership_id)
        return self.delete(url)

    def tempo_teams_update_member_information(self, team_id, member_id, membership_id, data):
        """
        Update team membership attribute info
        :param team_id:
        :param member_id:
        :param membership_id:
        :param data:
        :return:
        """
        url = "rest/tempo-teams/2/team/{}/member/{}/membership/{}".format(team_id, member_id, membership_id)
        return self.put(url, data=data)

    def tempo_timesheets_get_period_configuration(self):
        return self.get("rest/tempo-timesheets/3/period-configuration")

    def tempo_timesheets_get_private_configuration(self):
        return self.get("rest/tempo-timesheets/3/private/config")

    def tempo_teams_get_memberships_for_member(self, username):
        return self.get("rest/tempo-teams/2/user/{}/memberships".format(username))

    #######################################################################
    #   Agile(Formerly Greenhopper) REST API implements
    #   Resource: https://docs.atlassian.com/jira-software/REST/7.3.1/
    #######################################################################
    def add_issues_to_backlog(self, issues):
        """
        Adding Issue(s) to Backlog
        :param issues:       list:  List of Issue Keys
                                    eg. ['APA-1', 'APA-2']
        :return: Dictionary of response received from the API

        https://docs.atlassian.com/jira-software/REST/8.9.0/#agile/1.0/backlog-moveIssuesToBacklog
        """
        if not isinstance(issues, list):
            raise ValueError("`issues` param should be List of Issue Keys")
        url = "/rest/agile/1.0/backlog/issue"
        data = dict(issues=issues)
        return self.post(url, data=data)

    def get_all_agile_boards(
        self,
        board_name=None,
        project_key=None,
        board_type=None,
        start=0,
        limit=50,
    ):
        """
        Returns all boards. This only includes boards that the user has permission to view.
        :param board_name:
        :param project_key:
        :param board_type:
        :param start:
        :param limit:
        :return:
        """
        url = "rest/agile/1.0/board"
        params = {}
        if board_name:
            params["name"] = board_name
        if project_key:
            params["projectKeyOrId"] = project_key
        if board_type:
            params["type"] = board_type
        if start:
            params["startAt"] = int(start)
        if limit:
            params["maxResults"] = int(limit)

        return self.get(url, params=params)

    def get_agile_board(self, board_id):
        """
        Get agile board info by id
        :param board_id:
        :return:
        """
        url = "rest/agile/1.0/board/{}".format(str(board_id))
        return self.get(url)

    def create_agile_board(self, name, type, filter_id, location=None):
        """
        Create an agile board
        :param name: str
        :param type: str, scrum or kanban
        :param filter_id: int
        :param location: dict, Optional. Only specify this for Jira Cloud!
        """
        data = {"name": name, "type": type, "filterId": filter_id}
        if location:
            data["location"] = location
        url = "rest/agile/1.0/board"
        return self.post(url, data=data)

    def get_agile_board_by_filter_id(self, filter_id):
        """
        Gets an agile board by the filter id
        :param filter_id: int, str
        """
        url = "rest/agile/1.0/board/filter/{filter_id}".format(filter_id=filter_id)
        return self.get(url)

    def get_agile_board_configuration(self, board_id):
        """
        Get the board configuration. The response contains the following fields:
        id - Id of the board.
        name - Name of the board.
        filter - Reference to the filter used by the given board.
        subQuery (Kanban only) - JQL subquery used by the given board.
        columnConfig - The column configuration lists the columns for the board,
             in the order defined in the column configuration. For each column,
             it shows the issue status mapping as well as the constraint type
             (Valid values: none, issueCount, issueCountExclSubs) for
             the min/max number of issues. Note, the last column with statuses
             mapped to it is treated as the "Done" column, which means that issues
             in that column will be marked as already completed.
        estimation (Scrum only) - Contains information about type of estimation used for the board.
            Valid values: none, issueCount, field. If the estimation type is "field",
            the Id and display name of the field used for estimation is also returned.
            Note, estimates for an issue can be updated by a PUT /rest/api/2/issue/{issueIdOrKey}
            request, however the fields must be on the screen. "timeoriginalestimate" field will never be
            on the screen, so in order to update it "originalEstimate" in "timetracking" field should be updated.
        ranking - Contains information about custom field used for ranking in the given board.
        :param board_id:
        :return:
        """
        url = "rest/agile/1.0/board/{}/configuration".format(str(board_id))
        return self.get(url)

    def get_issues_for_backlog(self, board_id):
        """
        :param board_id: int, str
        """
        url = "rest/agile/1.0/board/{board_id}/backlog".format(board_id=board_id)
        return self.get(url)

    def get_issues_for_board(self, board_id, jql, fields="*all", start=0, limit=None, expand=None):
        """
        Get issues for board
        :param board_id: int, str
        :param jql:
        :param fields: list of fields, for example: ['priority', 'summary', 'customfield_10007']
        :param start: OPTIONAL: The start point of the collection to return. Default: 0.
        :param limit: OPTIONAL: The limit of the number of issues to return, this may be restricted by
                fixed system limits. Default by built-in method: 50
        :param expand: OPTIONAL: expand the search result
        :return:
        """
        params = {}
        if start is not None:
            params["startAt"] = int(start)
        if limit is not None:
            params["maxResults"] = int(limit)
        if fields is not None:
            if isinstance(fields, (list, tuple, set)):
                fields = ",".join(fields)
            params["fields"] = fields
        if jql is not None:
            params["jql"] = jql
        if expand is not None:
            params["expand"] = expand

        url = "rest/agile/1.0/board/{board_id}/issue".format(board_id=board_id)
        return self.get(url, params=params)

    def delete_agile_board(self, board_id):
        """
        Delete agile board by id
        :param board_id:
        :return:
        """
        url = "rest/agile/1.0/board/{}".format(str(board_id))
        return self.delete(url)

    def get_agile_board_properties(self, board_id):
        """
        Gets a list of all the board properties
        :param board_id: int, str
        """
        url = "rest/agile/1.0/board/{board_id}/properties".format(board_id=board_id)
        return self.get(url)

    def create_sprint(self, name, board_id, start_date=None, end_date=None, goal=None):
        """
        Create a sprint within a board.
        ! User requires `Manage Sprints` permission for relevant boards.

        :param name: str: Name for the Sprint to be created
        :param board_id: int: The ID for the Board in which the Sprint will be created
        :param start_date: str: The Start Date for Sprint in isoformat
                            example value is "2015-04-11T15:22:00.000+10:00"
        :param end_date: str: The End Date for Sprint in isoformat
                            example value is "2015-04-20T01:22:00.000+10:00"
        :param goal: str: Goal Text for setting for the Sprint
        :return: Dictionary of response received from the API

        https://docs.atlassian.com/jira-software/REST/8.9.0/#agile/1.0/sprint
        isoformat can be created with datetime.datetime.isoformat()
        """
        url = "/rest/agile/1.0/sprint"
        data = dict(name=name, originBoardId=board_id)
        if start_date:
            data["startDate"] = start_date
        if end_date:
            data["endDate"] = end_date
        if goal:
            data["goal"] = goal
        return self.post(url, data=data)

    def add_issues_to_sprint(self, sprint_id, issues):
        """
        Adding Issue(s) to Sprint
        :param sprint_id: int/str:  The ID for the Sprint.
                                    Sprint to be Active or Open only.
                                    eg.  104
        :param issues:       list:  List of Issue Keys
                                    eg. ['APA-1', 'APA-2']
        :return: Dictionary of response received from the API

        https://docs.atlassian.com/jira-software/REST/8.9.0/#agile/1.0/sprint-moveIssuesToSprint
        """
        if not isinstance(issues, list):
            raise ValueError("`issues` param should be List of Issue Keys")
        url = "/rest/agile/1.0/sprint/{sprint_id}/issue".format(sprint_id=sprint_id)
        data = dict(issues=issues)
        return self.post(url, data=data)

    def get_all_sprint(self, board_id, state=None, start=0, limit=50):
        """
        Returns all sprints from a board, for a given board Id.
        This only includes sprints that the user has permission to view.
        :param board_id:
        :param state: Filters results to sprints in specified states.
                      Valid values: future, active, closed.
                      You can define multiple states separated by commas, e.g. state=active,closed
        :param start: The starting index of the returned sprints.
                      Base index: 0.
                      See the 'Pagination' section at the top of this page for more details.
        :param limit: The maximum number of sprints to return per page.
                      Default: 50.
                      See the 'Pagination' section at the top of this page for more details.
        :return:
        """
        params = {}
        if start:
            params["startAt"] = start
        if limit:
            params["maxResults"] = limit
        if state:
            params["state"] = state
        url = "rest/agile/1.0/board/{boardId}/sprint".format(boardId=board_id)
        return self.get(url, params=params)

    def get_sprint(self, sprint_id):
        """
        Returns the sprint for a given sprint Id.
        The sprint will only be returned if the user can view the board that the sprint was created on,
        or view at least one of the issues in the sprint.
        :param sprint_id:
        :return:
        """
        url = "rest/agile/1.0/sprint/{sprintId}".format(sprintId=sprint_id)
        return self.get(url)

    def rename_sprint(self, sprint_id, name, start_date, end_date):
        """

        :param sprint_id:
        :param name:
        :param start_date:
        :param end_date:
        :return:
        """
        return self.put(
            "rest/greenhopper/1.0/sprint/{0}".format(sprint_id),
            data={"name": name, "startDate": start_date, "endDate": end_date},
        )

    def delete_sprint(self, sprint_id):
        """
        Deletes a sprint.
        Once a sprint is deleted, all issues in the sprint will be moved to the backlog.
        Note, only future sprints can be deleted.
        :param sprint_id:
        :return:
        """
        return self.delete("rest/agile/1.0/sprint/{sprintId}".format(sprintId=sprint_id))

    def update_partially_sprint(self, sprint_id, data):
        """
        Performs a partial update of a sprint.
        A partial update means that fields not present in the request JSON will not be updated.
        Notes:

        Sprints that are in a closed state cannot be updated.
        A sprint can be started by updating the state to 'active'.
        This requires the sprint to be in the 'future' state and have a startDate and endDate set.
        A sprint can be completed by updating the state to 'closed'.
        This action requires the sprint to be in the 'active' state.
        This sets the completeDate to the time of the request.
        Other changes to state are not allowed.
        The completeDate field cannot be updated manually.
        :param sprint_id:
        :param data: { "name": "new name"}
        :return:
        """
        return self.post("rest/agile/1.0/sprint/{}".format(sprint_id), data=data)

    def get_sprint_issues(self, sprint_id, start, limit):
        """
        Returns all issues in a sprint, for a given sprint Id.
        This only includes issues that the user has permission to view.
        By default, the returned issues are ordered by rank.
        :param sprint_id:
        :param start: The starting index of the returned issues.
                      Base index: 0.
                      See the 'Pagination' section at the top of this page for more details.
        :param limit: The maximum number of issues to return per page.
                      Default: 50.
                      See the 'Pagination' section at the top of this page for more details.
                      Note, the total number of issues returned is limited by the property
                      'jira.search.views.default.max' in your Jira instance.
                      If you exceed this limit, your results will be truncated.
        :return:
        """
        params = {}
        if start:
            params["startAt"] = start
        if limit:
            params["maxResults"] = limit
        url = "rest/agile/1.0/sprint/{sprintId}/issue".format(sprintId=sprint_id)
        return self.get(url, params=params)

    def update_rank(self, issues_to_rank, rank_before, customfield_number):
        """
        Updates the rank of issues (max 50), placing them before a given issue.
        :param issues_to_rank: List of issues to rank (max 50)
        :param rank_before: Issue that the issues will be put over
        :param customfield_number: The number of the custom field Rank
        :return:
        """
        return self.put(
            "rest/agile/1.0/issue/rank",
            data={
                "issues": issues_to_rank,
                "rankBeforeIssue": rank_before,
                "rankCustomFieldId": customfield_number,
            },
        )

    def dvcs_get_linked_repos(self):
        """
        Get DVCS linked repos
        :return:
        """
        url = "rest/bitbucket/1.0/repositories"
        return self.get(url)

    def dvcs_update_linked_repo_with_remote(self, repository_id):
        """
        Resync delayed sync repo
        https://confluence.atlassian.com/jirakb/delays-for-commits-to-display-in-development-panel-in-jira-server-779160823.html
        :param repository_id:
        :return:
        """
        url = "rest/bitbucket/1.0/repositories/{}/sync".format(repository_id)
        return self.post(url)

    def health_check(self):
        """
        Get health status
        https://confluence.atlassian.com/jirakb/how-to-retrieve-health-check-results-using-rest-api-867195158.html
        :return:
        """
        # check as Troubleshooting & Support Tools Plugin
        response = self.get("rest/troubleshooting/1.0/check/")
        if not response:
            # check as support tools
            response = self.get("rest/supportHealthCheck/1.0/check/")
        return response<|MERGE_RESOLUTION|>--- conflicted
+++ resolved
@@ -331,11 +331,7 @@
         :return:
         """
         base_url = self.resource_url("cluster/index-snapshot")
-<<<<<<< HEAD
-        url = f"{base_url}/{node_id}"
-=======
         url = "{base_url}/{node_id}".format(base_url=base_url, node_id=node_id)
->>>>>>> 25170b70
         return self.put(url)
 
     """
