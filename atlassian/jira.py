# coding=utf-8
import logging
import re

from requests import HTTPError

from .errors import ApiNotFoundError, ApiPermissionError
from .rest_client import AtlassianRestAPI

log = logging.getLogger(__name__)


class Jira(AtlassianRestAPI):
    """
    Provide permission information for the current user.
    Reference: https://docs.atlassian.com/software/jira/docs/api/REST/8.5.0/#api/2
    """

    def __init__(self, url, *args, **kwargs):
        if "api_version" not in kwargs:
            kwargs["api_version"] = "2"

        super(Jira, self).__init__(url, *args, **kwargs)

    def get_permissions(self, project_id=None, project_key=None, issue_id=None, issue_key=None):
        """
        Returns all permissions in the system and whether the currently logged in user has them.
        You can optionally provide a specific context
        to get permissions for (projectKey OR projectId OR issueKey OR issueId)
        When no context supplied the project related permissions will return true
        if the user has that permission in ANY project
        If a project context is provided, project related permissions will return true
        if the user has the permissions in the specified project.
        For permissions that are determined using issue data (e.g Current Assignee), true will be returned
        if the user meets the permission criteria in ANY issue in that project If an issue context is provided,
        it will return whether or not the user has each permission in that specific issue
        NB: The above means that for issue-level permissions (EDIT_ISSUE for example),
        hasPermission may be true when no context is provided, or when a project context is provided,
        but may be false for any given (or all) issues. This would occur (for example)
        if Reporters were given the EDIT_ISSUE permission.
        This is because any user could be a reporter,
        except in the context of a concrete issue, where the reporter is known.

        Global permissions will still be returned for all scopes.

        Prior to version 6.4 this service returned project permissions with keys corresponding to
        com.atlassian.jira.security.Permissions.Permission constants.
        Since 6.4 those keys are considered deprecated and this service returns system project permission keys
        corresponding to constants defined in com.atlassian.jira.permission.ProjectPermissions.
        Permissions with legacy keys are still also returned for backwards compatibility,
        they are marked with an attribute deprecatedKey=true.
        The attribute is missing for project permissions with the current keys.

        :param project_id: (str)  id of project to scope returned permissions for.
        :param project_key: (str) key of project to scope returned permissions for.
        :param issue_id: (str)  key of the issue to scope returned permissions for.
        :param issue_key: (str) id of the issue to scope returned permissions for.
        :return:
        """

        url = self.resource_url("mypermissions")
        params = {}

        if project_id:
            params["projectId"] = project_id
        if project_key:
            params["projectKey"] = project_key
        if issue_id:
            params["issueId"] = issue_id
        if issue_key:
            params["issueKey"] = issue_key

        return self.get(url, params=params)

    def get_all_permissions(self):
        """
        Returns all permissions that are present in the Jira instance -
        Global, Project and the global ones added by plugins
        :return: All permissions
        """
        url = self.resource_url("permissions")
        return self.get(url)

    """
    Application properties
    Reference: https://docs.atlassian.com/software/jira/docs/api/REST/8.5.0/#api/2/application-properties
    """

    def get_property(self, key=None, permission_level=None, key_filter=None):
        """
        Returns an application property
        :param key: str
        :param permission_level: str
        :param key_filter: str
        :return: list or item
        """

        url = self.resource_url("application-properties")
        params = {}

        if key:
            params["key"] = key
        if permission_level:
            params["permissionLevel"] = permission_level
        if key_filter:
            params["keyFilter"] = key_filter

        return self.get(url, params=params)

    def set_property(self, property_id, value):
        """
        Modify an application property via PUT. The "value" field present in the PUT will override the existing value.
        :param property_id:
        :param value:
        :return:
        """
        base_url = self.resource_url("application-properties")
        url = "{base_url}/{property_id}".format(base_url=base_url, property_id=property_id)
        data = {"id": property_id, "value": value}

        return self.put(url, data=data)

    def get_advanced_settings(self):
        """
        Returns the properties that are displayed on the "General Configuration > Advanced Settings" page
        :return:
        """
        url = self.resource_url("application-properties/advanced-settings")

        return self.get(url)

    """
    Application roles. Provides REST access to JIRA's Application Roles.
    Reference: https://docs.atlassian.com/software/jira/docs/api/REST/8.5.0/#api/2/applicationrole
    """

    def get_all_application_roles(self):
        """
        Returns all ApplicationRoles in the system
        :return:
        """
        url = self.resource_url("applicationrole")
        return self.get(url) or {}

    def get_application_role(self, role_key):
        """
        Returns the ApplicationRole with passed key if it exists
        :param role_key: str
        :return:
        """
        base_url = self.resource_url("applicationrole")
        url = "{base_url}/{role_key}".format(base_url=base_url, role_key=role_key)
        return self.get(url) or {}

    """
    Attachments
    Reference: https://docs.atlassian.com/software/jira/docs/api/REST/8.5.0/#api/2/attachment
    """

    def get_attachment(self, attachment_id):
        """
        Returns the meta-data for an attachment, including the URI of the actual attached file
        :param attachment_id: int
        :return:
        """
        base_url = self.resource_url("attachment")
        url = "{base_url}/{attachment_id}".format(base_url=base_url, attachment_id=attachment_id)
        return self.get(url)

    def remove_attachment(self, attachment_id):
        """
        Remove an attachment from an issue
        :param attachment_id: int
        :return: if success, return None
        """
        base_url = self.resource_url("attachment")
        url = "{base_url}/{attachment_id}".format(base_url=base_url, attachment_id=attachment_id)
        return self.delete(url)

    def get_attachment_meta(self):
        """
        Returns the meta information for an attachments,
        specifically if they are enabled and the maximum upload size allowed
        :return:
        """
        url = self.resource_url("attachment/meta")
        return self.get(url)

    def get_attachment_expand_human(self, attachment_id):
        """
        Returns the information for an expandable attachment in human-readable format
        :param attachment_id: int
        :return:
        """
        base_url = self.resource_url("attachment")
        url = "{base_url}/{attachment_id}/expand/human".format(base_url=base_url, attachment_id=attachment_id)
        return self.get(url)

    def get_attachment_expand_raw(self, attachment_id):
        """
        Returns the information for an expandable attachment in raw format
        :param attachment_id: int
        :return:
        """
        base_url = self.resource_url("attachment")
        url = "{base_url}/{attachment_id}/expand/raw".format(base_url=base_url, attachment_id=attachment_id)
        return self.get(url)

    """
    Audit Records. Resource representing the auditing records
    Reference: https://docs.atlassian.com/software/jira/docs/api/REST/8.5.0/#api/2/auditing
    """

    def get_audit_records(self, offset=None, limit=None, filter=None, from_date=None, to_date=None):
        """
        Returns auditing records filtered using provided parameters
        :param offset: the number of record from which search starts
        :param limit: maximum number of returned results (if is limit is <= 0 or > 1000,
            it will be set do default value: 1000)
        :param str filter: text query; each record that will be returned must contain
            the provided text in one of it's fields.
        :param str from_date: timestamp in past; 'from' must be less or equal 'to',
            otherwise the result set will be empty only records that where created in the same moment or after
            the 'from' timestamp will be provided in response
        :param str to_date: timestamp in past; 'from' must be less or equal 'to',
            otherwise the result set will be empty only records that where created in the same moment or earlier than
            the 'to' timestamp will be provided in response
        :return:
        """
        params = {}
        if offset:
            params["offset"] = offset
        if limit:
            params["limit"] = limit
        if filter:
            params["filter"] = filter
        if from_date:
            params["from"] = from_date
        if to_date:
            params["to"] = to_date
        url = self.resource_url("auditing/record")
        return self.get(url, params=params) or {}

    def post_audit_record(self, audit_record):
        """
        Store a record in Audit Log
        :param audit_record: json with compat https://docs.atlassian.com/jira/REST/schema/audit-record#
        :return:
        """
        url = self.resource_url("auditing/record")
        return self.post(url, data=audit_record)

    """
    Avatar
    Reference: https://docs.atlassian.com/software/jira/docs/api/REST/8.5.0/#api/2/avatar
    """

    def get_all_system_avatars(self, avatar_type="user"):
        """
        Returns all system avatars of the given type.
        :param avatar_type:
        :return: Returns a map containing a list of system avatars.
                 A map is returned to be consistent with the shape of the project/KEY/avatars REST end point.
        """
        base_url = self.resource_url("avatar")
        url = "{base_url}/{type}/system".format(base_url=base_url, type=avatar_type)
        return self.get(url)

    """
    Cluster. (Available for DC) It gives possibility to manage old node in cluster.
    Reference: https://docs.atlassian.com/software/jira/docs/api/REST/8.5.0/#api/2/cluster
    """

    def get_cluster_all_nodes(self):
        url = self.resource_url("cluster/nodes")
        return self.get(url)

    def delete_cluster_node(self, node_id):
        """
        Delete the node from the cluster if state of node is OFFLINE
        :param node_id: str
        :return:
        """
        base_url = self.resource_url("cluster/node")
        url = "{base_url}/{node_id}".format(base_url=base_url, node_id=node_id)
        return self.delete(url)

    def set_node_to_offline(self, node_id):
        """
        Change the node's state to offline if the node is reporting as active, but is not alive
        :param node_id: str
        :return:
        """
        base_url = self.resource_url("cluster/node")
        url = "{base_url}/{node_id}/offline".format(base_url=base_url, node_id=node_id)
        return self.put(url)

    def get_cluster_alive_nodes(self):
        """
        Get cluster nodes where alive = True
        :return: list of node dicts
        """
        return [_ for _ in self.get_cluster_all_nodes() if _["alive"]]

    """
    Troubleshooting. (Available for DC) It gives the posibility to download support zips.
    Reference: https://confluence.atlassian.com/support/create-a-support-zip-using-the-rest-api-in-data-center-applications-952054641.html
    """

    def generate_support_zip_on_nodes(self, node_ids):
        """
        Generate a support zip on targeted nodes of a cluster
        :param node_ids: list
        :return: dict representing cluster task created
        """
        data = {"nodeIds": node_ids}
        url = "/rest/troubleshooting/latest/support-zip/cluster"
        return self.post(url, data=data)

    def check_support_zip_status(self, cluster_task_id):
        """
        Check status of support zip creation task
        :param cluster_task_id: str
        :return:
        """
        url = "/rest/troubleshooting/latest/support-zip/status/cluster/{}".format(cluster_task_id)
        return self.get(url)

    def download_support_zip(self, file_name):
        """
        Download created support zip file
        :param file_name: str
        :return: bytes of zip file
        """
        url = "/rest/troubleshooting/latest/support-zip/download/{}".format(file_name)
        return self.get(url, advanced_mode=True).content

    """
    ZDU (Zero Downtime upgrade) module. (Available for DC)
    Reference: https://docs.atlassian.com/software/jira/docs/api/REST/8.5.0/#api/2/cluster/zdu
    """

    def get_cluster_zdu_state(self):
        url = self.resource_url("cluster/zdu/state")
        return self.get(url)

    """
    Comments properties
    Reference: https://docs.atlassian.com/software/jira/docs/api/REST/8.5.0/#api/2/comment/{commentId}/properties
    """

    def get_comment_properties_keys(self, comment_id):
        """
        Returns the keys of all properties for the comment identified by the key or by the id.
        :param comment_id:
        :return:
        """
        base_url = self.resource_url("comment")
        url = "{base_url}/{commentId}/properties".format(base_url=base_url, commentId=comment_id)
        return self.get(url)

    def get_comment_property(self, comment_id, property_key):
        """
        Returns the value a property for a comment
        :param comment_id: int
        :param property_key: str
        :return:
        """
        base_url = self.resource_url("comment")
        url = "{base_url}/{commentId}/properties/{propertyKey}".format(
            base_url=base_url, commentId=comment_id, propertyKey=property_key
        )
        return self.get(url)

    def set_comment_property(self, comment_id, property_key, value_property):
        """
        Returns the keys of all properties for the comment identified by the key or by the id.
        :param comment_id: int
        :param property_key: str
        :param value_property: object
        :return:
        """
        base_url = self.resource_url("comment")
        url = "{base_url}/{commentId}/properties/{propertyKey}".format(
            base_url=base_url, commentId=comment_id, propertyKey=property_key
        )
        data = {"value": value_property}
        return self.put(url, data=data)

    def delete_comment_property(self, comment_id, property_key):
        """
        Deletes a property for a comment
        :param comment_id: int
        :param property_key: str
        :return:
        """
        base_url = self.resource_url("comment")
        url = "{base_url}/{commentId}/properties/{propertyKey}".format(
            base_url=base_url, commentId=comment_id, propertyKey=property_key
        )
        return self.delete(url)

    """
    Component
    Reference: https://docs.atlassian.com/software/jira/docs/api/REST/8.5.0/#api/2/component
    """

    def component(self, component_id):
        base_url = self.resource_url("component")
        return self.get("{base_url}/{component_id}".format(base_url=base_url, component_id=component_id))

    def get_component_related_issues(self, component_id):
        """
        Returns counts of issues related to this component.
        :param component_id:
        :return:
        """
        base_url = self.resource_url("component")
        url = "{base_url}/{component_id}/relatedIssueCounts".format(base_url=base_url, component_id=component_id)
        return self.get(url)

    def create_component(self, component):
        log.warning('Creating component "{name}"'.format(name=component["name"]))
        base_url = self.resource_url("component")
        url = "{base_url}/".format(base_url=base_url)
        return self.post(url, data=component)

    def delete_component(self, component_id):
        log.warning('Deleting component "{component_id}"'.format(component_id=component_id))
        base_url = self.resource_url("component")
        return self.delete("{base_url}/{component_id}".format(base_url=base_url, component_id=component_id))

    def update_component_lead(self, component_id, lead):
        data = {"id": component_id, "leadUserName": lead}
        base_url = self.resource_url("component")
        return self.put("{base_url}/{component_id}".format(base_url=base_url, component_id=component_id), data=data)

    """
    Configurations of Jira
    Reference: https://docs.atlassian.com/software/jira/docs/api/REST/8.5.0/#api/2/configuration
    """

    def get_configurations_of_jira(self):
        """
        Returns the information if the optional features in JIRA are enabled or disabled.
        If the time tracking is enabled, it also returns the detailed information about time tracking configuration.
        :return:
        """
        url = self.resource_url("configuration")
        return self.get(url)

    """
    Custom Field
    Reference: https://docs.atlassian.com/software/jira/docs/api/REST/8.5.0/#api/2/customFieldOption
               https://docs.atlassian.com/software/jira/docs/api/REST/8.5.0/#api/2/customFields
               https://docs.atlassian.com/software/jira/docs/api/REST/8.5.0/#api/2/field
    """

    def get_custom_field_option(self, option_id):
        """
        Returns a full representation of the Custom Field Option that has the given id.
        :param option_id:
        :return:
        """
        base_url = self.resource_url("customFieldOption")
        url = "{base_url}/{id}".format(base_url=base_url, id=option_id)
        return self.get(url)

    def get_custom_fields(self, search=None, start=1, limit=50):
        """
        Get custom fields. Evaluated on 7.12
        :param search: str
        :param start: long Default: 1
        :param limit: int Default: 50
        :return:
        """
        url = self.resource_url("customFields")
        params = {}
        if search:
            params["search"] = search
        if start:
            params["startAt"] = start
        if limit:
            params["maxResults"] = limit
        return self.get(url, params=params)

    def get_all_fields(self):
        """
        Returns a list of all fields, both System and Custom
        :return: application/jsonContains a full representation of all visible fields in JSON.
        """
        url = self.resource_url("field")
        return self.get(url)

    def create_custom_field(self, name, type, search_key=None, description=None):
        """
        Creates a custom field with the given name and type
        :param name: str
        :param type: str, like 'com.atlassian.jira.plugin.system.customfieldtypes:textfield'
        :param search_key: str, like above
        :param description: str
        """
        url = self.resource_url("field")
        data = {"name": name, "type": type}
        if search_key:
            data["search_key"] = search_key
        if description:
            data["description"] = description
        return self.post(url, data=data)

    """
    Dashboards
    Reference: https://docs.atlassian.com/software/jira/docs/api/REST/8.5.0/#api/2/dashboard
    """

    def get_dashboards(self, filter="", start=0, limit=10):
        """
        Returns a list of all dashboards, optionally filtering them.
        :param filter: OPTIONAL: an optional filter that is applied to the list of dashboards.
                                Valid values include "favourite" for returning only favourite dashboards,
                                and "my" for returning dashboards that are owned by the calling user.
        :param start: the index of the first dashboard to return (0-based). must be 0 or a multiple of maxResults
        :param limit: a hint as to the the maximum number of dashboards to return in each call.
                      Note that the JIRA server reserves the right to impose a maxResults limit that is lower
                      than the value that a client provides, dues to lack or resources or any other condition.
                      When this happens, your results will be truncated.
                      Callers should always check the returned maxResults to determine
                      the value that is effectively being used.
        :return:
        """
        params = {}
        if filter:
            params["filter"] = filter
        if start:
            params["startAt"] = start
        if limit:
            params["maxResults"] = limit
        url = self.resource_url("dashboard")
        return self.get(url, params=params)

    """
    Filters. Resource for searches
    Reference: https://docs.atlassian.com/software/jira/docs/api/REST/8.5.0/#api/2/filter
    """

    def create_filter(self, name, jql, description=None, favourite=False):
        """
        :param name: str
        :param jql: str
        :param description: str, Optional. Empty string by default
        :param favourite: bool, Optional. False by default
        """
        data = {
            "jql": jql,
            "name": name,
            "description": description if description else "",
            "favourite": "true" if favourite else "false",
        }
        url = self.resource_url("filter")
        return self.post(url, data=data)

    def get_filter(self, filter_id):
        """
        Returns a full representation of a filter that has the given id.
        :param filter_id:
        :return:
        """
        base_url = self.resource_url("filter")
        url = "{base_url}/{id}".format(base_url=base_url, id=filter_id)
        return self.get(url)

    def delete_filter(self, filter_id):
        """
        Deletes a filter that has the given id.
        :param filter_id:
        :return:
        """
        base_url = self.resource_url("filter")
        url = "{base_url}/{id}".format(base_url=base_url, id=filter_id)
        return self.delete(url)

    """
    Group.
    Reference: https://docs.atlassian.com/software/jira/docs/api/REST/8.5.0/#api/2/group
               https://docs.atlassian.com/software/jira/docs/api/REST/8.5.0/#api/2/groups
    """

    def get_groups(self, query=None, exclude=None, limit=20):
        """
        REST endpoint for searching groups in a group picker
        Returns groups with substrings matching a given query. This is mainly for use with the group picker,
        so the returned groups contain html to be used as picker suggestions. The groups are also wrapped
        in a single response object that also contains a header for use in the picker,
        specifically Showing X of Y matching groups.
        The number of groups returned is limited by the system property "jira.ajax.autocomplete.limit"
        The groups will be unique and sorted.
        :param query: str
        :param exclude: str
        :param limit: int
        :return: Returned even if no groups match the given substring
        """
        url = self.resource_url("groups/picker")
        params = {}
        if query:
            params["query"] = query
        else:
            params["query"] = ""
        if exclude:
            params["exclude"] = exclude
        if limit:
            params["maxResults"] = limit
        return self.get(url, params=params)

    def create_group(self, name):
        """
        Create a group by given group parameter

        :param name: str
        :return: New group params
        """
        url = self.resource_url("group")
        data = {"name": name}
        return self.post(url, data=data)

    def remove_group(self, name, swap_group=None):
        """
        Delete a group by given group parameter
        If you delete a group and content is restricted to that group, the content will be hidden from all users
        To prevent this, use this parameter to specify a different group to transfer the restrictions
        (comments and worklogs only) to

        :param name: str
        :param swap_group: str
        :return:
        """
        log.warning("Removing group...")
        url = self.resource_url("group")
        if swap_group is not None:
            params = {"groupname": name, "swapGroup": swap_group}
        else:
            params = {"groupname": name}

        return self.delete(url, params=params)

    def get_all_users_from_group(self, group, include_inactive_users=False, start=0, limit=50):
        """
        Just wrapping method user group members
        :param group:
        :param include_inactive_users:
        :param start: OPTIONAL: The start point of the collection to return. Default: 0.
        :param limit: OPTIONAL: The limit of the number of users to return, this may be restricted by
                fixed system limits. Default by built-in method: 50
        :return:
        """
        url = self.resource_url("group/member")
        params = {}
        if group:
            params["groupname"] = group
        params["includeInactiveUsers"] = include_inactive_users
        params["startAt"] = start
        params["maxResults"] = limit
        return self.get(url, params=params)

    def add_user_to_group(self, username, group_name):
        """
        Add given user to a group

        :param username: str
        :param group_name: str
        :return: Current state of the group
        """
        url = self.resource_url("group/user")
        params = {"groupname": group_name}
        data = {"name": username}
        return self.post(url, params=params, data=data)

    def remove_user_from_group(self, username, group_name):
        """
        Remove given user from a group

        :param username: str
        :param group_name: str
        :return:
        """
        log.warning("Removing user from a group...")
        url = self.resource_url("group/user")
        params = {"groupname": group_name, "username": username}

        return self.delete(url, params=params)

    """
    Issue
    Reference: https://docs.atlassian.com/software/jira/docs/api/REST/8.5.0/#api/2/issue
    """

    def issue(self, key, fields="*all", expand=None):
        base_url = self.resource_url("issue")
        url = "{base_url}/{key}?fields={fields}".format(base_url=base_url, key=key, fields=fields)
        params = {}
        if expand:
            params["expand"] = expand
        return self.get(url, params=params)

    def get_issue(self, issue_id_or_key, fields=None, properties=None, update_history=True):
        """
        Returns a full representation of the issue for the given issue key
        By default, all fields are returned in this get-issue resource

        :param issue_id_or_key: str
        :param fields: str
        :param properties: str
        :param update_history: bool
        :return: issue
        """
        base_url = self.resource_url("issue")
        url = "{base_url}/{issue_id_or_key}".format(base_url=base_url, issue_id_or_key=issue_id_or_key)
        params = {}

        if fields is not None:
            if isinstance(fields, (list, tuple, set)):
                fields = ",".join(fields)
            params["fields"] = fields
        if properties is not None:
            params["properties"] = properties
        if update_history is True:
            params["updateHistory"] = "true"
        if update_history is False:
            params["updateHistory"] = "false"

        return self.get(url, params=params)

    def bulk_issue(self, issue_list, fields="*all"):
        """
        :param fields:
        :param list issue_list:
        :return:
        """
        jira_issue_regex = re.compile(r"\w+-\d+")
        missing_issues = list()
        matched_issue_keys = list()
        for key in issue_list:
            if re.match(jira_issue_regex, key):
                matched_issue_keys.append(key)
        jql = "key in ({})".format(", ".join(set(matched_issue_keys)))
        query_result = self.jql(jql, fields=fields)
        if "errorMessages" in query_result.keys():
            for message in query_result["errorMessages"]:
                for key in issue_list:
                    if key in message:
                        missing_issues.append(key)
                        issue_list.remove(key)
            query_result, missing_issues = self.bulk_issue(issue_list, fields)
        return query_result, missing_issues

    def issue_createmeta(self, project, expand="projects.issuetypes.fields"):
        params = {}
        if expand:
            params["expand"] = expand
        url = "rest/api/2/issue/createmeta?projectKeys={}".format(project)
        return self.get(url, params=params)

    def get_issue_changelog(self, issue_key):
        """
        Get issue related change log
        :param issue_key:
        :return:
        """
        base_url = self.resource_url("issue")
        url = "{base_url}/{issue_key}?expand=changelog".format(base_url=base_url, issue_key=issue_key)
        return (self.get(url) or {}).get("changelog")

    def issue_add_json_worklog(self, key, worklog):
        """

        :param key:
        :param worklog:
        :return:
        """
        base_url = self.resource_url("issue")
        url = "{base_url}/{key}/worklog".format(base_url=base_url, key=key)
        return self.post(url, data=worklog)

    def issue_worklog(self, key, started, time_sec, comment=None):
        """
        :param key:
        :param time_sec: int: second
        :param started: str: format ``%Y-%m-%dT%H:%M:%S.000+0000%z``
        :param comment:
        :return:
        """
        data = {"started": started, "timeSpentSeconds": time_sec}
        if comment:
            data["comment"] = comment
        return self.issue_add_json_worklog(key=key, worklog=data)

    def issue_get_worklog(self, issue_id_or_key):
        """
        Returns all work logs for an issue.
        Note: Work logs won't be returned if the Log work field is hidden for the project.
        :param issue_id_or_key:
        :return:
        """
        base_url = self.resource_url("issue")
        url = "{base_url}/{issueIdOrKey}/worklog".format(base_url=base_url, issueIdOrKey=issue_id_or_key)

        return self.get(url)

    def issue_archive(self, issue_id_or_key, notify_users=False):
        """
        Archives an issue.
        :param issue_id_or_key: Issue id or issue key
        :param notify_users: send the email with notification that the issue was updated to users that watch it.
                            Admin or project admin permissions are required to disable the notification.
        :return:
        """
        params = {}
        if notify_users:
            params["notifyUsers"] = "true"
        else:
            params["notifyUsers"] = "false"
        base_url = self.resource_url("issue")
        url = "{base_url}/{issueIdOrKey}/archive".format(base_url=base_url, issueIdOrKey=issue_id_or_key)
        return self.get(url)

    def issue_field_value(self, key, field):
        base_url = self.resource_url("issue")
        issue = self.get("{base_url}/{key}?fields={field}".format(base_url=base_url, key=key, field=field))
        return issue["fields"][field]

    def issue_fields(self, key):
        base_url = self.resource_url("issue")
        issue = self.get("{base_url}/{key}".format(base_url=base_url, key=key))
        return issue["fields"]

    def update_issue_field(self, key, fields="*all"):
        base_url = self.resource_url("issue")
        return self.put("{base_url}/{key}".format(base_url=base_url, key=key), data={"fields": fields})

    def bulk_update_issue_field(self, key_list, fields="*all"):
        """
        :param key_list=list of issues with common filed to be updated
        :param fields: common fields to be updated
        return Boolean True/False
        """
        base_url = self.resource_url("issue")
        try:
            for key in key_list:
                self.put("{base_url}/{key}".format(base_url=base_url, key=key), data={"fields": fields})
        except Exception:
            return False
        return True

    def get_issue_labels(self, issue_key):
        """
        Get issue labels.
        :param issue_key:
        :return:
        """
        base_url = self.resource_url("issue")
        url = "{base_url}/{issue_key}?fields=labels".format(base_url=base_url, issue_key=issue_key)
        if self.advanced_mode:
            return self.get(url)
        return (self.get(url) or {}).get("fields").get("labels")

    def add_attachment(self, issue_key, filename):
        """
        Add attachment to Issue
        :param issue_key: str
        :param filename: str, name, if file in current directory or full path to file
        """
        log.warning("Adding attachment...")
        base_url = self.resource_url("issue")
        url = "{base_url}/{issue_key}/attachments".format(base_url=base_url, issue_key=issue_key)
        with open(filename, "rb") as attachment:
            files = {"file": attachment}
            return self.post(url, headers=self.no_check_headers, files=files)

    def issue_exists(self, issue_key):
        original_value = self.advanced_mode
        self.advanced_mode = True
        try:
            resp = self.issue(issue_key, fields="*none")
            if resp.status_code == 404:
                log.info('Issue "{issue_key}" does not exists'.format(issue_key=issue_key))
                return False
            resp.raise_for_status()
            log.info('Issue "{issue_key}" exists'.format(issue_key=issue_key))
            return True
        finally:
            self.advanced_mode = original_value

    def issue_deleted(self, issue_key):
        exists = self.issue_exists(issue_key)
        if exists:
            log.info('Issue "{issue_key}" is not deleted'.format(issue_key=issue_key))
        else:
            log.info('Issue "{issue_key}" is deleted'.format(issue_key=issue_key))
        return not exists

    def delete_issue(self, issue_id_or_key, delete_subtasks=True):
        """
        Delete an issue
        If the issue has subtasks you must set the parameter delete_subtasks = True to delete the issue
        You cannot delete an issue without its subtasks also being deleted
        :param issue_id_or_key:
        :param delete_subtasks:
        :return:
        """
        base_url = self.resource_url("issue")
        url = "{base_url}/{issue_id_or_key}".format(base_url=base_url, issue_id_or_key=issue_id_or_key)
        params = {}

        if delete_subtasks is True:
            params["deleteSubtasks"] = "true"
        else:
            params["deleteSubtasks"] = "false"

        log.warning("Removing issue {}...".format(issue_id_or_key))

        return self.delete(url, params=params)

    # @todo merge with edit_issue method
    def issue_update(self, issue_key, fields):
        log.warning('Updating issue "{issue_key}" with "{fields}"'.format(issue_key=issue_key, fields=fields))
        base_url = self.resource_url("issue")
        url = "{base_url}/{issue_key}".format(base_url=base_url, issue_key=issue_key)
        return self.put(url, data={"fields": fields})

    def edit_issue(self, issue_id_or_key, fields, notify_users=True):
        """
        Edits an issue from a JSON representation
        The issue can either be updated by setting explicit the field
        value(s) or by using an operation to change the field value

        :param issue_id_or_key: str
        :param fields: JSON
        :param notify_users: bool
        :return:
        """
        base_url = self.resource_url("issue")
        url = "{base_url}/{issue_id_or_key}".format(base_url=base_url, issue_id_or_key=issue_id_or_key)
        params = {}
        data = {"update": fields}

        if notify_users is True:
            params["notifyUsers"] = "true"
        else:
            params["notifyUsers"] = "false"
        return self.put(url, data=data, params=params)

    def issue_add_watcher(self, issue_key, user):
        """
        Start watching issue
        :param issue_key:
        :param user:
        :return:
        """
        log.warning('Adding user {user} to "{issue_key}" watchers'.format(issue_key=issue_key, user=user))
        data = user
        base_url = self.resource_url("issue")
        return self.post(
            "{base_url}/{issue_key}/watchers".format(base_url=base_url, issue_key=issue_key),
            data=data,
        )

    def issue_delete_watcher(self, issue_key, user):
        """
        Stop watching issue
        :param issue_key:
        :param user:
        :return:
        """
        log.warning('Deleting user {user} from "{issue_key}" watchers'.format(issue_key=issue_key, user=user))
        params = {"username": user}
        base_url = self.resource_url("issue")
        return self.delete(
            "{base_url}/{issue_key}/watchers".format(base_url=base_url, issue_key=issue_key),
            params=params,
        )

    def issue_get_watchers(self, issue_key):
        """
        Get watchers for an issue
        :param issue_key: Issue Id or Key
        :return: List of watchers for issue
        """
        base_url = self.resource_url("issue")
        return self.get("{base_url}/{issue_key}/watchers".format(base_url=base_url, issue_key=issue_key))

    def assign_issue(self, issue, account_id=None):
        """Assign an issue to a user. None will set it to unassigned. -1 will set it to Automatic.
        :param issue: the issue ID or key to assign
        :type issue: int or str
        :param account_id: the account ID of the user to assign the issue to
        :type account_id: str
        :rtype: bool
        """
        base_url = self.resource_url("issue")
        url = "{base_url}/{issue}/assignee".format(base_url=base_url, issue=issue)
        data = {"name": account_id}
        return self.put(url, data=data)

    def create_issue(self, fields, update_history=False, update=None):
        """
        Creates an issue or a sub-task from a JSON representation
        :param fields: JSON data
                mandatory keys are issuetype, summary and project
        :param update: JSON data
                Use it to link issues or update worklog
        :param update_history: bool (if true then the user's project history is updated)
        :return:
            example:
                fields = dict(summary='Into The Night',
                              project = dict(key='APA'),
                              issuetype = dict(name='Story')
                              )
                update = dict(issuelinks={
                    "add": {
                        "type": {
                            "name": "Child-Issue"
                            },
                        "inwardIssue": {
                            "key": "ISSUE-KEY"
                            }
                        }
                    }
                )
                jira.create_issue(fields=fields, update=update)
        """
        url = self.resource_url("issue")
        data = {"fields": fields}
        if update:
            data["update"] = update
        params = {}

        if update_history is True:
            params["updateHistory"] = "true"
        else:
            params["updateHistory"] = "false"
        return self.post(url, params=params, data=data)

    def create_issues(self, list_of_issues_data):
        """
        Creates issues or sub-tasks from a JSON representation
        Creates many issues in one bulk operation
        :param list_of_issues_data: list of JSON data
        :return:
        """
        url = self.resource_url("issue/bulk")
        data = {"issueUpdates": list_of_issues_data}
        return self.post(url, data=data)

    # @todo refactor and merge with create_issue method
    def issue_create(self, fields):
        log.warning('Creating issue "{summary}"'.format(summary=fields["summary"]))
        url = self.resource_url("issue")
        return self.post(url, data={"fields": fields})

    def issue_create_or_update(self, fields):
        issue_key = fields.get("issuekey", None)

        if not issue_key or not self.issue_exists(issue_key):
            log.info("IssueKey is not provided or does not exists in destination. Will attempt to create an issue")
            fields.pop("issuekey", None)
            return self.issue_create(fields)

        if self.issue_deleted(issue_key):
            log.warning('Issue "{issue_key}" deleted, skipping'.format(issue_key=issue_key))
            return None

        log.info('Issue "{issue_key}" exists, will update'.format(issue_key=issue_key))
        fields.pop("issuekey", None)
        return self.issue_update(issue_key, fields)

    def issue_add_comment(self, issue_key, comment, visibility=None):
        """
        Add comment into Jira issue
        :param issue_key:
        :param comment:
        :param visibility: OPTIONAL
        :return:
        """
        base_url = self.resource_url("issue")
        url = "{base_url}/{issueIdOrKey}/comment".format(base_url=base_url, issueIdOrKey=issue_key)
        data = {"body": comment}
        if visibility:
            data["visibility"] = visibility
        return self.post(url, data=data)

    def issue_edit_comment(self, issue_key, comment_id, comment, visibility=None):
        """
        Updates an existing comment
        :param issue_key: str
        :param comment_id: int
        :param comment: str
        :param visibility: OPTIONAL
        :return:
        """
        base_url = self.resource_url("issue")
        url = "{base_url}/{issue_key}/comment/{comment_id}".format(
            base_url=base_url, issue_key=issue_key, comment_id=comment_id
        )
        data = {"body": comment}
        if visibility:
            data["visibility"] = visibility
        return self.put(url, data=data)

    def get_issue_remotelinks(self, issue_key, global_id=None, internal_id=None):
        """
        Compatibility naming method with get_issue_remote_links()
        """
        return self.get_issue_remote_links(issue_key, global_id, internal_id)

    def get_issue_remote_links(self, issue_key, global_id=None, internal_id=None):
        """
        Finding all Remote Links on an issue, also with filtering by Global ID and internal ID
        :param issue_key:
        :param global_id: str
        :param internal_id: str
        :return:
        """
        base_url = self.resource_url("issue")
        url = "{base_url}/{issue_key}/remotelink".format(base_url=base_url, issue_key=issue_key)
        params = {}
        if global_id:
            params["globalId"] = global_id
        if internal_id:
            url += "/" + internal_id
        return self.get(url, params=params)

    def create_or_update_issue_remote_links(self, issue_key, link_url, title, global_id=None, relationship=None):
        """
        Add Remote Link to Issue, update url if global_id is passed
        :param issue_key: str
        :param link_url: str
        :param title: str
        :param global_id: str, OPTIONAL:
        :param relationship: str, OPTIONAL: Default by built-in method: 'Web Link'
        """
        base_url = self.resource_url("issue")
        url = "{base_url}/{issue_key}/remotelink".format(base_url=base_url, issue_key=issue_key)
        data = {"object": {"url": link_url, "title": title}}
        if global_id:
            data["globalId"] = global_id
        if relationship:
            data["relationship"] = relationship
        return self.post(url, data=data)

    def get_issue_remote_link_by_id(self, issue_key, link_id):
        base_url = self.resource_url("issue")
        url = "{base_url}/{issue_key}/remotelink/{link_id}".format(
            base_url=base_url, issue_key=issue_key, link_id=link_id
        )
        return self.get(url)

    def update_issue_remote_link_by_id(self, issue_key, link_id, url, title, global_id=None, relationship=None):
        """
        Update existing Remote Link on Issue
        :param issue_key: str
        :param link_id: str
        :param url: str
        :param title: str
        :param global_id: str, OPTIONAL:
        :param relationship: str, Optional. Default by built-in method: 'Web Link'

        """
        data = {"object": {"url": url, "title": title}}
        if global_id:
            data["globalId"] = global_id
        if relationship:
            data["relationship"] = relationship
        base_url = self.resource_url("issue")
        url = "{base_url}/{issue_key}/remotelink/{link_id}".format(
            base_url=base_url, issue_key=issue_key, link_id=link_id
        )
        return self.put(url, data=data)

    def delete_issue_remote_link_by_id(self, issue_key, link_id):
        """
        Deletes Remote Link on Issue
        :param issue_key: str
        :param link_id: str
        """
        base_url = self.resource_url("issue")
        url = "{base_url}/{issue_key}/remotelink/{link_id}".format(
            base_url=base_url, issue_key=issue_key, link_id=link_id
        )
        return self.delete(url)

    def get_issue_transitions(self, issue_key):
        if self.advanced_mode:
            return [
                {
                    "name": transition["name"],
                    "id": int(transition["id"]),
                    "to": transition["to"]["name"],
                }
                for transition in (self.get_issue_transitions_full(issue_key).json() or {}).get("transitions")
            ]
        else:
            return [
                {
                    "name": transition["name"],
                    "id": int(transition["id"]),
                    "to": transition["to"]["name"],
                }
                for transition in (self.get_issue_transitions_full(issue_key) or {}).get("transitions")
            ]

    def issue_transition(self, issue_key, status):
        return self.set_issue_status(issue_key, status)

    def set_issue_status(self, issue_key, status_name, fields=None, update=None):
        """
        Setting status by status_name. fields defaults to None for transitions without mandatory fields.
        If there are mandatory fields for the transition, these can be set using a dict in 'fields'.
        For updating screen properties that cannot be set/updated via the fields properties,
        they can set using a dict through 'update'
        Example:
            jira.set_issue_status('MY-123','Resolved',{'myfield': 'myvalue'},
            {"comment": [{"add": { "body": "Issue Comments"}}]})
        :param issue_key: str
        :param status_name: str
        :param fields: dict, optional
        :param update: dict, optional
        """
        base_url = self.resource_url("issue")
        url = "{base_url}/{issue_key}/transitions".format(base_url=base_url, issue_key=issue_key)
        transition_id = self.get_transition_id_to_status_name(issue_key, status_name)
        data = {"transition": {"id": transition_id}}
        if fields is not None:
            data["fields"] = fields
        if update is not None:
            data["update"] = update
        return self.post(url, data=data)

    def set_issue_status_by_transition_id(self, issue_key, transition_id):
        """
        Setting status by transition_id
        :param issue_key: str
        :param transition_id: int
        """
        base_url = self.resource_url("issue")
        url = "{base_url}/{issue_key}/transitions".format(base_url=base_url, issue_key=issue_key)
        return self.post(url, data={"transition": {"id": transition_id}})

    def get_issue_status(self, issue_key):
        base_url = self.resource_url("issue")
        url = "{base_url}/{issue_key}?fields=status".format(base_url=base_url, issue_key=issue_key)
        return (((self.get(url) or {}).get("fields") or {}).get("status") or {}).get("name") or {}

    def get_issue_status_id(self, issue_key):
        base_url = self.resource_url("issue")
        url = "{base_url}/{issue_key}?fields=status".format(base_url=base_url, issue_key=issue_key)
        return (self.get(url) or {}).get("fields").get("status").get("id")

    def get_issue_transitions_full(self, issue_key, transition_id=None, expand=None):
        """
        Get a list of the transitions possible for this issue by the current user,
        along with fields that are required and their types.
        Fields will only be returned if expand = 'transitions.fields'.
        The fields in the metadata correspond to the fields in the transition screen for that transition.
        Fields not in the screen will not be in the metadata.
        :param issue_key: str
        :param transition_id: str
        :param expand: str
        :return:
        """
        base_url = self.resource_url("issue")
        url = "{base_url}/{issue_key}/transitions".format(base_url=base_url, issue_key=issue_key)
        params = {}
        if transition_id:
            params["transitionId"] = transition_id
        if expand:
            params["expand"] = expand
        return self.get(url, params=params)

    def get_updated_worklogs(self, since, expand=None):
        """
        Returns a list of IDs and update timestamps for worklogs updated after a date and time.
        :param since: The date and time, as a UNIX timestamp in milliseconds, after which updated worklogs are returned.
        :param expand: Use expand to include additional information about worklogs in the response.
            This parameter accepts properties that returns the properties of each worklog.
        """
        url = "rest/api/3/worklog/updated"
        params = {}
        if since:
            params["since"] = str(int(since * 1000))
        if expand:
            params["expand"] = expand

        return self.get(url, params=params)

    def get_worklogs(self, ids, expand=None):
        """
        Returns worklog details for a list of worklog IDs.
        :param expand: Use expand to include additional information about worklogs in the response.
            This parameter accepts properties that returns the properties of each worklog.
        :param ids: REQUIRED A list of worklog IDs.
        """

        url = "rest/api/3/worklog/list"
        params = {}
        if expand:
            params["expand"] = expand
        data = {"ids": ids}
        return self.post(url, params=params, data=data)

    """
    User
    Reference: https://docs.atlassian.com/software/jira/docs/api/REST/8.5.0/#api/2/user
    """

    def user(self, username=None, key=None, account_id=None, expand=None):
        """
        Returns a user. This resource cannot be accessed anonymously.
        You can use only one parameter: username or key

        :param username:
        :param key: if username and key are different
        :param account_id:
        :param expand: Can be 'groups,applicationRoles'
        :return:
        """
        params = {}
        major_parameter_enabled = False
        if account_id:
            params = {"accountId": account_id}
            major_parameter_enabled = True

        if not major_parameter_enabled and username and not key:
            params = {"username": username}
        elif not major_parameter_enabled and not username and key:
            params = {"key": key}
        elif not major_parameter_enabled and username and key:
            return "You cannot specify both the username and the key parameters"
        elif not account_id and not key and not username:
            return "You must specify at least one parameter: username or key or account_id"
        if expand:
            params["expand"] = expand

        url = self.resource_url("user")
        return self.get(url, params=params)

    def is_active_user(self, username):
        """
        Check status of user
        :param username:
        :return:
        """
        return self.user(username).get("active")

    def user_remove(self, username=None, account_id=None, key=None):
        """
        Remove user from Jira if this user does not have any activity
        :param key:
        :param account_id:
        :param username:
        :return:
        """
        params = {}
        if username:
            params["username"] = username
        if account_id:
            params["accountId"] = account_id
        if key:
            params["key"] = key
        url = self.resource_url("user")
        return self.delete(url, params=params)

    def user_update(self, username, data):
        """
        Update user attributes based on json
        :param username:
        :param data:
        :return:
        """
        base_url = self.resource_url("user")
        url = "{base_url}?username={username}".format(base_url=base_url, username=username)
        return self.put(url, data=data)

    def user_update_username(self, old_username, new_username):
        """
        Update username
        :param old_username:
        :param new_username:
        :return:
        """
        data = {"name": new_username}
        return self.user_update(old_username, data=data)

    def user_update_email(self, username, email):
        """
        Update user email for new domain changes
        :param username:
        :param email:
        :return:
        """
        data = {"name": username, "emailAddress": email}
        return self.user_update(username, data=data)

    def user_create(self, username, email, display_name, password=None, notification=None):
        """
        Create a user in Jira
        :param username:
        :param email:
        :param display_name:
        :param password: OPTIONAL: If a password is not set, a random password is generated.
        :param notification: OPTIONAL: Sends the user an email confirmation that they have been added to Jira.
                             Default:false.
        :return:
        """
        log.warning("Creating user {}".format(display_name))
        data = {"name": username, "emailAddress": email, "displayName": display_name}
        if password is not None:
            data["password"] = password
        else:
            data["notification"] = True
        if notification is not None:
            data["notification"] = True
        if notification is False:
            data["notification"] = False
        url = self.resource_url("user")
        return self.post(url, data=data)

    def user_properties(self, username):
        """
        Get user property
        :param username:
        :return:
        """
        base_url = self.resource_url("user/properties")
        url = "{base_url}?username={username}".format(base_url=base_url, username=username)
        return self.get(url)

    def user_property(self, username, key_property):
        """
        Get user property
        :param key_property:
        :param username:
        :return:
        """
        params = {"username": username}
        base_url = self.resource_url("user/properties")
        return self.get("{base_url}/{key_property}".format(base_url=base_url, key_property=key_property), params=params)

    def user_set_property(self, username, key_property, value_property):
        """
        Set property for user
        :param username:
        :param key_property:
        :param value_property:
        :return:
        """
        base_url = self.resource_url("user/properties")
        url = "{base_url}/{key_property}?username={user_name}".format(
            base_url=base_url, key_property=key_property, user_name=username
        )
        data = {"value": value_property}
        return self.put(url, data=data)

    def user_delete_property(self, username, key_property):
        """
        Delete property for user
        :param username:
        :param key_property:
        :return:
        """
        base_url = self.resource_url("user/properties")
        url = "{base_url}/{key_property}".format(base_url=base_url, key_property=key_property)
        params = {"username": username}
        return self.delete(url, params=params)

    def user_update_or_create_property_through_rest_point(self, username, key, value):
        """
        ATTENTION!
        This method used after configuration of rest endpoint on Jira side
        :param username:
        :param key:
        :param value:
        :return:
        """
        url = "rest/scriptrunner/latest/custom/updateUserProperty"
        params = {"username": username, "property": key, "value": value}
        return self.get(url, params=params)

    def user_deactivate(self, username):
        """
        Disable user. Works from 8.3.0 Release
        https://docs.atlassian.com/software/jira/docs/api/REST/8.3.0/#api/2/user-updateUser
        :param username:
        :return:
        """
        data = {"active": "false", "name": username}
        return self.user_update(username=username, data=data)

    def user_disable(self, username):
        """Override the disable method"""
        return self.user_deactivate(username)

    def user_disable_throw_rest_endpoint(
        self,
        username,
        url="rest/scriptrunner/latest/custom/disableUser",
        param="userName",
    ):
        """The disable method throw own rest endpoint"""
        url = "{}?{}={}".format(url, param, username)
        return self.get(path=url)

    def user_get_websudo(self):
        """Get web sudo cookies using normal http request"""
        url = "secure/admin/WebSudoAuthenticate.jspa"
        data = {
            "webSudoPassword": self.password,
            "webSudoIsPost": "false",
        }
        answer = self.get("secure/admin/WebSudoAuthenticate.jspa", self.form_token_headers)
        atl_token = None
        if answer:
            atl_token = (
                answer.split('<meta id="atlassian-token" name="atlassian-token" content="')[1]
                .split("\n")[0]
                .split('"')[0]
            )
        if atl_token:
            data["atl_token"] = atl_token

        return self.post(path=url, data=data, headers=self.form_token_headers)

    def invalidate_websudo(self):
        """
        This method invalidates the any current WebSudo session.
        """
        return self.delete("rest/auth/1/websudo")

    def user_find_by_user_string(
        self,
        username=None,
        query=None,
        account_id=None,
        property_key=None,
        start=0,
        limit=50,
        include_inactive_users=False,
        include_active_users=True,
    ):
        """
        Fuzzy search using display name, emailAddress or property, or an exact search for accountId or username

        On Jira Cloud, you can use only one of query or account_id params. You may not specify username.
        On Jira Server, you must specify a username. You may not use query, account_id or property_key.

        :param username: OPTIONAL: Required for Jira Server, cannot be used on Jira Cloud.
                Use '.' to find all users.
        :param query: OPTIONAL: String matched against "displayName" and "emailAddress" user attributes
        :param account_id: OPTIONAL: String matched exactly against a user "accountId".
                Required unless "query" or "property" parameters are specified.
        :param property_key: OPTIONAL: String used to search properties by key. Required unless
                "account_id" or "query" is specified.
        :param start: OPTIONAL: The start point of the collection to return. Default: 0.
        :param limit: OPTIONAL: The limit of the number of users to return, this may be restricted by
                fixed system limits. Default by built-in method: 50
        :param include_inactive_users: OPTIONAL: Return users with "active: False"
        :param include_active_users: OPTIONAL: Return users with "active: True".
        :return:
        """
        url = self.resource_url("user/search")
        params = {
            "includeActive": include_active_users,
            "includeInactive": include_inactive_users,
            "startAt": start,
            "maxResults": limit,
        }

        if self.cloud:
            if username:
                return "Jira Cloud no longer supports a username parameter, use account_id, query or property_key"
            elif account_id and query:
                return "You cannot specify both the query and account_id parameters"
            elif not any([account_id, query, property_key]):
                return "You must specify at least one parameter: query or account_id or property_key"
            elif account_id:
                params["accountId"] = account_id

            if query:
                params["query"] = query
            if property_key:
                params["property"] = property_key
        elif not username:
            return "Username parameter is required for user search on Jira Server"
        elif any([account_id, query, property_key]):
            return "Jira Server does not support account_id, query or property_key parameters"
        else:
            params["username"] = username

        return self.get(url, params=params)

    def is_user_in_application(self, username, application_key):
        """
        Utility function to test whether a user has an application role
        :param username: The username of the user to test.
        :param application_key: The application key of the application
        :return: True if the user has the application, else False
        """
        user = self.user(username, "applicationRoles")  # Get applications roles of the user
        if "self" in user:
            for application_role in user.get("applicationRoles").get("items"):
                if application_role.get("key") == application_key:
                    return True
        return False

    def add_user_to_application(self, username, application_key):
        """
        Add a user to an application
        :param username: The username of the user to add.
        :param application_key: The application key of the application
        :return: True if the user was added to the application, else False
        :see: https://docs.atlassian.com/software/jira/docs/api/REST/7.5.3/#api/2/user-addUserToApplication
        """
        params = {"username": username, "applicationKey": application_key}
        url = self.resource_url("user/application")
        return self.post(url, params=params) is None

    """
    Projects
    Reference: https://docs.atlassian.com/software/jira/docs/api/REST/8.5.0/#api/2/project
    """

    def get_all_projects(self, included_archived=None, expand=None):
        return self.projects(included_archived, expand)

    def projects(self, included_archived=None, expand=None):
        """Returns all projects which are visible for the currently logged in user.
        If no user is logged in, it returns the list of projects that are visible when using anonymous access.
        :param included_archived: boolean whether to include archived projects in response, default: false
        :return:
        """
        params = {}
        if included_archived:
            params["includeArchived"] = included_archived
        if expand:
            params["expand"] = expand
        url = self.resource_url("project")
        return self.get(url, params=params)

    def create_project_from_raw_json(self, json):
        """
        Creates a new project.
            {
                "key": "EX",
                "name": "Example",
                "projectTypeKey": "business",
                "projectTemplateKey": "com.atlassian.jira-core-project-templates:jira-core-project-management",
                "description": "Example Project description",
                "lead": "Charlie",
                "url": "http://atlassian.com",
                "assigneeType": "PROJECT_LEAD",
                "avatarId": 10200,
                "issueSecurityScheme": 10001,
                "permissionScheme": 10011,
                "notificationScheme": 10021,
                "categoryId": 10120
            }
        :param json:
        :return:
        """
        return self.post("rest/api/2/project", json=json)

    def create_project_from_shared_template(self, project_id, key, name, lead):
        """
        Creates a new project based on an existing project.
        :param str project_id: The numeric ID of the project to clone
        :param str key: The KEY to use for the new project, e.g. KEY-10000
        :param str name: The name of the new project
        :param str lead: The username of the project lead
        :return:
        """
        json = {"key": key, "name": name, "lead": lead}

        return self.post("rest/project-templates/1.0/createshared/{}".format(project_id), json=json)

    def delete_project(self, key):
        """
        DELETE /rest/api/2/project/<project_key>
        :param key: str
        :return:
        """
        base_url = self.resource_url("project")
        url = "{base_url}/{key}".format(base_url=base_url, key=key)
        return self.delete(url)

    def project(self, key, expand=None):
        params = {}
        if expand:
            params["expand"] = expand
        base_url = self.resource_url("project")
        url = "{base_url}/{key}".format(base_url=base_url, key=key)
        return self.get(url, params=params)

    def get_project(self, key, expand=None):
        """
            Contains a full representation of a project in JSON format.
            All project keys associated with the project will only be returned if expand=projectKeys.
        :param key:
        :param expand:
        :return:
        """
        return self.project(key=key, expand=expand)

    def get_project_components(self, key):
        """
        Get project components using project key
        :param key: str
        :return:
        """
        base_url = self.resource_url("project")
        url = "{base_url}/{key}/components".format(base_url=base_url, key=key)
        return self.get(url)

    def get_project_versions(self, key, expand=None):
        """
        Contains a full representation of a the specified project's versions.
        :param key:
        :param expand: the parameters to expand
        :return:
        """
        params = {}
        if expand is not None:
            params["expand"] = expand
        base_url = self.resource_url("project")
        url = "{base_url}/{key}/versions".format(base_url=base_url, key=key)
        return self.get(url, params=params)

    def get_project_versions_paginated(
        self,
        key,
        start=None,
        limit=None,
        order_by=None,
        expand=None,
        query=None,
        status=None,
    ):
        """
        Returns all versions for the specified project. Results are paginated.
        Results can be ordered by the following fields:
            sequence
            name
            startDate
            releaseDate
        :param key: the project key or id
        :param start: the page offset, if not specified then defaults to 0
        :param limit: how many results on the page should be included. Defaults to 50.
        :param order_by: ordering of the results.
        :param expand: the parameters to expand
        :param query: Filter the results using a literal string. Versions with matching name or description
            are returned (case insensitive).
        :param status: A list of status values used to filter the results by version status.
            This parameter accepts a comma-separated list. The status values are released, unreleased, and archived.
        :return:
        """
        params = {}
        if start is not None:
            params["startAt"] = int(start)
        if limit is not None:
            params["maxResults"] = int(limit)
        if order_by is not None:
            params["orderBy"] = order_by
        if expand is not None:
            params["expand"] = expand
        if query is not None:
            params["query"] = query
        if status in ["released", "unreleased", "archived"]:
            params["status"] = status
        base_url = self.resource_url("project")
        url = "{base_url}/{key}/version".format(base_url=base_url, key=key)
        return self.get(url, params=params)

    def add_version(self, project_key, project_id, version, is_archived=False, is_released=False):
        """
        Add missing version to project
        :param project_key: the project key
        :param project_id: the project id
        :param version: the new project version to add
        :param is_archived:
        :param is_released:
        :return:
        """
        payload = {
            "name": version,
            "archived": is_archived,
            "released": is_released,
            "project": project_key,
            "projectId": project_id,
        }
        url = self.resource_url("version")
        return self.post(url, data=payload)

    def delete_version(self, version, moved_fixed=None, move_affected=None):
        """
        Delete version from the project
        :param int version: the version id to delete
        :param int moved_fixed: The version to set fixVersion to on issues where the deleted version is the fix version.
                                If null then the fixVersion is removed.
        :param int move_affected: The version to set affectedVersion to on issues where the deleted version is
                                  the affected version, If null then the affectedVersion is removed.
        :return:
        """
        payload = {"moveFixIssuesTo": moved_fixed, "moveAffectedIssuesTo": move_affected}
        return self.delete("rest/api/2/version/{}".format(version), data=payload)

    def update_version(
        self,
        version,
        name=None,
        description=None,
        is_archived=None,
        is_released=None,
        start_date=None,
        release_date=None,
    ):
        """
        Update a project version
        :param version: The version id to update
        :param name: The version name
        :param description: The version description
        :param is_archived:
        :param is_released:
        :param startDate: The Start Date in isoformat. Example value is "2015-04-11T15:22:00.000+10:00"
        :param releaseDate: The Release Date in isoformat. Example value is "2015-04-11T15:22:00.000+10:00"
        """
        payload = {
            "name": name,
            "description": description,
            "archived": is_archived,
            "released": is_released,
            "startDate": start_date,
            "releaseDate": release_date,
        }
        return self.put("rest/api/3/version/{}".format(version), data=payload)

    def get_project_roles(self, project_key):
        """
        Provide associated project roles
        :param project_key:
        :return:
        """
        base_url = self.resource_url("project")
        url = "{base_url}/{project_key}/role".format(base_url=base_url, project_key=project_key)
        return self.get(url)

    def get_project_actors_for_role_project(self, project_key, role_id):
        """
        Returns the details for a given project role in a project.
        :param project_key:
        :param role_id:
        :return:
        """
        base_url = self.resource_url("project")
        url = "{base_url}/{projectIdOrKey}/role/{id}".format(base_url=base_url, projectIdOrKey=project_key, id=role_id)
        return (self.get(url) or {}).get("actors")

    def delete_project_actors(self, project_key, role_id, actor, actor_type=None):
        """
        Deletes actors (users or groups) from a project role.
        Delete a user from the role: /rest/api/2/project/{projectIdOrKey}/role/{roleId}?user={username}
        Delete a group from the role: /rest/api/2/project/{projectIdOrKey}/role/{roleId}?group={groupname}
        :param project_key:
        :param role_id:
        :param actor:
        :param actor_type: str : group or user string
        :return:
        """
        base_url = self.resource_url("project")
        url = "{base_url}/{projectIdOrKey}/role/{roleId}".format(
            base_url=base_url, projectIdOrKey=project_key, roleId=role_id
        )
        params = {}
        if actor_type is not None and actor_type in ["group", "user"]:
            params[actor_type] = actor
        return self.delete(url, params=params)

    def add_user_into_project_role(self, project_key, role_id, user_name):
        """

        :param project_key:
        :param role_id:
        :param user_name:
        :return:
        """
        return self.add_project_actor_in_role(project_key, role_id, user_name, "atlassian-user-role-actor")

    def add_project_actor_in_role(self, project_key, role_id, actor, actor_type):
        """

        :param project_key:
        :param role_id:
        :param actor:
        :param actor_type:
        :return:
        """
        base_url = self.resource_url("project")
        url = "{base_url}/{projectIdOrKey}/role/{roleId}".format(
            base_url=base_url, projectIdOrKey=project_key, roleId=role_id
        )
        data = {}
        if actor_type in ["group", "atlassian-group-role-actor"]:
            data["group"] = [actor]
        elif actor_type in ["user", "atlassian-user-role-actor"]:
            data["user"] = [actor]

        return self.post(url, data=data)

    def update_project(self, project_key, data, expand=None):
        """
        Updates a project.
        Only non null values sent in JSON will be updated in the project.
        Values available for the assigneeType field are: "PROJECT_LEAD" and "UNASSIGNED".
        Update project: /rest/api/2/project/{projectIdOrKey}

        :param project_key: project key of project that needs to be updated
        :param data: dictionary containing the data to be updated
        :param expand: the parameters to expand
        """
        base_url = self.resource_url("project")
        url = "{base_url}/{projectIdOrKey}".format(base_url=base_url, projectIdOrKey=project_key)
        params = {}
        if expand:
            params["expand"] = expand
        return self.put(url, data, params=params)

    def update_project_category_for_project(self, project_key, new_project_category_id, expand=None):
        """
        Updates a project.
        Update project: /rest/api/2/project/{projectIdOrKey}

        :param project_key: project key of project that needs to be updated
        :param new_project_category_id:
        :param expand: the parameters to expand
        """
        data = {"categoryId": new_project_category_id}
        return self.update_project(project_key, data, expand=expand)

    """
    Resource for associating notification schemes and projects
    Reference:
       https://docs.atlassian.com/software/jira/docs/api/REST/8.5.0/#api/2/project/{projectKeyOrId}/notificationscheme
    """

    def get_notification_scheme_for_project(self, project_id_or_key):
        """
        Gets a notification scheme associated with the project.
        Follow the documentation of /notificationscheme/{id} resource for all details about returned value.
        :param project_id_or_key:
        :return:
        """
        base_url = self.resource_url("project")
        url = "{base_url}/{project_id_or_key}/notificationscheme".format(
            base_url=base_url, project_id_or_key=project_id_or_key
        )
        return self.get(url)

    def assign_project_notification_scheme(self, project_key, new_notification_scheme=""):
        """
        Updates a project.
        Update project: /rest/api/2/project/{projectIdOrKey}

        :param project_key: project key of project that needs to be updated
        :param new_notification_scheme:
        """
        data = {"notificationScheme": new_notification_scheme}
        return self.update_project(project_key, data)

    def get_notification_schemes(self):
        """
        Returns a paginated list of notification schemes
        """
        url = self.resource_url("notificationscheme")
        return self.get(url)

    def get_all_notification_schemes(self):
        """
        Returns a paginated list of notification schemes
        """
        return self.get_notification_schemes().get("values") or []

    def get_notification_scheme(self, notification_scheme_id, expand=None):
        """
        Returns a full representation of the notification scheme for the given id.
        Use 'expand' to get details
        Returns a full representation of the notification scheme for the given id. This resource will return a
        notification scheme containing a list of events and recipient configured to receive notifications for these
        events. Consumer should allow events without recipients to appear in response. User accessing the data is
        required to have permissions to administer at least one project associated with the requested notification
        scheme.
        Notification recipients can be:

            current assignee - the value of the notificationType is CurrentAssignee
            issue reporter - the value of the notificationType is Reporter
            current user - the value of the notificationType is CurrentUser
            project lead - the value of the notificationType is ProjectLead
            component lead - the value of the notificationType is ComponentLead
            all watchers - the value of the notification type is AllWatchers
            configured user - the value of the notification type is User. Parameter will contain key of the user.
                Information about the user will be provided if user expand parameter is used.
            configured group - the value of the notification type is Group. Parameter will contain name of the group.
                Information about the group will be provided if group expand parameter is used.
            configured email address - the value of the notification type is EmailAddress, additionally
                information about the email will be provided.
            users or users in groups in the configured custom fields - the value of the notification type
                is UserCustomField or GroupCustomField. Parameter will contain id of the custom field.
                Information about the field will be provided if field expand parameter is used.
            configured project role - the value of the notification type is ProjectRole.
                Parameter will contain project role id.
                Information about the project role will be provided if projectRole expand parameter is used.
        Please see the example for reference.
        The events can be JIRA system events or events configured by administrator.
        In case of the system events, data about theirs ids, names and descriptions is provided.
        In case of custom events, the template event is included as well.
        :param notification_scheme_id: Id of scheme u wanna work with
        :param expand: str
        :return: full representation of the notification scheme for the given id
        """
        base_url = self.resource_url("notificationscheme")
        url = "{base_url}/{notification_scheme_id}".format(
            base_url=base_url, notification_scheme_id=notification_scheme_id
        )
        params = {}
        if expand:
            params["expand"] = expand
        return self.get(url, params=params)

    """
    Resource for associating permission schemes and projects.
    Reference:
       https://docs.atlassian.com/software/jira/docs/api/REST/8.5.0/#api/2/project/{projectKeyOrId}/permissionscheme
    """

    def assign_project_permission_scheme(self, project_id_or_key, permission_scheme_id):
        """
        Assigns a permission scheme with a project.
        :param project_id_or_key:
        :param permission_scheme_id:
        :return:
        """
        base_url = self.resource_url("project")
        url = "{base_url}/{project_id_or_key}/permissionscheme".format(
            base_url=base_url, project_id_or_key=project_id_or_key
        )
        data = {"id": permission_scheme_id}
        return self.put(url, data=data)

    def get_project_permission_scheme(self, project_id_or_key, expand=None):
        """
        Gets a permission scheme assigned with a project
        Use 'expand' to get details

        :param project_id_or_key: str
        :param expand: str
        :return: data of project permission scheme
        """
        base_url = self.resource_url("project")
        url = "{base_url}/{project_id_or_key}/permissionscheme".format(
            base_url=base_url, project_id_or_key=project_id_or_key
        )
        params = {}
        if expand:
            params["expand"] = expand
        return self.get(url, params=params)

    def get_issue_types(self):
        """
        Return all issue types
        """
        url = self.resource_url("issuetype")
        return self.get(url)

    def create_issue_type(self, name, description="", type="standard"):
        """
        Create a new issue type
        :param name:
        :param description:
        :param type: standard or sub-task
        :return:
        """
        data = {"name": name, "description": description, "type": type}
        url = self.resource_url("issuetype")
        return self.post(url, data=data)

    def get_all_custom_fields(self):
        """
        Returns a list of all custom fields
        That method just filtering all fields method
        :return: application/jsonContains a full representation of all visible fields in JSON.
        """
        fields = self.get_all_fields()
        custom_fields = []
        for field in fields:
            if field["custom"]:
                custom_fields.append(field)
        return custom_fields

    def project_leaders(self):
        for project in self.projects():
            key = project["key"]
            project_data = self.project(key)
            lead = self.user(project_data["lead"]["name"])
            yield {
                "project_key": key,
                "project_name": project["name"],
                "lead_name": lead["displayName"],
                "lead_key": lead["name"],
                "lead_email": lead["emailAddress"],
            }

    def get_project_issuekey_last(self, project):
        jql = "project = {project} ORDER BY issuekey DESC".format(project=project)
        response = self.jql(jql)
        if self.advanced_mode:
            return response
        return (response.get("issues") or {"key": None})[0]["key"]

    def get_project_issuekey_all(self, project, start=0, limit=None, expand=None):
        jql = "project = {project} ORDER BY issuekey ASC".format(project=project)
        response = self.jql(jql, start=start, limit=limit, expand=expand)
        if self.advanced_mode:
            return response
        return [issue["key"] for issue in response["issues"]]

    def get_project_issues_count(self, project):
        jql = 'project = "{project}" '.format(project=project)
        response = self.jql(jql, fields="*none")
        if self.advanced_mode:
            return response
        return response["total"]

    def get_all_project_issues(self, project, fields="*all", start=0, limit=None):
        """
        Get the Issues for a Project
        :param project: Project Key name
        :param fields: OPTIONAL list<str>: List of Issue Fields
        :param start: OPTIONAL int: Starting index/offset from the list of target issues
        :param limit: OPTIONAL int: Total number of project issues to be returned
        :return: List of Dictionary for the Issue(s) returned.
        """
        jql = "project = {project} ORDER BY key".format(project=project)
        response = self.jql(jql, fields=fields, start=start, limit=limit)
        if self.advanced_mode:
            return response
        return response["issues"]

    def get_all_assignable_users_for_project(self, project_key, start=0, limit=50):
        """
        Provide assignable users for project
        :param project_key:
        :param start: OPTIONAL: The start point of the collection to return. Default: 0.
        :param limit: OPTIONAL: The limit of the number of users to return, this may be restricted by
                fixed system limits. Default by built-in method: 50
        :return:
        """
        base_url = self.resource_url("user/assignable/search")
        url = "{base_url}?project={project_key}&startAt={start}&maxResults={limit}".format(
            base_url=base_url, project_key=project_key, start=start, limit=limit
        )
        return self.get(url)

    def get_assignable_users_for_issue(self, issue_key, username=None, start=0, limit=50):
        """
        Provide assignable users for issue
        :param issue_key:
        :param username: OPTIONAL: Can be used to chaeck if user can be assigned
        :param start: OPTIONAL: The start point of the collection to return. Default: 0.
        :param limit: OPTIONAL: The limit of the number of users to return, this may be restricted by
                fixed system limits. Default by built-in method: 50
        :return:
        """
        base_url = self.resource_url("user/assignable/search")
        url = "{base_url}?issueKey={issue_key}&startAt={start}&maxResults={limit}".format(
            base_url=base_url, issue_key=issue_key, start=start, limit=limit
        )
        if username:
            url += "&username={username}".format(username=username)
        return self.get(url)

    def get_status_id_from_name(self, status_name):
        base_url = self.resource_url("status")
        url = "{base_url}/{name}".format(base_url=base_url, name=status_name)
        return int((self.get(url) or {}).get("id"))

    def get_status_for_project(self, project_key):
        base_url = self.resource_url("project")
        url = "{base_url}/{name}/statuses".format(base_url=base_url, name=project_key)
        return self.get(url)

    def get_all_time_tracking_providers(self):
        """
        Returns all time tracking providers. By default, Jira only has one time tracking provider: JIRA provided time
        tracking. However, you can install other time tracking providers via apps from the Atlassian Marketplace.
        """
        url = self.resource_url("configuration/timetracking/list")
        return self.get(url)

    def get_selected_time_tracking_provider(self):
        """
        Returns the time tracking provider that is currently selected. Note that if time tracking is disabled,
        then a successful but empty response is returned.
        """
        url = self.resource_url("configuration/timetracking")
        return self.get(url)

    def get_time_tracking_settings(self):
        """
        Returns the time tracking settings. This includes settings such as the time format, default time unit,
        and others.
        """
        url = self.resource_url("configuration/timetracking/options")
        return self.get(url)

    def get_transition_id_to_status_name(self, issue_key, status_name):
        for transition in self.get_issue_transitions(issue_key):
            if status_name.lower() == transition["to"].lower():
                return int(transition["id"])

    """
    The Link Issue Resource provides functionality to manage issue links.
    Reference: https://docs.atlassian.com/software/jira/docs/api/REST/8.5.0/#api/2/issueLink
    """

    def create_issue_link(self, data):
        """
        Creates an issue link between two issues.
        The user requires the link issue permission for the issue which will be linked to another issue.
        The specified link type in the request is used to create the link and will create a link from
        the first issue to the second issue using the outward description. It also create a link from
        the second issue to the first issue using the inward description of the issue link type.
        It will add the supplied comment to the first issue. The comment can have a restriction who can view it.
        If group is specified, only users of this group can view this comment, if roleLevel is specified only users
        who have the specified role can view this comment.
        The user who creates the issue link needs to belong to the specified group or have the specified role.
        :param data: i.e.
        {
            "type": {"name": "Duplicate" },
            "inwardIssue": { "key": "HSP-1"},
            "outwardIssue": {"key": "MKY-1"},
            "comment": { "body": "Linked related issue!",
                         "visibility": { "type": "group", "value": "jira-software-users" }
            }
        }
        :return:
        """
        log.info(
            "Linking issue {inward} and {outward}".format(inward=data["inwardIssue"], outward=data["outwardIssue"])
        )
        url = self.resource_url("issueLink")
        return self.post(url, data=data)

    def get_issue_link(self, link_id):
        """
        Returns an issue link with the specified id.
        :param link_id: the issue link id.
        :return:
        """
        base_url = self.resource_url("issueLink")
        url = "{base_url}/{link_id}".format(base_url=base_url, link_id=link_id)
        return self.get(url)

    def remove_issue_link(self, link_id):
        """
        Deletes an issue link with the specified id.
        To be able to delete an issue link you must be able to view both issues
        and must have the link issue permission for at least one of the issues.
        :param link_id: the issue link id.
        :return:
        """
        base_url = self.resource_url("issueLink")
        url = "{base_url}/{link_id}".format(base_url=base_url, link_id=link_id)
        return self.delete(url)

    """
    Rest resource to retrieve a list of issue link types.
    Reference: https://docs.atlassian.com/software/jira/docs/api/REST/8.5.0/#api/2/issueLinkType
    """

    def get_issue_link_types(self):
        """Returns a list of available issue link types,
        if issue linking is enabled.
        Each issue link type has an id,
        a name and a label for the outward and inward link relationship.
        """
        url = self.resource_url("issueLinkType")
        return (self.get(url) or {}).get("issueLinkTypes")

    def get_issue_link_types_names(self):
        """
        Provide issue link type names
        :return:
        """
        return [link_type["name"] for link_type in self.get_issue_link_types()]

    def create_issue_link_type_by_json(self, data):
        """Create a new issue link type.
        :param data:
                {
                    "name": "Duplicate",
                    "inward": "Duplicated by",
                    "outward": "Duplicates"
                }
        :return:
        """
        url = self.resource_url("issueLinkType")
        return self.post(url, data=data)

    def create_issue_link_type(self, link_type_name, inward, outward):
        """Create a new issue link type.
        :param outward:
        :param inward:
        :param link_type_name:
        :return:
        """
        if link_type_name.lower() in [x.lower() for x in self.get_issue_link_types_names()]:
            log.error("Link type name already exists")
            return "Link type name already exists"
        data = {"name": link_type_name, "inward": inward, "outward": outward}
        return self.create_issue_link_type_by_json(data=data)

    def get_issue_link_type(self, issue_link_type_id):
        """Returns for a given issue link type id all information about this issue link type."""
        base_url = self.resource_url("issueLinkType")
        url = "{base_url}/{issueLinkTypeId}".format(base_url=base_url, issueLinkTypeId=issue_link_type_id)
        return self.get(url)

    def delete_issue_link_type(self, issue_link_type_id):
        """Delete the specified issue link type."""
        base_url = self.resource_url("issueLinkType")
        url = "{base_url}/{issueLinkTypeId}".format(base_url=base_url, issueLinkTypeId=issue_link_type_id)
        return self.delete(url)

    def update_issue_link_type(self, issue_link_type_id, data):
        """
        Update the specified issue link type.
        :param issue_link_type_id:
        :param data: {
                         "name": "Duplicate",
                          "inward": "Duplicated by",
                         "outward": "Duplicates"
                    }
        :return:
        """
        base_url = self.resource_url("issueLinkType")
        url = "{base_url}/{issueLinkTypeId}".format(base_url=base_url, issueLinkTypeId=issue_link_type_id)
        return self.put(url, data=data)

    """
    Resolution
    Reference: https://docs.atlassian.com/software/jira/docs/api/REST/8.5.0/#api/2/resolution
    """

    def get_all_resolutions(self):
        """
        Returns a list of all resolutions.
        :return:
        """
        url = self.resource_url("resolution")
        return self.get(url)

    def get_resolution_by_id(self, resolution_id):
        """
        Get Resolution info by id
        :param resolution_id:
        :return:
        """
        base_url = self.resource_url("resolution")
        url = "{base_url}/{resolution_id}".format(base_url=base_url, resolution_id=resolution_id)
        return self.get(url)

    """
    Role
    Reference: https://docs.atlassian.com/software/jira/docs/api/REST/8.5.0/#api/2/role
    """

    def get_all_global_project_roles(self):
        """
        Get all the ProjectRoles available in Jira. Currently this list is global.
        :return:
        """
        url = self.resource_url("role")
        return self.get(url)

    """
    Screens
    Reference: https://docs.atlassian.com/software/jira/docs/api/REST/8.5.0/#api/2/screens
    """

    def get_all_screens(self):
        """
        Get all available screens from Jira
        :return: list of json elements of screen with field id, name. description
        """
        url = self.resource_url("screens")
        return self.get(url)

    def get_all_available_screen_fields(self, screen_id):
        """
        Get all available fields by screen id
        :param screen_id:
        :return:
        """
        base_url = self.resource_url("screens")
        url = "{base_url}/{screen_id}/availableFields".format(base_url=base_url, screen_id=screen_id)
        return self.get(url)

    def get_screen_tabs(self, screen_id):
        """
        Get tabs for the screen id
        :param screen_id:
        :return:
        """
        base_url = self.resource_url("screens")
        url = "{base_url}/{screen_id}/tabs".format(base_url=base_url, screen_id=screen_id)
        return self.get(url)

    def get_screen_tab_fields(self, screen_id, tab_id):
        """
        Get fields by the tab id and the screen id
        :param tab_id:
        :param screen_id:
        :return:
        """
        base_url = self.resource_url("screens")
        url = "{base_url}/{screen_id}/tabs/{tab_id}/fields".format(
            base_url=base_url, screen_id=screen_id, tab_id=tab_id
        )
        return self.get(url)

    def get_all_screen_fields(self, screen_id):
        """
        Get all fields by screen id
        :param screen_id:
        :return:
        """
        screen_tabs = self.get_screen_tabs(screen_id)
        fields = []
        for screen_tab in screen_tabs:
            tab_id = screen_tab["id"]
            if tab_id:
                tab_fields = self.get_screen_tab_fields(screen_id=screen_id, tab_id=tab_id)
                fields = fields + tab_fields
        return fields

    """
    Search
    Reference: https://docs.atlassian.com/software/jira/docs/api/REST/8.5.0/#api/2/search
    """

    def jql(self, jql, fields="*all", start=0, limit=None, expand=None, validate_query=None, advanced_mode=None):
        """
        Get issues from jql search result with all related fields
        :param jql:
        :param fields: list of fields, for example: ['priority', 'summary', 'customfield_10007']
        :param start: OPTIONAL: The start point of the collection to return. Default: 0.
        :param limit: OPTIONAL: The limit of the number of issues to return, this may be restricted by
                fixed system limits. Default by built-in method: 50
        :param expand: OPTIONAL: expand the search result
        :param validate_query: Whether to validate the JQL query
        :return:
        """
        params = {}
        if start is not None:
            params["startAt"] = int(start)
        if limit is not None:
            params["maxResults"] = int(limit)
        if fields is not None:
            if isinstance(fields, (list, tuple, set)):
                fields = ",".join(fields)
            params["fields"] = fields
        if jql is not None:
            params["jql"] = jql
        if expand is not None:
            params["expand"] = expand
        if validate_query is not None:
            params["validateQuery"] = validate_query
        url = self.resource_url("search")
        return self.get(url, params=params)

    def csv(self, jql, limit=1000, all_fields=True, start=None, delimiter=None):
        """
            Get issues from jql search result with ALL or CURRENT fields
            default will be to return all fields
        :param jql: JQL query
        :param limit: max results in the output file
        :param all_fields: To return all fields or current fields only
        :param start: index value
        :param delimiter:
        :return: CSV file
        """

        params = {"jqlQuery": jql}
        if limit:
            params["tempMax"] = limit
        if start:
            params["pager/start"] = start
        if delimiter:
            params["delimiter"] = delimiter
        # fmt: off
        if all_fields:
            url = "sr/jira.issueviews:searchrequest-csv-all-fields/temp/SearchRequest.csv"
        else:
            url = "sr/jira.issueviews:searchrequest-csv-current-fields/temp/SearchRequest.csv"
        # fmt: on
        return self.get(
            url,
            params=params,
            not_json_response=True,
            headers={"Accept": "application/csv"},
        )

    def excel(self, jql, limit=1000, all_fields=True, start=None):
        """
            Get issues from jql search result with ALL or CURRENT fields
            default will be to return all fields
        :param jql: JQL query
        :param limit: max results in the output file
        :param all_fields: To return all fields or current fields only
        :param start: index value
        :return: CSV file
        """

        params = {"jqlQuery": jql}
        if limit:
            params["tempMax"] = limit
        if start:
            params["pager/start"] = start
        # fmt: off
        if all_fields:
            url = "sr/jira.issueviews:searchrequest-excel-all-fields/temp/SearchRequest.xls"
        else:
            url = "sr/jira.issueviews:searchrequest-excel-current-fields/temp/SearchRequest.xls"
        # fmt: on
        return self.get(
            url,
            params=params,
            not_json_response=True,
            headers={"Accept": "application/vnd.ms-excel"},
        )

    def export_html(self, jql, limit=None, all_fields=True, start=None):
        """
        Get issues from jql search result with ALL or CURRENT fields
            default will be to return all fields
        :param jql: JQL query
        :param limit: max results in the output file
        :param all_fields: To return all fields or current fields only
        :param start: index value
        :return: HTML file
        """

        params = {"jqlQuery": jql}
        if limit:
            params["tempMax"] = limit
        if start:
            params["pager/start"] = start
        # fmt: off
        if all_fields:
            url = "sr/jira.issueviews:searchrequest-html-all-fields/temp/SearchRequest.html"
        else:
            url = "sr/jira.issueviews:searchrequest-html-current-fields/temp/SearchRequest.html"
        # fmt: on
        return self.get(
            url,
            params=params,
            not_json_response=True,
            headers={"Accept": "application/xhtml+xml"},
        )

    def get_all_priorities(self):
        """
        Returns a list of all priorities.
        :return:
        """
        url = self.resource_url("priority")
        return self.get(url)

    def get_priority_by_id(self, priority_id):
        """
        Get Priority info by id
        :param priority_id:
        :return:
        """
        base_url = self.resource_url("priority")
        url = "{base_url}/{priority_id}".format(base_url=base_url, priority_id=priority_id)
        return self.get(url)

    """
    Workflow
    Reference: https://docs.atlassian.com/software/jira/docs/api/REST/8.5.0/#api/2/workflow
    """

    def get_all_workflows(self):
        """
        Provide all workflows for application admin
        :return:
        """
        url = self.resource_url("workflow")
        return self.get(url)

    def get_workflows_paginated(self, startAt=None, maxResults=None, workflowName=None, expand=None):
        """
        Provide all workflows paginated (see https://developer.atlassian.com/cloud/jira/platform/rest/v2/\
api-group-workflows/#api-rest-api-2-workflow-search-get)
        :param expand:
        :param startAt: OPTIONAL The index of the first item to return in a page of results (page offset).
        :param maxResults: OPTIONAL The maximum number of items to return per page.
        :param workflowName: OPTIONAL The name of a workflow to return.
        :param: expand: OPTIONAL Use expand to include additional information in the response. This parameter accepts a
            comma-separated list. Expand options include: transitions, transitions.rules, statuses, statuses.properties
        :return:
        """
        url = self.resource_url("workflow/search")

        params = {}
        if startAt:
            params["startAt"] = startAt
        if maxResults:
            params["maxResults"] = maxResults
        if workflowName:
            params["workflowName"] = workflowName
        if expand:
            params["expand"] = expand

        return self.get(url, params=params)

    def get_all_statuses(self):
        """
        Returns a list of all statuses
        :return:
        """
        url = self.resource_url("status")
        return self.get(url)

    def get_plugins_info(self):
        """
        Provide plugins info
        :return a json of installed plugins
        """
        url = "rest/plugins/1.0/"
        return self.get(url, headers=self.no_check_headers, trailing=True)

    def upload_plugin(self, plugin_path):
        """
        Provide plugin path for upload into Jira e.g. useful for auto deploy
        :param plugin_path:
        :return:
        """
        files = {"plugin": open(plugin_path, "rb")}
        upm_token = self.request(
            method="GET",
            path="rest/plugins/1.0/",
            headers=self.no_check_headers,
            trailing=True,
        ).headers["upm-token"]
        url = "rest/plugins/1.0/?token={upm_token}".format(upm_token=upm_token)
        return self.post(url, files=files, headers=self.no_check_headers)

    def delete_plugin(self, plugin_key):
        """
        Delete plugin
        :param plugin_key:
        :return:
        """
        url = "rest/plugins/1.0/{}-key".format(plugin_key)
        return self.delete(url)

    def check_plugin_manager_status(self):
        url = "rest/plugins/latest/safe-mode"
        return self.request(method="GET", path=url, headers=self.safe_mode_headers)

    def get_all_permissionschemes(self, expand=None):
        """
        Returns a list of all permission schemes.
        By default only shortened beans are returned.
        If you want to include permissions of all the schemes,
        then specify the permissions expand parameter.
        Permissions will be included also if you specify any other expand parameter.
        :param expand : permissions,user,group,projectRole,field,all
        :return:
        """
        url = self.resource_url("permissionscheme")
        params = {}
        if expand:
            params["expand"] = expand
        return (self.get(url, params=params) or {}).get("permissionSchemes")

    def get_permissionscheme(self, permission_id, expand=None):
        """
        Returns a list of all permission schemes.
        By default only shortened beans are returned.
        If you want to include permissions of all the schemes,
        then specify the permissions expand parameter.
        Permissions will be included also if you specify any other expand parameter.
        :param permission_id
        :param expand : permissions,user,group,projectRole,field,all
        :return:
        """
        base_url = self.resource_url("permissionscheme")
        url = "{base_url}/{schemeID}".format(base_url=base_url, schemeID=permission_id)
        params = {}
        if expand:
            params["expand"] = expand
        return self.get(url, params=params)

    def set_permissionscheme_grant(self, permission_id, new_permission):
        """
        Creates a permission grant in a permission scheme.
        Example:

        {
            "holder": {
                "type": "group",
                "parameter": "jira-developers"
            },
            "permission": "ADMINISTER_PROJECTS"
        }

        :param permission_id
        :param new_permission
        :return:
        """
        base_url = self.resource_url("permissionscheme")
        url = "{base_url}/{schemeID}/permission".format(base_url=base_url, schemeID=permission_id)
        return self.post(url, data=new_permission)

    """
    REST resource that allows to view security schemes defined in the product.
    Resource for managing priority schemes.
    Reference: https://docs.atlassian.com/software/jira/docs/api/REST/8.5.0/#api/2/issuesecurityschemes
               https://docs.atlassian.com/software/jira/docs/api/REST/8.5.0/#api/2/priorityschemes
    """

    def get_issue_security_schemes(self):
        """
        Returns all issue security schemes that are defined
        Administrator permission required

        :return: list
        """
        url = self.resource_url("issuesecurityschemes")
        return self.get(url).get("issueSecuritySchemes")

    def get_issue_security_scheme(self, scheme_id, only_levels=False):
        """
        Returns the issue security scheme along with that are defined

        Returned if the user has the administrator permission or if the scheme is used in a project in which the
        user has the administrative permission

        :param scheme_id: int
        :param only_levels: bool
        :return: list
        """
        base_url = self.resource_url("issuesecurityschemes")
        url = "{base_url}/{scheme_id}".format(base_url=base_url, scheme_id=scheme_id)

        if only_levels is True:
            return self.get(url).get("levels")
        else:
            return self.get(url)

    def get_project_issue_security_scheme(self, project_id_or_key, only_levels=False):
        """
        Returns the issue security scheme for project

        Returned if the user has the administrator permission or if the scheme is used in a project in which the
        user has the administrative permission

        :param project_id_or_key: int
        :param only_levels: bool
        :return: list
        """
        base_url = self.resource_url("project")
        url = "{base_url}/{project_id_or_key}/issuesecuritylevelscheme".format(
            base_url=base_url, project_id_or_key=project_id_or_key
        )
        response = None
        try:
            response = self.get(url)
        except HTTPError as e:
            if e.response.status_code == 401:
                raise ApiPermissionError("Returned if the user is not logged in.", reason=e)
            elif e.response.status_code == 403:
                raise ApiPermissionError("User doesn't have administrative permissions", reason=e)
            elif e.response.status_code == 404:
                raise ApiNotFoundError(
                    "Returned if the project does not exist, or is not visible to the calling user",
                    reason=e,
                )
            raise
        if only_levels is True and response:
            return response.get("levels") or None
        return response

    def get_all_priority_schemes(self, start=0, limit=100, expand=None):
        """
        Returns all priority schemes.
        All project keys associated with the priority scheme will only be returned
        if additional query parameter is provided expand=schemes.projectKeys.
        :param start: the page offset, if not specified then defaults to 0
        :param limit: how many results on the page should be included. Defaults to 100, maximum is 1000.
        :param expand: can be 'schemes.projectKeys'
        :return:
        """
        url = self.resource_url("priorityschemes")
        params = {}
        if start:
            params["startAt"] = int(start)
        if limit:
            params["maxResults"] = int(limit)
        if expand:
            params["expand"] = expand
        return self.get(url, params=params)

    def create_priority_scheme(self, data):
        """
        Creates new priority scheme.
        :param data:
                {"name": "New priority scheme",
                "description": "Priority scheme for very important projects",
                "defaultOptionId": "3",
                "optionIds": [
                    "1",
                    "2",
                    "3",
                    "4",
                    "5"
                ]}
        :return: Returned if the priority scheme was created.
        """
        url = self.resource_url("priorityschemes")
        return self.post(path=url, data=data)

    """
    Resource for associating priority schemes and projects.
    Reference:
        https://docs.atlassian.com/software/jira/docs/api/REST/8.5.0/#api/2/project/{projectKeyOrId}/priorityscheme
    """

    def get_priority_scheme_of_project(self, project_key_or_id, expand=None):
        """
        Gets a full representation of a priority scheme in JSON format used by specified project.
        Resource for associating priority scheme schemes and projects.
        User must be global administrator or project administrator.
        :param project_key_or_id:
        :param expand: notificationSchemeEvents,user,group,projectRole,field,all
        :return:
        """
        params = {}
        if expand:
            params["expand"] = expand
        base_url = self.resource_url("project")
        url = "{base_url}/{project_key_or_id}/priorityscheme".format(
            base_url=base_url, project_key_or_id=project_key_or_id
        )
        return self.get(url, params=params)

    def assign_priority_scheme_for_project(self, project_key_or_id, priority_scheme_id):
        """
        Assigns project with priority scheme. Priority scheme assign with migration is possible from the UI.
        Operation will fail if migration is needed as a result of operation
        eg. there are issues with priorities invalid in the destination scheme.
        All project keys associated with the priority scheme will only be returned
        if additional query parameter is provided expand=projectKeys.
        :param project_key_or_id:
        :param priority_scheme_id:
        :return:
        """
        base_url = self.resource_url("project")
        url = "{base_url}/{projectKeyOrId}/priorityscheme".format(base_url=base_url, projectKeyOrId=project_key_or_id)
        data = {"id": priority_scheme_id}
        return self.put(url, data=data)

    """
    Provide security level information of the given project for the current user.
    Reference:
        https://docs.atlassian.com/software/jira/docs/api/REST/8.5.0/#api/2/project/{projectKeyOrId}/securitylevel
    """

    def get_security_level_for_project(self, project_key_or_id):
        """
        Returns all security levels for the project that the current logged in user has access to.
        If the user does not have the Set Issue Security permission, the list will be empty.
        :param project_key_or_id:
        :return: Returns a list of all security levels in a project for which the current user has access.
        """
        base_url = self.resource_url("project")
        url = "{base_url}/{projectKeyOrId}/securitylevel".format(base_url=base_url, projectKeyOrId=project_key_or_id)
        return self.get(url)

    """
    Provide project type
    Reference: https://docs.atlassian.com/software/jira/docs/api/REST/8.5.0/#api/2/project/type
    """

    def get_all_project_types(self):
        """
        Returns all the project types defined on the Jira instance,
        not taking into account whether the license to use those project types is valid or not.
        :return: Returns a list with all the project types defined on the Jira instance.
        """
        url = self.resource_url("project/type")
        return self.get(url)

    """
    Provide project categories
    Reference: https://docs.atlassian.com/software/jira/docs/api/REST/8.5.0/#api/2/projectCategory
    """

    def get_all_project_categories(self):
        """
        Returns all project categories
        :return: Returns a list of project categories.
        """
        url = self.resource_url("projectCategory")
        return self.get(url)

    """
    Project validates
    Reference: https://docs.atlassian.com/software/jira/docs/api/REST/8.5.0/#api/2/projectvalidate
    """

    def get_project_validated_key(self, key):
        """
        Validates a project key.
        :param key: the project key
        :return:
        """
        params = {"key": key}
        url = self.resource_url("projectvalidate/key")
        return self.get(url, params=params)

    """
    REST resource for starting/stopping/querying indexing.
    Reference: https://docs.atlassian.com/software/jira/docs/api/REST/8.5.0/#api/2/reindex
    """

    def reindex(
        self,
        comments=True,
        change_history=True,
        worklogs=True,
        indexing_type="BACKGROUND_PREFERRED",
    ):
        """
        Reindex the Jira instance
        Kicks off a reindex. Need Admin permissions to perform this reindex.
        Type of re-indexing available:
        FOREGROUND - runs a lock/full reindexing
        BACKGROUND - runs a background reindexing.
                   If Jira fails to finish the background reindexing, respond with 409 Conflict (error message).
        BACKGROUND_PREFERRED  - If possible do a background reindexing.
                   If it's not possible (due to an inconsistent index), do a foreground reindexing.
        :param comments: Indicates that comments should also be reindexed. Not relevant for foreground reindex,
        where comments are always reindexed.
        :param change_history: Indicates that changeHistory should also be reindexed.
        Not relevant for foreground reindex, where changeHistory is always reindexed.
        :param worklogs: Indicates that changeHistory should also be reindexed.
        Not relevant for foreground reindex, where changeHistory is always reindexed.
        :param indexing_type: OPTIONAL: The default value for the type is BACKGROUND_PREFERRED
        :return:
        """
        params = {}
        if not comments:
            params["indexComments"] = comments
        if not change_history:
            params["indexChangeHistory"] = change_history
        if not worklogs:
            params["indexWorklogs"] = worklogs
        if not indexing_type:
            params["type"] = indexing_type
        url = self.resource_url("reindex")
        return self.post(url, params=params)

    def reindex_with_type(self, indexing_type="BACKGROUND_PREFERRED"):
        """
        Reindex the Jira instance
        Type of re-indexing available:
        FOREGROUND - runs a lock/full reindexing
        BACKGROUND - runs a background reindexing.
                   If Jira fails to finish the background reindexing, respond with 409 Conflict (error message).
        BACKGROUND_PREFERRED  - If possible do a background reindexing.
                   If it's not possible (due to an inconsistent index), do a foreground reindexing.
        :param indexing_type: OPTIONAL: The default value for the type is BACKGROUND_PREFERRED
        :return:
        """
        return self.reindex(indexing_type=indexing_type)

    def reindex_status(self):
        """
        Returns information on the system reindexes.
        If a reindex is currently taking place then information about this reindex is returned.
        If there is no active index task, then returns information about the latest reindex task run,
        otherwise returns a 404 indicating that no reindex has taken place.
        :return:
        """
        url = self.resource_url("reindex")
        return self.get(url)

    def reindex_project(self, project_key):
        return self.post(
            "secure/admin/IndexProject.jspa",
            data="confirmed=true&key={}".format(project_key),
            headers=self.form_token_headers,
        )

    def reindex_issue(self, list_of_):
        pass

    def index_checker(self, max_results=100):
        """
        Jira DC Index health checker
        :param max_results:
        :return:
        """
        url = "rest/indexanalyzer/1/state"
        params = {"maxResults": max_results}
        return self.get(url, params=params)

    def get_server_info(self, do_health_check=False):
        """
        Returns general information about the current Jira server.
        with health checks or not.
        """
        if do_health_check:
            check = True
        else:
            check = False
        url = self.resource_url("serverInfo")
        return self.get(url, params={"doHealthCheck": check})

    #######################################################################
    #                   Tempo Account REST API implements
    #######################################################################
    def tempo_account_get_accounts(self, skip_archived=None, expand=None):
        """
        Get all Accounts that the logged in user has permission to browse.
        :param skip_archived: bool OPTIONAL: skip archived Accounts, either true or false, default value true.
        :param expand: bool OPTIONAL: With expanded data or not
        :return:
        """
        params = {}
        if skip_archived is not None:
            params["skipArchived"] = skip_archived
        if expand is not None:
            params["expand"] = expand
        url = "rest/tempo-accounts/1/account"
        return self.get(url, params=params)

    def tempo_account_get_accounts_by_jira_project(self, project_id):
        """
        Get Accounts by JIRA Project. The Caller must have the Browse Account permission for Account.
        This will return Accounts for which the Caller has Browse Account Permission for.
        :param project_id: str the project id.
        :return:
        """
        url = "rest/tempo-accounts/1/account/project/{}".format(project_id)
        return self.get(url)

    def tempo_account_associate_with_jira_project(
        self, account_id, project_id, default_account=False, link_type="MANUAL"
    ):
        """
        The AccountLinkBean for associate Account with project
        Adds a link to an Account.
        {
            scopeType:PROJECT
            defaultAccount:boolean
            linkType:IMPORTED | MANUAL
            name:string
            key:string
            accountId:number
            scope:number
            id:number
        }
        :param project_id:
        :param account_id
        :param default_account
        :param link_type
        :return:
        """
        data = {}
        if account_id:
            data["accountId"] = account_id
        if default_account:
            data["defaultAccount"] = default_account
        if link_type:
            data["linkType"] = link_type
        if project_id:
            data["scope"] = project_id
        data["scopeType"] = "PROJECT"

        url = "rest/tempo-accounts/1/link/"
        return self.post(url, data=data)

    def tempo_account_add_account(self, data=None):
        """
        Creates Account, adding new Account requires the Manage Accounts Permission.
        :param data: String then it will convert to json
        :return:
        """
        url = "rest/tempo-accounts/1/account/"
        if data is None:
            return """Please, provide data e.g.
                       {name: "12312312321",
                       key: "1231231232",
                       lead: {name: "myusername"},
                       }
                       detail info: http://developer.tempo.io/doc/accounts/api/rest/latest/#-700314780
                   """
        return self.post(url, data=data)

    def tempo_account_delete_account_by_id(self, account_id):
        """
        Delete an Account by id. Caller must have the Manage Account Permission for the Account.
        The Account can not be deleted if it has an AccountLinkBean.
        :param account_id: the id of the Account to be deleted.
        :return:
        """
        url = "rest/tempo-accounts/1/account/{id}/".format(id=account_id)
        return self.delete(url)

    def tempo_account_get_rate_table_by_account_id(self, account_id):
        """
        Returns a rate table for the specified account.
        :param account_id: the account id.
        :return:
        """
        params = {"scopeType": "ACCOUNT", "scopeId": account_id}
        url = "rest/tempo-accounts/1/ratetable"
        return self.get(url, params=params)

    def tempo_account_get_all_account_by_customer_id(self, customer_id):
        """
        Get un-archived Accounts by customer. The Caller must have the Browse Account permission for the Account.
        :param customer_id: the Customer id.
        :return:
        """
        url = "rest/tempo-accounts/1/account/customer/{customerId}/".format(customerId=customer_id)
        return self.get(url)

    def tempo_account_get_customers(self, query=None, count_accounts=None):
        """
        Gets all or some Attribute whose key or name contain a specific substring.
        Attributes can be a Category or Customer.
        :param query: OPTIONAL: query for search
        :param count_accounts: bool OPTIONAL: provide how many associated Accounts with Customer
        :return: list of customers
        """
        params = {}
        if query is not None:
            params["query"] = query
        if count_accounts is not None:
            params["countAccounts"] = count_accounts
        url = "rest/tempo-accounts/1/customer"
        return self.get(url, params=params)

    def tempo_account_add_new_customer(self, key, name):
        """
        Gets all or some Attribute whose key or name contain a specific substring.
        Attributes can be a Category or Customer.
        :param key:
        :param name:
        :return: if error will show in error log, like validation unsuccessful. If success will good.
        """
        data = {"name": name, "key": key}
        url = "rest/tempo-accounts/1/customer"
        return self.post(url, data=data)

    def tempo_account_add_customer(self, data=None):
        """
        Gets all or some Attribute whose key or name contain a specific substring.
        Attributes can be a Category or Customer.
        :param data:
        :return: if error will show in error log, like validation unsuccessful. If success will good.
        """
        if data is None:
            return """Please, set the data as { isNew:boolean
                                                name:string
                                                key:string
                                                id:number } or you can put only name and key parameters"""
        url = "rest/tempo-accounts/1/customer"
        return self.post(url, data=data)

    def tempo_account_get_customer_by_id(self, customer_id=1):
        """
        Get Account Attribute whose key or name contain a specific substring. Attribute can be a Category or Customer.
        :param customer_id: id of Customer record
        :return: Customer info
        """
        url = "rest/tempo-accounts/1/customer/{id}".format(id=customer_id)
        return self.get(url)

    def tempo_account_update_customer_by_id(self, customer_id=1, data=None):
        """
        Updates an Attribute. Caller must have Manage Account Permission. Attribute can be a Category or Customer.
        :param customer_id: id of Customer record
        :param data: format is
                    {
                        isNew:boolean
                        name:string
                        key:string
                        id:number
                    }
        :return: json with parameters name, key and id.
        """
        if data is None:
            return """Please, set the data as { isNew:boolean
                                                name:string
                                                key:string
                                                id:number }"""
        url = "rest/tempo-accounts/1/customer/{id}".format(id=customer_id)
        return self.put(url, data=data)

    def tempo_account_delete_customer_by_id(self, customer_id=1):
        """
        Delete an Attribute. Caller must have Manage Account Permission. Attribute can be a Category or Customer.
        :param customer_id: id of Customer record
        :return: Customer info
        """
        url = "rest/tempo-accounts/1/customer/{id}".format(id=customer_id)
        return self.delete(url)

    def tempo_account_export_accounts(self):
        """
        Get csv export file of Accounts from Tempo
        :return: csv file
        """
        headers = self.form_token_headers
        url = "rest/tempo-accounts/1/export"
        return self.get(url, headers=headers, not_json_response=True)

    def tempo_holiday_get_schemes(self):
        """
        Provide a holiday schemes
        :return:
        """
        url = "rest/tempo-core/2/holidayschemes/"
        return self.get(url)

    def tempo_holiday_get_scheme_info(self, scheme_id):
        """
        Provide a holiday scheme
        :return:
        """
        url = "rest/tempo-core/2/holidayschemes/{}".format(scheme_id)
        return self.get(url)

    def tempo_holiday_get_scheme_members(self, scheme_id):
        """
        Provide a holiday scheme members
        :return:
        """
        url = "rest/tempo-core/2/holidayschemes/{}/members".format(scheme_id)
        return self.get(url)

    def tempo_holiday_put_into_scheme_member(self, scheme_id, username):
        """
        Provide a holiday scheme
        :return:
        """
        url = "rest/tempo-core/2/holidayschemes/{}/member/{}/".format(scheme_id, username)
        data = {"id": scheme_id}
        return self.put(url, data=data)

    def tempo_holiday_scheme_set_default(self, scheme_id):
        """
        Set as default the holiday scheme
        :param scheme_id:
        :return:
        """
        # @deprecated available in private mode the 1 version
        # url = 'rest/tempo-core/1/holidayscheme/setDefault/{}'.format(scheme_id)

        url = "rest/tempo-core/2/holidayscheme/setDefault/{}".format(scheme_id)
        data = {"id": scheme_id}
        return self.post(url, data=data)

    def tempo_workload_scheme_get_members(self, scheme_id):
        """
        Provide a workload scheme members
        :param scheme_id:
        :return:
        """
        url = "rest/tempo-core/1/workloadscheme/users/{}".format(scheme_id)
        return self.get(url)

    def tempo_workload_scheme_set_member(self, scheme_id, member):
        """
        Provide a workload scheme members
        :param member: user name of user
        :param scheme_id:
        :return:
        """
        url = "rest/tempo-core/1/workloadscheme/user/{}".format(member)
        data = {"id": scheme_id}
        return self.put(url, data=data)

    def tempo_timesheets_get_configuration(self):
        """
        Provide the configs of timesheets
        :return:
        """
        url = "rest/tempo-timesheets/3/private/config/"
        return self.get(url)

    def tempo_timesheets_get_team_utilization(self, team_id, date_from, date_to=None, group_by=None):
        """
        Get team utilization. Response in json
        :param team_id:
        :param date_from:
        :param date_to:
        :param group_by:
        :return:
        """
        url = "rest/tempo-timesheets/3/report/team/{}/utilization".format(team_id)
        params = {"dateFrom": date_from, "dateTo": date_to}

        if group_by:
            params["groupBy"] = group_by
        return self.get(url, params=params)

    def tempo_timesheets_get_worklogs(
        self,
        date_from=None,
        date_to=None,
        username=None,
        project_key=None,
        account_key=None,
        team_id=None,
    ):
        """

        :param date_from: yyyy-MM-dd
        :param date_to: yyyy-MM-dd
        :param username: name of the user you wish to get the worklogs for
        :param project_key: key of a project you wish to get the worklogs for
        :param account_key: key of an account you wish to get the worklogs for
        :param team_id: id of the Team you wish to get the worklogs for
        :return:
        """
        params = {}
        if date_from:
            params["dateFrom"] = date_from
        if date_to:
            params["dateTo"] = date_to
        if username:
            params["username"] = username
        if project_key:
            params["projectKey"] = project_key
        if account_key:
            params["accountKey"] = account_key
        if team_id:
            params["teamId"] = team_id
        url = "rest/tempo-timesheets/3/worklogs/"
        return self.get(url, params=params)

    def tempo_4_timesheets_find_worklogs(self, **params):
        """
        Find existing worklogs with searching parameters.
        NOTE: check if you are using correct types for the parameters!
        :param from: string From Date
        :param to: string To Date
        :param worker: Array of strings
        :param taskId: Array of integers
        :param taskKey: Array of strings
        :param projectId: Array of integers
        :param projectKey: Array of strings
        :param teamId: Array of integers
        :param roleId: Array of integers
        :param accountId: Array of integers
        :param accountKey: Array of strings
        :param filterId: Array of integers
        :param customerId: Array of integers
        :param categoryId: Array of integers
        :param categoryTypeId: Array of integers
        :param epicKey: Array of strings
        :param updatedFrom: string
        :param includeSubtasks: boolean
        :param pageNo: integer
        :param maxResults: integer
        :param offset: integer
        """

        url = "rest/tempo-timesheets/4/worklogs/search"
        return self.post(url, data=params)

    def tempo_timesheets_get_worklogs_by_issue(self, issue):
        """
        Get Tempo timesheet worklog by issue key or id.
        :param issue: Issue key or Id
        :return:
        """
        url = "rest/tempo-timesheets/4/worklogs/jira/issue/{issue}".format(issue=issue)
        return self.get(url)

    def tempo_timesheets_write_worklog(self, worker, started, time_spend_in_seconds, issue_id, comment=None):
        """
        Log work for user
        :param worker:
        :param started:
        :param time_spend_in_seconds:
        :param issue_id:
        :param comment:
        :return:
        """
        data = {
            "worker": worker,
            "started": started,
            "timeSpentSeconds": time_spend_in_seconds,
            "originTaskId": str(issue_id),
        }
        if comment:
            data["comment"] = comment
        url = "rest/tempo-timesheets/4/worklogs/"
        return self.post(url, data=data)

    def tempo_timesheets_approval_worklog_report(self, user_key, period_start_date):
        """
        Return timesheets for approval
        :param user_key:
        :param period_start_date:
        :return:
        """
        url = "rest/tempo-timesheets/4/timesheet-approval/current"
        params = {}
        if period_start_date:
            params["periodStartDate"] = period_start_date
        if user_key:
            params["userKey"] = user_key
        return self.get(url, params=params)

    def tempo_timesheets_get_required_times(self, from_date, to_date, user_name):
        """
        Provide time how much should work
        :param from_date:
        :param to_date:
        :param user_name:
        :return:
        """
        url = "rest/tempo-timesheets/3/private/days"
        params = {}
        if from_date:
            params["from"] = from_date
        if to_date:
            params["to"] = to_date
        if user_name:
            params["user"] = user_name
        return self.get(url, params=params)

    def tempo_timesheets_approval_status(self, period_start_date, user_name):
        url = "rest/tempo-timesheets/4/timesheet-approval/approval-statuses"
        params = {}
        if user_name:
            params["userKey"] = user_name
        if period_start_date:
            params["periodStartDate"] = period_start_date
        return self.get(url, params=params)

    def tempo_get_links_to_project(self, project_id):
        """
        Gets all links to a specific project
        :param project_id:
        :return:
        """
        url = "rest/tempo-accounts/1/link/project/{}/".format(project_id)
        return self.get(url)

    def tempo_get_default_link_to_project(self, project_id):
        """
        Gets the default link to a specific project
        :param project_id:
        :return:
        """
        url = "rest/tempo-accounts/1/link/project/{}/default/".format(project_id)
        return self.get(url)

    def tempo_teams_get_all_teams(self, expand=None):
        url = "rest/tempo-teams/2/team"
        params = {}
        if expand:
            params["expand"] = expand
        return self.get(url, params=params)

    def tempo_teams_add_member(self, team_id, member_key):
        """
        Add team member
        :param team_id:
        :param member_key: user_name or user_key of Jira
        :return:
        """
        data = {
            "member": {"key": str(member_key), "type": "USER"},
            "membership": {"availability": "100", "role": {"id": 1}},
        }
        return self.tempo_teams_add_member_raw(team_id, member_data=data)

    def tempo_teams_add_membership(self, team_id, member_id):
        """
        Add team member
        :param team_id:
        :param member_id:
        :return:
        """
        data = {
            "teamMemberId": member_id,
            "teamId": team_id,
            "availability": "100",
            "role": {"id": 1},
        }
        url = "rest/tempo-teams/2/team/{}/member/{}/membership".format(team_id, member_id)
        return self.post(url, data=data)

    def tempo_teams_add_member_raw(self, team_id, member_data):
        """
        Add team member
        :param team_id:
        :param member_data:
        :return:
        """
        url = "rest/tempo-teams/2/team/{}/member/".format(team_id)
        data = member_data
        return self.post(url, data=data)

    def tempo_teams_get_members(self, team_id):
        """
        Get members from team
        :param team_id:
        :return:
        """
        url = "rest/tempo-teams/2/team/{}/member/".format(team_id)
        return self.get(url)

    def tempo_teams_remove_member(self, team_id, member_id, membership_id):
        """
        Remove team membership
        :param team_id:
        :param member_id:
        :param membership_id:
        :return:
        """
        url = "rest/tempo-teams/2/team/{}/member/{}/membership/{}".format(team_id, member_id, membership_id)
        return self.delete(url)

    def tempo_teams_update_member_information(self, team_id, member_id, membership_id, data):
        """
        Update team membership attribute info
        :param team_id:
        :param member_id:
        :param membership_id:
        :param data:
        :return:
        """
        url = "rest/tempo-teams/2/team/{}/member/{}/membership/{}".format(team_id, member_id, membership_id)
        return self.put(url, data=data)

    def tempo_timesheets_get_period_configuration(self):
        return self.get("rest/tempo-timesheets/3/period-configuration")

    def tempo_timesheets_get_private_configuration(self):
        return self.get("rest/tempo-timesheets/3/private/config")

    def tempo_teams_get_memberships_for_member(self, username):
        return self.get("rest/tempo-teams/2/user/{}/memberships".format(username))

    #######################################################################
    #   Agile(Formerly Greenhopper) REST API implements
    #   Resource: https://docs.atlassian.com/jira-software/REST/7.3.1/
    #######################################################################
    def get_all_agile_boards(self, board_name=None, project_key=None, board_type=None, start=0, limit=50):
        """
        Returns all boards. This only includes boards that the user has permission to view.
        :param board_name:
        :param project_key:
        :param board_type:
        :param start:
        :param limit:
        :return:
        """
        url = "rest/agile/1.0/board"
        params = {}
        if board_name:
            params["name"] = board_name
        if project_key:
            params["projectKeyOrId"] = project_key
        if board_type:
            params["type"] = board_type
        if start:
            params["startAt"] = int(start)
        if limit:
            params["maxResults"] = int(limit)

        return self.get(url, params=params)

    def get_agile_board(self, board_id):
        """
        Get agile board info by id
        :param board_id:
        :return:
        """
        url = "rest/agile/1.0/board/{}".format(str(board_id))
        return self.get(url)

    def create_agile_board(self, name, type, filter_id, location=None):
        """
        Create an agile board
        :param name: str
        :param type: str, scrum or kanban
        :param filter_id: int
        :param location: dict, Optional. Only specify this for Jira Cloud!
        """
        data = {"name": name, "type": type, "filterId": filter_id}
        if location:
            data["location"] = location
        url = "rest/agile/1.0/board"
        return self.post(url, data=data)

    def get_agile_board_by_filter_id(self, filter_id):
        """
        Gets an agile board by the filter id
        :param filter_id: int, str
        """
        url = "rest/agile/1.0/board/filter/{filter_id}".format(filter_id=filter_id)
        return self.get(url)

    def get_agile_board_configuration(self, board_id):
        """
        Get the board configuration. The response contains the following fields:
        id - Id of the board.
        name - Name of the board.
        filter - Reference to the filter used by the given board.
        subQuery (Kanban only) - JQL subquery used by the given board.
        columnConfig - The column configuration lists the columns for the board,
             in the order defined in the column configuration. For each column,
             it shows the issue status mapping as well as the constraint type
             (Valid values: none, issueCount, issueCountExclSubs) for
             the min/max number of issues. Note, the last column with statuses
             mapped to it is treated as the "Done" column, which means that issues
             in that column will be marked as already completed.
        estimation (Scrum only) - Contains information about type of estimation used for the board.
            Valid values: none, issueCount, field. If the estimation type is "field",
            the Id and display name of the field used for estimation is also returned.
            Note, estimates for an issue can be updated by a PUT /rest/api/2/issue/{issueIdOrKey}
            request, however the fields must be on the screen. "timeoriginalestimate" field will never be
            on the screen, so in order to update it "originalEstimate" in "timetracking" field should be updated.
        ranking - Contains information about custom field used for ranking in the given board.
        :param board_id:
        :return:
        """
        url = "rest/agile/1.0/board/{}/configuration".format(str(board_id))
        return self.get(url)

    def get_issues_for_backlog(self, board_id):
        """
        :param board_id: int, str
        """
        url = "rest/agile/1.0/{board_id}/backlog".format(board_id=board_id)
        return self.get(url)

    def get_issues_for_board(self, board_id, jql, fields="*all", start=0, limit=None, expand=None):
        """
        Get issues for board
        :param board_id: int, str
        :param jql:
        :param fields: list of fields, for example: ['priority', 'summary', 'customfield_10007']
        :param start: OPTIONAL: The start point of the collection to return. Default: 0.
        :param limit: OPTIONAL: The limit of the number of issues to return, this may be restricted by
                fixed system limits. Default by built-in method: 50
        :param expand: OPTIONAL: expand the search result
        :return:
        """
        params = {}
        if start is not None:
            params["startAt"] = int(start)
        if limit is not None:
            params["maxResults"] = int(limit)
        if fields is not None:
            if isinstance(fields, (list, tuple, set)):
                fields = ",".join(fields)
            params["fields"] = fields
        if jql is not None:
            params["jql"] = jql
        if expand is not None:
            params["expand"] = expand

        url = "rest/agile/1.0/board/{board_id}/issue".format(board_id=board_id)
        return self.get(url, params=params)

    def delete_agile_board(self, board_id):
        """
        Delete agile board by id
        :param board_id:
        :return:
        """
        url = "rest/agile/1.0/board/{}".format(str(board_id))
        return self.delete(url)

    def get_agile_board_properties(self, board_id):
        """
        Gets a list of all the board properties
        :param board_id: int, str
        """
        url = "rest/agile/1.0/board/{board_id}/properties".format(board_id=board_id)
        return self.get(url)

    def create_sprint(self, name, board_id, start_date=None, end_date=None, goal=None):
        """
        Create a sprint within a board.
        ! User requires `Manage Sprints` permission for relevant boards.

        :param name: str: Name for the Sprint to be created
        :param board_id: int: The ID for the Board in which the Sprint will be created
        :param start_date: str: The Start Date for Sprint in isoformat
                            example value is "2015-04-11T15:22:00.000+10:00"
        :param end_date: str: The End Date for Sprint in isoformat
                            example value is "2015-04-20T01:22:00.000+10:00"
        :param goal: str: Goal Text for setting for the Sprint
        :return: Dictionary of response received from the API

        https://docs.atlassian.com/jira-software/REST/8.9.0/#agile/1.0/sprint
        isoformat can be created with datetime.datetime.isoformat()
        """
        url = "/rest/agile/1.0/sprint"
        data = dict(name=name, originBoardId=board_id)
        if start_date:
            data["startDate"] = start_date
        if end_date:
            data["endDate"] = end_date
        if goal:
            data["goal"] = goal
        return self.post(url, data=data)

    def add_issues_to_sprint(self, sprint_id, issues):
        """
        Adding Issue(s) to Sprint
        :param sprint_id: int/str:  The ID for the Sprint.
                                    Sprint to be Active or Open only.
                                    eg.  104
        :param issues:       list:  List of Issue Keys
                                    eg. ['APA-1', 'APA-2']
        :return: Dictionary of response received from the API

        https://docs.atlassian.com/jira-software/REST/8.9.0/#agile/1.0/sprint-moveIssuesToSprint
        """
        if not isinstance(issues, list):
            raise ValueError("`issues` param should be List of Issue Keys")
        url = "/rest/agile/1.0/sprint/{sprint_id}/issue".format(sprint_id=sprint_id)
        data = dict(issues=issues)
        return self.post(url, data=data)

    def get_all_sprint(self, board_id, state=None, start=0, limit=50):
        """
        Returns all sprints from a board, for a given board Id.
        This only includes sprints that the user has permission to view.
        :param board_id:
        :param state: Filters results to sprints in specified states.
                      Valid values: future, active, closed.
                      You can define multiple states separated by commas, e.g. state=active,closed
        :param start: The starting index of the returned sprints.
                      Base index: 0.
                      See the 'Pagination' section at the top of this page for more details.
        :param limit: The maximum number of sprints to return per page.
                      Default: 50.
                      See the 'Pagination' section at the top of this page for more details.
        :return:
        """
        params = {}
        if start:
            params["startAt"] = start
        if limit:
            params["maxResults"] = limit
        if state:
            params["state"] = state
        url = "rest/agile/1.0/board/{boardId}/sprint".format(boardId=board_id)
        return self.get(url, params=params)

    def get_sprint(self, sprint_id):
        """
        Returns the sprint for a given sprint Id.
        The sprint will only be returned if the user can view the board that the sprint was created on,
        or view at least one of the issues in the sprint.
        :param sprint_id:
        :return:
        """
        url = "rest/agile/1.0/sprint/{sprintId}".format(sprintId=sprint_id)
        return self.get(url)

    def rename_sprint(self, sprint_id, name, start_date, end_date):
        """

        :param sprint_id:
        :param name:
        :param start_date:
        :param end_date:
        :return:
        """
        return self.put(
            "rest/greenhopper/1.0/sprint/{0}".format(sprint_id),
            data={"name": name, "startDate": start_date, "endDate": end_date},
        )

    def delete_sprint(self, sprint_id):
        """
        Deletes a sprint.
        Once a sprint is deleted, all issues in the sprint will be moved to the backlog.
        Note, only future sprints can be deleted.
        :param sprint_id:
        :return:
        """
        return self.delete("rest/agile/1.0/sprint/{sprintId}".format(sprintId=sprint_id))

    def update_partially_sprint(self, sprint_id, data):
        """
        Performs a partial update of a sprint.
        A partial update means that fields not present in the request JSON will not be updated.
        Notes:

        Sprints that are in a closed state cannot be updated.
        A sprint can be started by updating the state to 'active'.
        This requires the sprint to be in the 'future' state and have a startDate and endDate set.
        A sprint can be completed by updating the state to 'closed'.
        This action requires the sprint to be in the 'active' state.
        This sets the completeDate to the time of the request.
        Other changes to state are not allowed.
        The completeDate field cannot be updated manually.
        :param sprint_id:
        :param data: { "name": "new name"}
        :return:
        """
        return self.post("rest/agile/1.0/sprint/{}".format(sprint_id), data=data)

    def get_sprint_issues(self, sprint_id, start, limit):
        """
        Returns all issues in a sprint, for a given sprint Id.
        This only includes issues that the user has permission to view.
        By default, the returned issues are ordered by rank.
        :param sprint_id:
        :param start: The starting index of the returned issues.
                      Base index: 0.
                      See the 'Pagination' section at the top of this page for more details.
        :param limit: The maximum number of issues to return per page.
                      Default: 50.
                      See the 'Pagination' section at the top of this page for more details.
                      Note, the total number of issues returned is limited by the property
                      'jira.search.views.default.max' in your Jira instance.
                      If you exceed this limit, your results will be truncated.
        :return:
        """
        params = {}
        if start:
            params["startAt"] = start
        if limit:
            params["maxResults"] = limit
        url = "rest/agile/1.0/sprint/{sprintId}/issue".format(sprintId=sprint_id)
        return self.get(url, params=params)

    def update_rank(self, issues_to_rank, rank_before, customfield_number):
        """
        Updates the rank of issues (max 50), placing them before a given issue.
        :param issues_to_rank: List of issues to rank (max 50)
        :param rank_before: Issue that the issues will be put over
        :param customfield_number: The number of the custom field Rank
        :return:
        """
        return self.put(
            "rest/agile/1.0/issue/rank",
            data={
                "issues": issues_to_rank,
                "rankBeforeIssue": rank_before,
                "rankCustomFieldId": customfield_number,
            },
        )

    def dvcs_get_linked_repos(self):
        """
        Get DVCS linked repos
        :return:
        """
        url = "rest/bitbucket/1.0/repositories"
        return self.get(url)

    def dvcs_update_linked_repo_with_remote(self, repository_id):
        """
        Resync delayed sync repo
        https://confluence.atlassian.com/jirakb/delays-for-commits-to-display-in-development-panel-in-jira-server-779160823.html
        :param repository_id:
        :return:
        """
        url = "rest/bitbucket/1.0/repositories/{}/sync".format(repository_id)
        return self.post(url)

    def health_check(self):
        """
        Get health status
        https://confluence.atlassian.com/jirakb/how-to-retrieve-health-check-results-using-rest-api-867195158.html
        :return:
        """
        # check as Troubleshooting & Support Tools Plugin
        response = self.get("rest/troubleshooting/1.0/check/")
        if not response:
            # check as support tools
            response = self.get("rest/supportHealthCheck/1.0/check/")
        return response

    def raise_for_status(self, response):
        """
        Checks the response for an error status and raises an exception with the error message provided by the server
        :param response:
        :return:
        """
        if 400 <= response.status_code < 600:
            try:
                j = response.json()
<<<<<<< HEAD
                error_msg = "\n".join(j['errorMessages'] + [k + ": " + v for k, v in j['errors'].items()])
=======
                error_msg = "\n".join(j["errorMessages"] + [k + ": " + v for k, v in j["errors"].items()])
>>>>>>> 987604bc
            except Exception:
                response.raise_for_status()

            raise HTTPError(error_msg, response=response)<|MERGE_RESOLUTION|>--- conflicted
+++ resolved
@@ -3918,11 +3918,7 @@
         if 400 <= response.status_code < 600:
             try:
                 j = response.json()
-<<<<<<< HEAD
-                error_msg = "\n".join(j['errorMessages'] + [k + ": " + v for k, v in j['errors'].items()])
-=======
                 error_msg = "\n".join(j["errorMessages"] + [k + ": " + v for k, v in j["errors"].items()])
->>>>>>> 987604bc
             except Exception:
                 response.raise_for_status()
 
