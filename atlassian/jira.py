# coding=utf-8
import logging

from requests.exceptions import HTTPError
from .rest_client import AtlassianRestAPI

log = logging.getLogger(__name__)


class Jira(AtlassianRestAPI):
    def reindex_status(self):
        return self.get('rest/api/2/reindex')

    def reindex(self, comments=True, change_history=True, worklogs=True):
        """
        Reindex the Jira instance
        Kicks off a reindex. Need Admin permissions to perform this reindex.
        :param comments: Indicates that comments should also be reindexed. Not relevant for foreground reindex,
        where comments are always reindexed.
        :param change_history: Indicates that changeHistory should also be reindexed.
        Not relevant for foreground reindex, where changeHistory is always reindexed.
        :param worklogs: Indicates that changeHistory should also be reindexed.
        Not relevant for foreground reindex, where changeHistory is always reindexed.
        :return:
        """
        params = {}
        if not comments:
            params['indexComments'] = comments
        if not change_history:
            params['indexChangeHistory'] = change_history
        if not worklogs:
            params['indexWorklogs'] = worklogs
        return self.post('rest/api/2/reindex', params=params)

    def reindex_with_type(self, indexing_type="BACKGROUND_PREFERRED"):
        """
        Reindex the Jira instance
        Type of re-indexing available:
        FOREGROUND - runs a lock/full reindexing
        BACKGROUND - runs a background reindexing.
                   If Jira fails to finish the background reindexing, respond with 409 Conflict (error message).
        BACKGROUND_PREFERRED  - If possible do a background reindexing.
                   If it's not possible (due to an inconsistent index), do a foreground reindexing.
        :param indexing_type: OPTIONAL: The default value for the type is BACKGROUND_PREFFERED
        :return:
        """
        return self.post('rest/api/2/reindex?type={}'.format(indexing_type))

    def reindex_project(self, project_key):
        return self.post('secure/admin/IndexProject.jspa', data='confirmed=true&key={}'.format(project_key),
                         headers=self.form_token_headers)

    def reindex_issue(self, list_of_):
        pass

    def jql(self, jql, fields='*all', start=0, limit=None, expand=None):
        """
        Get issues from jql search result with all related fields
        :param jql:
        :param fields: list of fields, for example: ['priority', 'summary', 'customfield_10007']
        :param start: OPTIONAL: The start point of the collection to return. Default: 0.
        :param limit: OPTIONAL: The limit of the number of issues to return, this may be restricted by
                fixed system limits. Default by built-in method: 50
        :param expand: OPTIONAL: expand the search result
        :return:
        """
        params = {}
        if start is not None:
            params['startAt'] = int(start)
        if limit is not None:
            params['maxResults'] = int(limit)
        if fields is not None:
            if isinstance(fields, (list, tuple, set)):
                fields = ','.join(fields)
            params['fields'] = fields
        if jql is not None:
            params['jql'] = jql
        if expand is not None:
            params['expand'] = expand
        return self.get('rest/api/2/search', params=params)

    def csv(self, jql, limit=1000):
        """
        Get issues from jql search result with all related fields
        :param jql: JQL query
        :param limit: max results in the output file
        :return: CSV file
        """
        params = {'tempMax': limit,
                  'jqlQuery': jql}
        url = 'sr/jira.issueviews:searchrequest-csv-all-fields/temp/SearchRequest.csv'
        return self.get(url, params=params, not_json_response=True, headers={'Accept': 'application/csv'})

    def user(self, username, expand=None):
        """
        Returns a user. This resource cannot be accessed anonymously.
        :param username:
        :param expand: Can be 'groups,applicationRoles'
        :return:
        """
        params = {'username': username}
        if expand:
            params['expand'] = expand
        return self.get('rest/api/2/user', params=params)

    def is_active_user(self, username):
        """
        Check status of user
        :param username:
        :return:
        """
        return self.user(username).get('active')

    def user_remove(self, username):
        """
        Remove user from Jira if this user does not have any activity
        :param username:
        :return:
        """
        return self.delete('rest/api/2/user?username={0}'.format(username))

    def user_update(self, username, data):
        """
        Update user attributes based on json
        :param username:
        :param data:
        :return:
        """
        url = 'rest/api/2/user?username={0}'.format(username)
        return self.put(url, data=data)

    def user_update_username(self, old_username, new_username):
        """
        Update username
        :param old_username:
        :param new_username:
        :return:
        """
        data = {"name": new_username}
        return self.user_update(old_username, data=data)

    def user_create(self, username, email, display_name, password=None, notification=None):
        """
        Create a user in Jira
        :param username:
        :param email:
        :param display_name:
        :param password: OPTIONAL: If a password is not set, a random password is generated.
        :param notification: OPTIONAL: Sends the user an email confirmation that they have been added to Jira.
                             Default:false.
        :return:
        """
        log.warning('Creating user {}'.format(display_name))
        data = {'name': username,
                'emailAddress': email,
                'displayName': display_name}
        if password is not None:
            data['password'] = password
        else:
            data['notification'] = True
        if notification is not None:
            data['notification'] = True
        if notification is False:
            data['notification'] = False
        return self.post('rest/api/2/user', data=data)

    def user_properties(self, username):
        """
        Get user property
        :param username:
        :return:
        """
        return self.get('rest/api/2/user/properties?username={}'.format(username))

    def user_property(self, username, key_property):
        """
        Get user property
        :param key_property:
        :param username:
        :return:
        """
        params = {'username': username}
        return self.get('rest/api/2/user/properties/{}'.format(key_property), params=params)

    def user_set_property(self, username, key_property, value_property):
        """
        Set property for user
        :param username:
        :param key_property:
        :param value_property:
        :return:
        """
        url = 'rest/api/2/user/properties/{key_property}?username={user_name}'.format(key_property=key_property,
                                                                                      user_name=username)
        data = {'value': value_property}
        return self.put(url, data=data)

    def user_delete_property(self, username, key_property):
        """
        Delete property for user
        :param username:
        :param key_property:
        :return:
        """
        url = 'rest/api/2/user/properties/{}'.format(key_property)
        params = {'username': username}
        return self.delete(url, params=params)

    def user_update_or_create_property_through_rest_point(self, username, key, value):
        """
        ATTENTION!
        This method used after configuration of rest endpoint on Jira side
        :param username:
        :param key:
        :param value:
        :return:
        """
        url = 'rest/scriptrunner/latest/custom/updateUserProperty'
        params = {'username': username, 'property': key, 'value': value}
        return self.get(url, params=params)

    def user_update_email(self, username, email):
        """
        Update user email for new domain changes
        :param username:
        :param email:
        :return:
        """
        data = {'name': username, 'emailAddress': email}
        return self.user_update(username, data=data)

    def user_deactivate(self, username):
        """
        Disable user
        :param username:
        :return:
        """
        url = 'secure/admin/user/EditUser.jspa'
        headers = self.form_token_headers
        user = self.user(username)
        data = {
            'inline': 'true',
            'decorator': 'dialog',
            'username': user['name'],
            'fullName': user['displayName'],
            'email': user['emailAddress'],
            'editName': user['name']
        }
        answer = self.get('secure/admin/WebSudoAuthenticate.jspa', self.form_token_headers)
        atl_token = None
        if answer:
            atl_token = \
                answer.split('<meta id="atlassian-token" name="atlassian-token" content="')[1].split('\n')[0].split(
                    '"')[0]
        if atl_token:
            data['atl_token'] = atl_token
        return self.post(data=data, path=url, headers=headers)

    def user_disable(self, username):
        """Override the disable method"""
        return self.user_deactivate(username)

    def user_disable_throw_rest_endpoint(self, username, url='rest/scriptrunner/latest/custom/disableUser',
                                         param='userName'):
        """The disable method throw own rest enpoint"""
        url = "{}?{}={}".format(url, param, username)
        return self.get(path=url)

    def user_get_websudo(self):
        """ Get web sudo cookies using normal http request"""
        url = 'secure/admin/WebSudoAuthenticate.jspa'
        headers = self.form_token_headers
        data = {
            'webSudoPassword': self.password,
            'webSudoIsPost': 'false',
        }
        answer = self.get('secure/admin/WebSudoAuthenticate.jspa', self.form_token_headers)
        atl_token = None
        if answer:
            atl_token = \
                answer.split('<meta id="atlassian-token" name="atlassian-token" content="')[1].split('\n')[0].split(
                    '"')[0]
        if atl_token:
            data['atl_token'] = atl_token

        return self.post(path=url, data=data, headers=headers)

    def user_find_by_user_string(self, username, start=0, limit=50, include_inactive_users=False,
                                 include_active_users=True):
        """
        Fuzzy search using username and display name
        :param username: Use '.' to find all users
        :param start: OPTIONAL: The start point of the collection to return. Default: 0.
        :param limit: OPTIONAL: The limit of the number of users to return, this may be restricted by
                fixed system limits. Default by built-in method: 50
        :param include_inactive_users: OPTIONAL: Return users with "active: False"
        :param include_active_users: OPTIONAL: Return users with "active: True".
        :return:
        """
        url = 'rest/api/2/user/search'
        params = {'username': username,
                  'includeActive': include_active_users,
                  'includeInactive': include_inactive_users,
                  'startAt': start,
                  'maxResults': limit
                  }
        return self.get(url, params=params)

<<<<<<< HEAD
    def is_user_in_application(self, username, application_key):
=======
    def is_user_in_application(self, username, applicationKey):
>>>>>>> 21f2bf15
        """
        Utility function to test whether a user has an application role
        :param username: The username of the user to test.
        :param application_key: The application key of the application
        :return: True if the user has the application, else False
        """
        user = self.user(username, 'applicationRoles')  # Get applications roles of the user
        if 'self' in user:
            for applicationRole in user.get('applicationRoles').get('items'):
<<<<<<< HEAD
                if applicationRole.get('key') == application_key:
=======
                if applicationRole.get('key') == applicationKey:
>>>>>>> 21f2bf15
                    return True
        return False

    def add_user_to_application(self, username, application_key):
        """
        Add a user to an application
        :param username: The username of the user to add.
        :param application_key: The application key of the application
        :return: True if the user was added to the application, else False        
        :see: https://docs.atlassian.com/software/jira/docs/api/REST/7.5.3/#api/2/user-addUserToApplication
        """
        params = {
            'username': username,
            'applicationKey': application_key
        }
<<<<<<< HEAD
        return self.post('rest/api/2/user/application', params=params) is None
=======
        return self.post('rest/api/2/user/application', params=params) == None
>>>>>>> 21f2bf15

    # Application roles
    def get_all_application_roles(self):
        """
        Returns all ApplicationRoles in the system
        :return:
        """
        url = 'rest/api/2/applicationrole'

        return self.get(url)

    def get_application_role(self, role_key):
        """
        Returns the ApplicationRole with passed key if it exists
        :param role_key: str
        :return:
        """
        url = 'rest/api/2/applicationrole/{}'.format(role_key)

        return self.get(url)

    def projects(self, included_archived=None):
        """Returns all projects which are visible for the currently logged in user.
        If no user is logged in, it returns the list of projects that are visible when using anonymous access.
        :param included_archived: boolean whether to include archived projects in response, default: false
        :return:
        """
        params = {}
        if included_archived:
            params['includeArchived'] = included_archived
        return self.get('rest/api/2/project')

    def get_all_projects(self, included_archived=None):
        return self.projects(included_archived)

    def project(self, key):
        return self.get('rest/api/2/project/{0}'.format(key))

    def delete_project(self, key):
        """
        DELETE /rest/api/2/project/<project_key>
        :param key: str
        :return:
        """
        return self.delete('rest/api/2/project/{0}'.format(key))

    def get_project_components(self, key):
        """
        Get project components using project key
        :param key: str
        :return:
        """
        return self.get('rest/api/2/project/{0}/components'.format(key))

    def get_project_versions(self, key, expand=None):
        """
        Contains a full representation of a the specified project's versions.
        :param key:
        :param expand: the parameters to expand
        :return:
        """
        params = {}
        if expand is not None:
            params['expand'] = expand
        return self.get('rest/api/2/project/{}/versions'.format(key), params=params)

    def get_project_versions_paginated(self, key, start=None, limit=None, order_by=None, expand=None):
        """
        Returns all versions for the specified project. Results are paginated.
        Results can be ordered by the following fields:
            sequence
            name
            startDate
            releaseDate
        :param key: the project key or id
        :param start: the page offset, if not specified then defaults to 0
        :param limit: how many results on the page should be included. Defaults to 50.
        :param order_by: ordering of the results.
        :param expand: the parameters to expand
        :return:
        """
        params = {}
        if start is not None:
            params['startAt'] = int(start)
        if limit is not None:
            params['maxResults'] = int(limit)
        if order_by is not None:
            params['orderBy'] = order_by
        if expand is not None:
            params['expand'] = expand
        return self.get('rest/api/2/project/{}/version'.format(key), params)

    def add_version(self, project_key, project_id, version, is_archived=False, is_released=False):
        """
        Add missing version to project
        :param project_key: the project key
        :param project_id: the project id
        :param version: the new project version to add
        :param is_archived:
        :param is_released:
        :return:
        """
        payload = {'name': version, 'archived': is_archived, 'released': is_released, 'project': project_key,
                   'projectId': project_id}
        return self.post("rest/api/2/version", data=payload)

    def get_project_roles(self, project_key):
        """
        Provide associated project roles
        :param project_key:
        :return:
        """
        return self.get('rest/api/2/project/{0}/role'.format(project_key))

    def get_project_actors_for_role_project(self, project_key, role_id):
        """
        Returns the details for a given project role in a project.
        :param project_key:
        :param role_id:
        :return:
        """
        url = 'rest/api/2/project/{projectIdOrKey}/role/{id}'.format(projectIdOrKey=project_key,
                                                                     id=role_id)
        return (self.get(url) or {}).get('actors')

    def delete_project_actors(self, project_key, role_id, actor, actor_type=None):
        """
        Deletes actors (users or groups) from a project role.
        Delete a user from the role: /rest/api/2/project/{projectIdOrKey}/role/{roleId}?user={username}
        Delete a group from the role: /rest/api/2/project/{projectIdOrKey}/role/{roleId}?group={groupname}
        :param project_key:
        :param role_id:
        :param actor:
        :param actor_type: str : group or user string
        :return:
        """
        url = 'rest/api/2/project/{projectIdOrKey}/role/{roleId}'.format(projectIdOrKey=project_key,
                                                                         roleId=role_id)
        params = {}
        if actor_type is not None and actor_type in ['group', 'user']:
            params[actor_type] = actor
        return self.delete(url, params=params)

    def add_project_actor_in_role(self, project_key, role_id, actor, actor_type):
        """

        :param project_key:
        :param role_id:
        :param actor:
        :param actor_type:
        :return:
        """
        url = 'rest/api/2/project/{projectIdOrKey}/role/{roleId}'.format(projectIdOrKey=project_key,
                                                                         roleId=role_id)
        data = {}
        if actor_type in ['group', 'atlassian-group-role-actor']:
            data['group'] = [actor]
        elif actor_type in ['user', 'atlassian-user-role-actor']:
            data['user'] = [actor]

        return self.post(url, data=data)

    def update_project(self, project_key, data, expand=None):
        """
        Updates a project.
        Update project: /rest/api/2/project/{projectIdOrKey}

        :param project_key: project key of project that needs to be updated
        :param data: dictionary containing the data to be updated
        :param expand: the parameters to expand
        """
        if expand:
            url = 'rest/api/2/project/{projectIdOrKey}?expand={expand}'.format(projectIdOrKey=project_key,
                                                                               expand=expand)
        else:
            url = 'rest/api/2/project/{projectIdOrKey}'.format(projectIdOrKey=project_key)
        return self.put(url, data)

    def get_project_permission_scheme(self, project_id_or_key, expand=None):
        """
        Gets a permission scheme assigned with a project
        Use 'expand' to get details

        :param project_id_or_key: str
        :param expand: str
        :return: data of project permission scheme
        """
        if expand is None:
            url = 'rest/api/2/project/{}/permissionscheme'.format(project_id_or_key)
        else:
            url = 'rest/api/2/project/{0}/permissionscheme?expand={1}'.format(project_id_or_key, expand)

        return self.get(url)

    def create_issue_type(self, name, description='', type='standard'):
        """
        Create a new issue type
        :param name:
        :param description:
        :param type: standard or sub-task
        :return:
        """
        data = {
            'name': name,
            'description': description,
            'type': type
        }
        return self.post('rest/api/2/issuetype', data=data)

    def issue(self, key, fields='*all'):
        return self.get('rest/api/2/issue/{0}?fields={1}'.format(key, fields))

    def get_issue(self, issue_id_or_key, fields=None, properties=None, update_history=True):
        """
        Returns a full representation of the issue for the given issue key
        By default, all fields are returned in this get-issue resource

        :param issue_id_or_key: str
        :param fields: str
        :param properties: str
        :param update_history: bool
        :return: issue
        """
        url = 'rest/api/2/issue/{}'.format(issue_id_or_key)
        params = {}

        if fields is not None:
            params['fields'] = fields
        if properties is not None:
            params['properties'] = properties
        if update_history is True:
            params['updateHistory'] = 'true'
        if update_history is False:
            params['updateHistory'] = 'false'

        return self.get(url, params=params)

    def bulk_issue(self, issue_list, fields='*all'):
        """
        :param fields:
        :param list issue_list:
        :return:
        """
        missing_issues = list()
        jql = 'key in ({})'.format(', '.join(['"{}"'.format(key) for key in issue_list]))
        query_result = self.jql(jql, fields=fields)
        if 'errorMessages' in query_result.keys():
            for message in query_result['errorMessages']:
                for key in issue_list:
                    if key in message:
                        missing_issues.append(key)
                        issue_list.remove(key)
            query_result, missing_issues = self.bulk_issue(issue_list, fields)
        return query_result, missing_issues

    def get_issue_changelog(self, issue_key):
        """
        Get issue related change log
        :param issue_key:
        :return:
        """
        url = 'rest/api/2/issue/{}?expand=changelog'.format(issue_key)
        return (self.get(url) or {}).get('changelog')

    def issue_add_json_worklog(self, key, worklog):
        """

        :param key:
        :param worklog:
        :return:
        """
        url = 'rest/api/2/issue/{}/worklog'.format(key)
        return self.post(url, data=worklog)

    def issue_worklog(self, key, started, time_sec, comment=None):
        """
        :param key:
        :param time_sec: int: second
        :param started:
        :param comment:
        :return:
        """
        data = {
            "started": started,
            "timeSpentSeconds": time_sec
        }
        if comment:
            data['comment'] = comment
        return self.issue_add_json_worklog(key=key, worklog=data)

    def issue_field_value(self, key, field):
        issue = self.get('rest/api/2/issue/{0}?fields={1}'.format(key, field))
        return issue['fields'][field]

    def issue_fields(self, key):
        issue = self.get('rest/api/2/issue/{0}'.format(key))
        return issue['fields']

    def update_issue_field(self, key, fields='*all'):
        return self.put('rest/api/2/issue/{0}'.format(key), data={'fields': fields})

    def get_custom_fields(self, search=None, start=1, limit=50):
        """
        Get custom fields. Evaluated on 7.12
        :param search: str
        :param start: long Default: 1
        :param limit: int Default: 50
        :return:
        """
        url = 'rest/api/2/customFields'
        params = {}
        if search:
            params['search'] = search
        if start:
            params['startAt'] = start
        if limit:
            params['maxResults'] = limit
        return self.get(url, params=params)

    def create_custom_field(self, name, type, search_key=None, description=None):
        """
        Creates a custom field with the given name and type
        :param name: str
        :param type: str, like 'com.atlassian.jira.plugin.system.customfieldtypes:textfield'
        :param search_key: str, like above
        :param description: str
        """
        url = 'rest/api/2/field'
        data = {'name': name, 'type': type}
        if search_key:
            data['search_key'] = search_key
        if description:
            data['description'] = description
        return self.post(url, data=data)

    def get_all_available_screen_fields(self, screen_id):
        """
        Get all available fields by screen id
        :param screen_id:
        :return:
        """
        url = 'rest/api/2/screens/{}/availableFields'.format(screen_id)
        return self.get(url)

    def get_screen_tabs(self, screen_id):
        """
        Get tabs for the screen id
        :param screen_id:
        :return:
        """
        url = 'rest/api/2/screens/{}/tabs'.format(screen_id)
        return self.get(url)

    def get_screen_tab_fields(self, screen_id, tab_id):
        """
        Get fields by the tab id and the screen id
        :param tab_id:
        :param screen_id:
        :return:
        """
        url = 'rest/api/2/screens/{}/tabs/{}/fields'.format(screen_id, tab_id)
        return self.get(url)

    def get_all_screen_fields(self, screen_id):
        """
        Get all fields by screen id
        :param screen_id:
        :return:
        """
        screen_tabs = self.get_screen_tabs(screen_id)
        fields = []
        for screen_tab in screen_tabs:
            tab_id = screen_tab['id']
            if tab_id:
                tab_fields = self.get_screen_tab_fields(screen_id=screen_id, tab_id=tab_id)
                fields = fields + tab_fields
        return fields

    def get_issue_labels(self, issue_key):
        """
        Get issue labels.
        :param issue_key:
        :return:
        """
        url = 'rest/api/2/issue/{issue_key}?fields=labels'.format(issue_key=issue_key)
        return (self.get(url) or {}).get('fields').get('labels')

    def get_all_fields(self):
        """
        Returns a list of all fields, both System and Custom
        :return: application/jsonContains a full representation of all visible fields in JSON.
        """
        url = 'rest/api/2/field'
        return self.get(url)

    def get_all_custom_fields(self):
        """
        Returns a list of all custom fields
        That method just filtering all fields method
        :return: application/jsonContains a full representation of all visible fields in JSON.
        """
        fields = self.get_all_fields()
        custom_fields = []
        for field in fields:
            if field['custom']:
                custom_fields.append(field)
        return custom_fields

    def project_leaders(self):
        for project in self.projects():
            key = project['key']
            project_data = self.project(key)
            lead = self.user(project_data['lead']['name'])
            yield {
                'project_key': key,
                'project_name': project['name'],
                'lead_name': lead['displayName'],
                'lead_key': lead['name'],
                'lead_email': lead['emailAddress']}

    def get_project_issuekey_last(self, project):
        jql = 'project = {project} ORDER BY issuekey DESC'.format(project=project)
        return (self.jql(jql).get('issues') or {})[0]['key']

    def get_project_issuekey_all(self, project):
        jql = 'project = {project} ORDER BY issuekey ASC'.format(project=project)
        return [issue['key'] for issue in self.jql(jql)['issues']]

    def get_project_issues_count(self, project):
        jql = 'project = "{project}" '.format(project=project)
        return self.jql(jql, fields='*none')['total']

    def get_all_project_issues(self, project, fields='*all'):
        jql = 'project = {project} ORDER BY key'.format(project=project)
        return self.jql(jql, fields=fields)['issues']

    def get_all_assignable_users_for_project(self, project_key, start=0, limit=50):
        """
        Provide assignable users for project
        :param project_key:
        :param start: OPTIONAL: The start point of the collection to return. Default: 0.
        :param limit: OPTIONAL: The limit of the number of users to return, this may be restricted by
                fixed system limits. Default by built-in method: 50
        :return:
        """
        url = 'rest/api/2/user/assignable/search?project={project_key}&startAt={start}&maxResults={limit}'.format(
            project_key=project_key,
            start=start,
            limit=limit)
        return self.get(url)

    def get_assignable_users_for_issue(self, issue_key, username=None, start=0, limit=50):
        """
            Provide assignable users for issue
            :param issue_key:
            :param username: OPTIONAL: Can be used to chaeck if user can be assigned
            :param start: OPTIONAL: The start point of the collection to return. Default: 0.
            :param limit: OPTIONAL: The limit of the number of users to return, this may be restricted by
                    fixed system limits. Default by built-in method: 50
            :return:
        """
        url = 'rest/api/2/user/assignable/search?issueKey={issue_key}&startAt={start}&maxResults={limit}'.format(
            issue_key=issue_key,
            start=start,
            limit=limit)
        if username:
            url += '&username={username}'.format(username=username)
        return self.get(url)

    def get_groups(self, query=None, exclude=None, limit=20):
        """
        REST endpoint for searching groups in a group picker
        Returns groups with substrings matching a given query. This is mainly for use with the group picker,
        so the returned groups contain html to be used as picker suggestions. The groups are also wrapped
        in a single response object that also contains a header for use in the picker,
        specifically Showing X of Y matching groups.
        The number of groups returned is limited by the system property "jira.ajax.autocomplete.limit"
        The groups will be unique and sorted.
        :param query: str
        :param exclude: str
        :param limit: int
        :return: Returned even if no groups match the given substring
        """
        url = 'rest/api/2/groups/picker'
        params = {}
        if query:
            params['query'] = query
        else:
            params['query'] = ''
        if exclude:
            params['exclude'] = exclude
        if limit:
            params['maxResults'] = limit
        return self.get(url, params=params)

    def create_group(self, name):
        """
        Create a group by given group parameter

        :param name: str
        :return: New group params
        """
        url = 'rest/api/2/group'
        data = {'name': name}

        return self.post(url, data=data)

    def remove_group(self, name, swap_group=None):
        """
        Delete a group by given group parameter
        If you delete a group and content is restricted to that group, the content will be hidden from all users
        To prevent this, use this parameter to specify a different group to transfer the restrictions
        (comments and worklogs only) to

        :param name: str
        :param swap_group: str
        :return:
        """
        log.warning('Removing group...')
        url = 'rest/api/2/group'
        if swap_group is not None:
            params = {'groupname': name, 'swapGroup': swap_group}
        else:
            params = {'groupname': name}

        return self.delete(url, params=params)

    def get_all_users_from_group(self, group, include_inactive_users=False, start=0, limit=50):
        """
        Just wrapping method user group members
        :param group:
        :param include_inactive_users:
        :param start: OPTIONAL: The start point of the collection to return. Default: 0.
        :param limit: OPTIONAL: The limit of the number of users to return, this may be restricted by
                fixed system limits. Default by built-in method: 50
        :return:
        """
        url = 'rest/api/2/group/member'
        params = {}
        if group:
            params['groupname'] = group
        params['includeInactiveUsers'] = include_inactive_users
        params['startAt'] = start
        params['maxResults'] = limit
        return self.get(url, params=params)

    def add_user_to_group(self, username, group_name):
        """
        Add given user to a group

        :param username: str
        :param group_name: str
        :return: Current state of the group
        """
        url = 'rest/api/2/group/user'
        params = {'groupname': group_name}
        data = {'name': username}

        return self.post(url, params=params, data=data)

    def remove_user_from_group(self, username, group_name):
        """
        Remove given user from a group

        :param username: str
        :param group_name: str
        :return:
        """
        log.warning('Removing user from a group...')
        url = 'rest/api/2/group/user'
        params = {'groupname': group_name, 'username': username}

        return self.delete(url, params=params)

    def issue_exists(self, issue_key):
        try:
            self.issue(issue_key, fields='*none')
            log.info('Issue "{issue_key}" exists'.format(issue_key=issue_key))
            return True
        except HTTPError as e:
            if e.response.status_code == 404:
                log.info('Issue "{issue_key}" does not exists'.format(issue_key=issue_key))
                return False
            else:
                log.info('Issue "{issue_key}" existed, but now it\'s deleted'.format(issue_key=issue_key))
                return True

    def issue_deleted(self, issue_key):
        try:
            self.issue(issue_key, fields='*none')
            log.info('Issue "{issue_key}" is not deleted'.format(issue_key=issue_key))
            return False
        except HTTPError:
            log.info('Issue "{issue_key}" is deleted'.format(issue_key=issue_key))
            return True

    def delete_issue(self, issue_id_or_key, delete_subtasks=True):
        """
        Delete an issue
        If the issue has subtasks you must set the parameter delete_subtasks = True to delete the issue
        You cannot delete an issue without its subtasks also being deleted
        :param issue_id_or_key:
        :param delete_subtasks:
        :return:
        """
        url = 'rest/api/2/issue/{}'.format(issue_id_or_key)
        params = {}

        if delete_subtasks is True:
            params['deleteSubtasks'] = 'true'
        else:
            params['deleteSubtasks'] = 'false'

        log.warning('Removing issue {}...'.format(issue_id_or_key))

        return self.delete(url, params=params)

    # @todo merge with edit_issue method
    def issue_update(self, issue_key, fields):
        log.warning('Updating issue "{issue_key}" with "{fields}"'.format(issue_key=issue_key, fields=fields))
        url = 'rest/api/2/issue/{0}'.format(issue_key)
        return self.put(url, data={'fields': fields})

    def edit_issue(self, issue_id_or_key, fields, notify_users=True):
        """
        Edits an issue from a JSON representation
        The issue can either be updated by setting explicit the field
        value(s) or by using an operation to change the field value

        :param issue_id_or_key: str
        :param fields: JSON
        :param notify_users: bool
        :return:
        """
        url = 'rest/api/2/issue/{}'.format(issue_id_or_key)
        params = {}
        data = {'update': fields}

        if notify_users is True:
            params['notifyUsers'] = 'true'
        else:
            params['notifyUsers'] = 'false'
        return self.put(url, data=data, params=params)

    def issue_add_watcher(self, issue_key, user):
        """
        Start watching issue
        :param issue_key:
        :param user:
        :return:
        """
        log.warning('Adding user {user} to "{issue_key}" watchers'.format(issue_key=issue_key, user=user))
        data = user
        return self.post('rest/api/2/issue/{issue_key}/watchers'.format(issue_key=issue_key), data=data)

    def assign_issue(self, issue, assignee=None):
        """Assign an issue to a user. None will set it to unassigned. -1 will set it to Automatic.
        :param issue: the issue ID or key to assign
        :type issue: int or str
        :param assignee: the user to assign the issue to
        :type assignee: str
        :rtype: bool
        """
        url = 'rest/api/2/issue/{issue}/assignee'.format(issue=issue)
        data = {'name': assignee}

        return self.put(url, data=data)

    def create_issue(self, fields, update_history=False):
        """
        Creates an issue or a sub-task from a JSON representation
        :param fields: JSON data
        :param update_history: bool (if true then the user's project history is updated)
        :return:
        """
        url = 'rest/api/2/issue'
        data = {'fields': fields}
        params = {}

        if update_history is True:
            params['updateHistory'] = 'true'
        else:
            params['updateHistory'] = 'false'
        return self.post(url, params=params, data=data)

    def create_issues(self, list_of_issues_data):
        """
        Creates issues or sub-tasks from a JSON representation
        Creates many issues in one bulk operation
        :param list_of_issues_data: list of JSON data
        :return:
        """
        url = 'rest/api/2/issue/bulk'
        data = {'issueUpdates': list_of_issues_data}
        return self.post(url, data=data)

    # @todo refactor and merge with create_issue method
    def issue_create(self, fields):
        log.warning('Creating issue "{summary}"'.format(summary=fields['summary']))
        url = 'rest/api/2/issue'
        return self.post(url, data={'fields': fields})

    def issue_create_or_update(self, fields):
        issue_key = fields.get('issuekey', None)

        if not issue_key or not self.issue_exists(issue_key):
            log.info('IssueKey is not provided or does not exists in destination. Will attempt to create an issue')
            del fields['issuekey']
            return self.issue_create(fields)

        if self.issue_deleted(issue_key):
            log.warning('Issue "{issue_key}" deleted, skipping'.format(issue_key=issue_key))
            return None

        log.info('Issue "{issue_key}" exists, will update'.format(issue_key=issue_key))
        del fields['issuekey']
        return self.issue_update(issue_key, fields)

    def issue_add_comment(self, issue_key, comment, visibility=None):
        """
        Add comment into Jira issue
        :param issue_key:
        :param comment:
        :param visibility: OPTIONAL
        :return:
        """
        url = 'rest/api/2/issue/{issueIdOrKey}/comment'.format(issueIdOrKey=issue_key)
        data = {'body': comment}
        if visibility:
            data['visibility'] = visibility
        return self.post(url, data=data)

    # Attachments
    def get_attachment(self, attachment_id):
        """
        Returns the meta-data for an attachment, including the URI of the actual attached file
        :param attachment_id: int
        :return:
        """
        url = 'rest/api/2/attachment/{}'.format(attachment_id)

        return self.get(url)

    def remove_attachment(self, attachment_id):
        """
        Remove an attachment from an issue
        :param attachment_id: int
        :return: if success, return None
        """
        url = 'rest/api/2/attachment/{}'.format(attachment_id)

        return self.delete(url)

    def get_attachment_meta(self):
        """
        Returns the meta information for an attachments,
        specifically if they are enabled and the maximum upload size allowed
        :return:
        """
        url = 'rest/api/2/attachment/meta'

        return self.get(url)

    def add_attachment(self, issue_key, filename):
        """
        Add attachment to Issue
        :param issue_key: str
        :param filename: str, name, if file in current directory or full path to file
        """
        log.warning('Adding attachment...')
        headers = {'X-Atlassian-Token': 'no-check'}
        url = 'rest/api/2/issue/{}/attachments'.format(issue_key)
        with open(filename, 'rb') as attachment:
            files = {'file': attachment}
        return self.post(url, headers=headers, files=files)

    def get_issue_remotelinks(self, issue_key, global_id=None, internal_id=None):
        """
        Compatibility naming method with get_issue_remote_links()
        """
        return self.get_issue_remote_links(issue_key, global_id, internal_id)

    def get_issue_remote_links(self, issue_key, global_id=None, internal_id=None):
        """
        Finding all Remote Links on an issue, also with filtering by Global ID and internal ID
        :param issue_key:
        :param global_id: str
        :param internal_id: str
        :return:
        """
        url = 'rest/api/2/issue/{issue_key}/remotelink'.format(issue_key=issue_key)
        params = {}
        if global_id:
            params['globalId'] = global_id
        if internal_id:
            url += '/' + internal_id
        return self.get(url, params=params)

    def create_or_update_issue_remote_links(self, issue_key, link_url, title, global_id=None, relationship=None):
        """
        Add Remote Link to Issue, update url if global_id is passed
        :param issue_key: str
        :param link_url: str
        :param title: str
        :param global_id: str, OPTIONAL:
        :param relationship: str, OPTIONAL: Default by built-in method: 'Web Link'
        """
        url = 'rest/api/2/issue/{issue_key}/remotelink'.format(issue_key=issue_key)
        data = {'object': {'url': link_url, 'title': title}}
        if global_id:
            data['globalId'] = global_id
        if relationship:
            data['relationship'] = relationship
        return self.post(url, data=data)

    def get_issue_remote_link_by_id(self, issue_key, link_id):
        url = 'rest/api/2/issue/{issue_key}/remotelink/{link_id}'.format(issue_key=issue_key, link_id=link_id)
        return self.get(url)

    def update_issue_remote_link_by_id(self, issue_key, link_id, url, title, global_id=None, relationship=None):
        """
        Update existing Remote Link on Issue
        :param issue_key: str
        :param link_id: str
        :param url: str
        :param title: str
        :param global_id: str, OPTIONAL:
        :param relationship: str, Optional. Default by built-in method: 'Web Link'

        """
        data = {'object': {'url': url, 'title': title}}
        if global_id:
            data['globalId'] = global_id
        if relationship:
            data['relationship'] = relationship
        url = 'rest/api/2/issue/{issue_key}/remotelink/{link_id}'.format(issue_key=issue_key, link_id=link_id)
        return self.put(url, data=data)

    def delete_issue_remote_link_by_id(self, issue_key, link_id):
        """
        Deletes Remote Link on Issue
        :param issue_key: str
        :param link_id: str
        """
        url = 'rest/api/2/issue/{issue_key}/remotelink/{link_id}'.format(issue_key=issue_key, link_id=link_id)
        return self.delete(url)

    def get_issue_transitions(self, issue_key):
        return [{'name': transition['name'], 'id': int(transition['id']), 'to': transition['to']['name']}
                for transition in (self.get_issue_transitions_full(issue_key) or {}).get('transitions')]

    def get_issue_transitions_full(self, issue_key, transition_id=None, expand=None):
        """
        Get a list of the transitions possible for this issue by the current user,
        along with fields that are required and their types.
        Fields will only be returned if expand = 'transitions.fields'.
        The fields in the metadata correspond to the fields in the transition screen for that transition.
        Fields not in the screen will not be in the metadata.
        :param issue_key: str
        :param transition_id: str
        :param expand: str
        :return:
        """
        url = 'rest/api/2/issue/{issue_key}/transitions'.format(issue_key=issue_key)
        params = {}
        if transition_id:
            params['transitionId'] = transition_id
        if expand:
            params['expand'] = expand
        return self.get(url, params=params)

    def get_status_id_from_name(self, status_name):
        url = 'rest/api/2/status/{name}'.format(name=status_name)
        return int((self.get(url) or {}).get('id'))

    def get_status_for_project(self, project_key):
        url = 'rest/api/2/project/{name}/statuses'.format(name=project_key)
        return self.get(url)

    def get_transition_id_to_status_name(self, issue_key, status_name):
        for transition in self.get_issue_transitions(issue_key):
            if status_name.lower() == transition['to'].lower():
                return int(transition['id'])

    def issue_transition(self, issue_key, status):
        return self.set_issue_status(issue_key, status)

    def set_issue_status(self, issue_key, status_name):
        url = 'rest/api/2/issue/{issue_key}/transitions'.format(issue_key=issue_key)
        transition_id = self.get_transition_id_to_status_name(issue_key, status_name)
        return self.post(url, data={'transition': {'id': transition_id}})

    def set_issue_status_by_transition_id(self, issue_key, transition_id):
        """
        Setting status by transition_id
        :param issue_key: str
        :param transition_id: int
        """
        url = 'rest/api/2/issue/{issue_key}/transitions'.format(issue_key=issue_key)
        return self.post(url, data={'transition': {'id': transition_id}})

    def get_issue_status(self, issue_key):
        url = 'rest/api/2/issue/{issue_key}?fields=status'.format(issue_key=issue_key)
        return (((self.get(url) or {}).get('fields') or {}).get('status') or {}).get('name') or {}

    def get_issue_status_id(self, issue_key):
        url = 'rest/api/2/issue/{issue_key}?fields=status'.format(issue_key=issue_key)
        return (self.get(url) or {}).get('fields').get('status').get('id')

    def get_issue_link_types(self):
        """Returns a list of available issue link types,
        if issue linking is enabled.
        Each issue link type has an id,
        a name and a label for the outward and inward link relationship.
        """
        url = 'rest/api/2/issueLinkType'
        return (self.get(url) or {}).get('issueLinkTypes')

    def get_issue_link_types_names(self):
        """
        Provide issue link type names
        :return:
        """
        return [link_type['name'] for link_type in self.get_issue_link_types()]

    def create_issue_link_type_by_json(self, data):
        """Create a new issue link type.
        :param data:
                {
                    "name": "Duplicate",
                    "inward": "Duplicated by",
                    "outward": "Duplicates"
                }
        :return:
        """
        url = 'rest/api/2/issueLinkType'
        return self.post(url, data=data)

    def create_issue_link_type(self, link_type_name, inward, outward):
        """Create a new issue link type.
        :param outward:
        :param inward:
        :param link_type_name:
        :return:
        """
        if link_type_name.lower() in [x.lower() for x in self.get_issue_link_types_names()]:
            log.error("Link type name already exists")
            return "Link type name already exists"
        data = {
            'name': link_type_name,
            'inward': inward,
            'outward': outward
        }
        return self.create_issue_link_type_by_json(data=data)

    def get_issue_link_type(self, issue_link_type_id):
        """Returns for a given issue link type id all information about this issue link type.
        """
        url = 'rest/api/2/issueLinkType/{issueLinkTypeId}'.format(issueLinkTypeId=issue_link_type_id)
        return self.get(url)

    def delete_issue_link_type(self, issue_link_type_id):
        """Delete the specified issue link type."""
        url = 'rest/api/2/issueLinkType/{issueLinkTypeId}'.format(issueLinkTypeId=issue_link_type_id)
        return self.delete(url)

    def update_issue_link_type(self, issue_link_type_id, data):
        """
        Update the specified issue link type.
        :param issue_link_type_id:
        :param data: {
                         "name": "Duplicate",
                          "inward": "Duplicated by",
                         "outward": "Duplicates"
                    }
        :return:
        """
        url = 'rest/api/2/issueLinkType/{issueLinkTypeId}'.format(issueLinkTypeId=issue_link_type_id)
        return self.put(url, data=data)

    def create_issue_link(self, data):
        """
        Creates an issue link between two issues.
        The user requires the link issue permission for the issue which will be linked to another issue.
        The specified link type in the request is used to create the link and will create a link from
        the first issue to the second issue using the outward description. It also create a link from
        the second issue to the first issue using the inward description of the issue link type.
        It will add the supplied comment to the first issue. The comment can have a restriction who can view it.
        If group is specified, only users of this group can view this comment, if roleLevel is specified only users
        who have the specified role can view this comment.
        The user who creates the issue link needs to belong to the specified group or have the specified role.
        :param data: i.e.
        {
            "type": {"name": "Duplicate" },
            "inwardIssue": { "key": "HSP-1"},
            "outwardIssue": {"key": "MKY-1"},
            "comment": { "body": "Linked related issue!",
                         "visibility": { "type": "group", "value": "jira-software-users" }
            }
        }
        :return:
        """
        log.info(
            'Linking issue {inward} and {outward}'.format(inward=data['inwardIssue'], outward=data['outwardIssue']))
        url = 'rest/api/2/issueLink'
        return self.post(url, data=data)

    def remove_issue_link(self, link_id):
        """
        Deletes an issue link with the specified id.
        To be able to delete an issue link you must be able to view both issues
        and must have the link issue permission for at least one of the issues.
        :param link_id: the issue link id.
        :return:
        """
        url = 'rest/api/2/issueLink/{}'.format(link_id)
        return self.delete(url)

    def get_issue_link(self, link_id):
        """
        Returns an issue link with the specified id.
        :param link_id: the issue link id.
        :return:
        """
        url = 'rest/api/2/issueLink/{}'.format(link_id)
        return self.get(url)

    def create_filter(self, name, jql, description=None, favourite=False):
        """
        :param name: str
        :param jql: str
        :param description: str, Optional. Empty string by default
        :param favourite: bool, Optional. False by default
        """
        data = {'jql': jql, 'name': name, 'description': description if description else '',
                'favourite': 'true' if favourite else 'false'}
        url = 'rest/api/2/filter'
        return self.post(url, data=data)

    def component(self, component_id):
        return self.get('rest/api/2/component/{component_id}'.format(component_id=component_id))

    def get_component_related_issues(self, component_id):
        """
        Returns counts of issues related to this component.
        :param component_id:
        :return:
        """
        url = 'rest/api/2/component/{component_id}/relatedIssueCounts'.format(component_id=component_id)
        return self.get(url)

    def create_component(self, component):
        log.warning('Creating component "{name}"'.format(name=component['name']))
        url = 'rest/api/2/component/'
        return self.post(url, data=component)

    def delete_component(self, component_id):
        log.warning('Deleting component "{component_id}"'.format(component_id=component_id))
        return self.delete('rest/api/2/component/{component_id}'.format(component_id=component_id))

    def update_component_lead(self, component_id, lead):
        data = {'id': component_id, 'leadUserName': lead}
        return self.put('rest/api/2/component/{component_id}'.format(component_id=component_id), data=data)

    def get_resolution_by_id(self, resolution_id):
        """
        Get Resolution info by id
        :param resolution_id:
        :return:
        """
        url = 'rest/api/2/resolution/{}'.format(resolution_id)
        return self.get(url)

    def get_priority_by_id(self, priority_id):
        """
        Get Priority info by id
        :param priority_id:
        :return:
        """
        url = 'rest/api/2/resolution/{}'.format(priority_id)
        return self.get(url)

    def get_all_workflows(self):
        """
        Provide all workflows for application admin
        :return:
        """
        url = 'rest/api/2/workflow'
        return self.get(url)

    def get_all_statuses(self):
        """
        Returns a list of all statuses
        :return:
        """
        url = 'rest/api/2/status'
        return self.get(url)

    def get_all_resolutions(self):
        """
        Returns a list of all resolutions.
        :return:
        """
        url = 'rest/api/2/resolution'
        return self.get(url)

    def get_all_priorities(self):
        """
        Returns a list of all priorities.
        :return:
        """
        url = 'rest/api/2/priority'
        return self.get(url)

    def get_all_global_project_roles(self):
        """
        Get all the ProjectRoles available in Jira. Currently this list is global.
        :return:
        """
        url = 'rest/api/2/role'
        return self.get(url)

    def upload_plugin(self, plugin_path):
        """
        Provide plugin path for upload into Jira e.g. useful for auto deploy
        :param plugin_path:
        :return:
        """
        files = {
            'plugin': open(plugin_path, 'rb')
        }
        headers = {
            'X-Atlassian-Token': 'nocheck'
        }
        upm_token = self.request(method='GET', path='rest/plugins/1.0/', headers=headers, trailing=True).headers[
            'upm-token']
        url = 'rest/plugins/1.0/?token={upm_token}'.format(upm_token=upm_token)
        return self.post(url, files=files, headers=headers)

    def delete_plugin(self, plugin_key):
        """
        Delete plugin
        :param plugin_key:
        :return:
        """
        url = 'rest/plugins/1.0/{}-key'.format(plugin_key)
        return self.delete(url)

    def check_plugin_manager_status(self):
        headers = {
            'X-Atlassian-Token': 'nocheck',
            'Content-Type': 'application/vnd.atl.plugins.safe.mode.flag+json'
        }
        url = 'rest/plugins/latest/safe-mode'
        return self.request(method='GET', path=url, headers=headers)

    # API/2 Get permissions
    def get_permissions(self, project_id=None, project_key=None, issue_id=None, issue_key=None):
        """
        Returns all permissions in the system and whether the currently logged in user has them.
        You can optionally provide a specific context
        to get permissions for (projectKey OR projectId OR issueKey OR issueId)

        :param project_id: str
        :param project_key: str
        :param issue_id: str
        :param issue_key: str
        :return:
        """
        url = 'rest/api/2/mypermissions'
        params = {}

        if project_id:
            params['projectId'] = project_id
        if project_key:
            params['projectKey'] = project_key
        if issue_id:
            params['issueId'] = issue_id
        if issue_key:
            params['issueKey'] = issue_key

        return self.get(url, params=params)

    def get_all_permissions(self):
        """
        Returns all permissions that are present in the Jira instance -
        Global, Project and the global ones added by plugins
        :return: All permissions
        """
        url = 'rest/api/2/permissions'
        return self.get(url)

    def get_all_permissionschemes(self, expand=None):
        """
        Returns a list of all permission schemes.
        By default only shortened beans are returned.
        If you want to include permissions of all the schemes,
        then specify the permissions expand parameter.
        Permissions will be included also if you specify any other expand parameter.
        :param expand : permissions,user,group,projectRole,field,all
        :return:
        """
        url = 'rest/api/2/permissionscheme'
        params = {}
        if expand:
            params['expand'] = expand
        return (self.get(url, params=params) or {}).get('permissionSchemes')

    def get_permissionscheme(self, permission_id, expand=None):
        """
        Returns a list of all permission schemes.
        By default only shortened beans are returned.
        If you want to include permissions of all the schemes,
        then specify the permissions expand parameter.
        Permissions will be included also if you specify any other expand parameter.
        :param permission_id
        :param expand : permissions,user,group,projectRole,field,all
        :return:
        """
        url = 'rest/api/2/permissionscheme/{schemeID}'.format(schemeID=permission_id)
        params = {}
        if expand:
            params['expand'] = expand
        return self.get(url, params=params)

    def set_permissionscheme_grant(self, permission_id, new_permission):
        """
        Creates a permission grant in a permission scheme.
        Example:

        {
            "holder": {
                "type": "group",
                "parameter": "jira-developers"
            },
            "permission": "ADMINISTER_PROJECTS"
        }

        :param permission_id
        :param new_permission
        :return:
        """
        url = 'rest/api/2/permissionscheme/{schemeID}/permission'.format(schemeID=permission_id)

        return self.post(url, data=new_permission)

    def get_issue_security_schemes(self):
        """
        Returns all issue security schemes that are defined
        Administrator permission required

        :return: list
        """
        url = 'rest/api/2/issuesecurityschemes'

        return self.get(url).get('issueSecuritySchemes')

    def get_issue_security_scheme(self, scheme_id, only_levels=False):
        """
        Returns the issue security scheme along with that are defined

        Returned if the user has the administrator permission or if the scheme is used in a project in which the
        user has the administrative permission

        :param scheme_id: int
        :param only_levels: bool
        :return: list
        """
        url = 'rest/api/2/issuesecurityschemes/{}'.format(scheme_id)

        if only_levels is True:
            return self.get(url).get('levels')
        else:
            return self.get(url)

    def get_project_issue_security_scheme(self, project_id_or_key, only_levels=False):
        """
        Returns the issue security scheme for project

        Returned if the user has the administrator permission or if the scheme is used in a project in which the
        user has the administrative permission

        :param project_id_or_key: int
        :param only_levels: bool
        :return: list
        """
        url = 'rest/api/2/project/{}/issuesecuritylevelscheme'.format(project_id_or_key)

        if only_levels is True:
            return self.get(url).get('levels')
        else:
            return self.get(url)

    # Application properties
    def get_property(self, key=None, permission_level=None, key_filter=None):
        """
        Returns an application property

        :param key: str
        :param permission_level: str
        :param key_filter: str
        :return: list or item
        """
        url = 'rest/api/2/application-properties'
        params = {}

        if key:
            params['key'] = key
        if permission_level:
            params['permissionLevel'] = permission_level
        if key_filter:
            params['keyFilter'] = key_filter

        return self.get(url, params=params)

    def set_property(self, property_id, value):
        url = 'rest/api/2/application-properties/{}'.format(property_id)
        data = {'id': property_id, 'value': value}

        return self.put(url, data=data)

    def get_advanced_settings(self):
        """
        Returns the properties that are displayed on the "General Configuration > Advanced Settings" page
        :return:
        """
        url = 'rest/api/2/application-properties/advanced-settings'

        return self.get(url)

    """
    #######################################################################
    #                   Tempo Account REST API implements                 #
    #######################################################################
    """

    def tempo_account_get_accounts(self, skip_archived=None, expand=None):
        """
        Get all Accounts that the logged in user has permission to browse.
        :param skip_archived: bool OPTIONAL: skip archived Accounts, either true or false, default value true.
        :param expand: bool OPTIONAL: With expanded data or not
        :return:
        """
        params = {}
        if skip_archived is not None:
            params['skipArchived'] = skip_archived
        if expand is not None:
            params['expand'] = expand
        url = 'rest/tempo-accounts/1/account'
        return self.get(url, params=params)

    def tempo_account_get_accounts_by_jira_project(self, project_id):
        """
        Get Accounts by JIRA Project. The Caller must have the Browse Account permission for Account.
        This will return Accounts for which the Caller has Browse Account Permission for.
        :param project_id: str the project id.
        :return:
        """
        url = 'rest/tempo-accounts/1/account/project/{}'.format(project_id)
        return self.get(url)

    def tempo_account_associate_with_jira_project(self, account_id, project_id,
                                                  default_account=False,
                                                  link_type='MANUAL'):
        """
        The AccountLinkBean for associate Account with project
        Adds a link to an Account.
        {
            scopeType:PROJECT
            defaultAccount:boolean
            linkType:IMPORTED | MANUAL
            name:string
            key:string
            accountId:number
            scope:number
            id:number
        }
        :param project_id:
        :param account_id
        :param default_account
        :param link_type
        :return:
        """
        data = {}
        if account_id:
            data['accountId'] = account_id
        if default_account:
            data['defaultAccount'] = default_account
        if link_type:
            data['linkType'] = link_type
        if project_id:
            data['scope'] = project_id
        data['scopeType'] = 'PROJECT'

        url = 'rest/tempo-accounts/1/link/'
        return self.post(url, data=data)

    def tempo_account_add_account(self, data=None):
        """
        Creates Account, adding new Account requires the Manage Accounts Permission.
        :param data: String then it will convert to json
        :return:
        """
        url = 'rest/tempo-accounts/1/account/'
        if data is None:
            return """Please, provide data e.g.
                       {name: "12312312321",
                       key: "1231231232",
                       lead: {name: "myusername"},
                       }
                       detail info: http://developer.tempo.io/doc/accounts/api/rest/latest/#-700314780
                   """
        return self.post(url, data=data)

    def tempo_account_delete_account_by_id(self, account_id):
        """
        Delete an Account by id. Caller must have the Manage Account Permission for the Account.
        The Account can not be deleted if it has an AccountLinkBean.
        :param account_id: the id of the Account to be deleted.
        :return:
        """
        url = 'rest/tempo-accounts/1/account/{id}/'.format(id=account_id)
        return self.delete(url)

    def tempo_account_get_all_account_by_customer_id(self, customer_id):
        """
        Get un-archived Accounts by customer. The Caller must have the Browse Account permission for the Account.
        :param customer_id: the Customer id.
        :return:
        """
        url = 'rest/tempo-accounts/1/account/customer/{customerId}/'.format(customerId=customer_id)
        return self.get(url)

    def tempo_account_get_customers(self, query=None, count_accounts=None):
        """
        Gets all or some Attribute whose key or name contain a specific substring.
        Attributes can be a Category or Customer.
        :param query: OPTIONAL: query for search
        :param count_accounts: bool OPTIONAL: provide how many associated Accounts with Customer
        :return: list of customers
        """
        params = {}
        if query is not None:
            params['query'] = query
        if count_accounts is not None:
            params['countAccounts'] = count_accounts
        url = 'rest/tempo-accounts/1/customer'
        return self.get(url, params=params)

    def tempo_account_add_new_customer(self, key, name):
        """
        Gets all or some Attribute whose key or name contain a specific substring.
        Attributes can be a Category or Customer.
        :param key:
        :param name:
        :return: if error will show in error log, like validation unsuccessful. If success will good.
        """
        data = {'name': name, 'key': key}
        url = 'rest/tempo-accounts/1/customer'
        return self.post(url, data=data)

    def tempo_account_add_customer(self, data=None):
        """
        Gets all or some Attribute whose key or name contain a specific substring.
        Attributes can be a Category or Customer.
        :param data:
        :return: if error will show in error log, like validation unsuccessful. If success will good.
        """
        if data is None:
            return """Please, set the data as { isNew:boolean
                                                name:string
                                                key:string
                                                id:number } or you can put only name and key parameters"""
        url = 'rest/tempo-accounts/1/customer'
        return self.post(url, data=data)

    def tempo_account_get_customer_by_id(self, customer_id=1):
        """
        Get Account Attribute whose key or name contain a specific substring. Attribute can be a Category or Customer.
        :param customer_id: id of Customer record
        :return: Customer info
        """
        url = 'rest/tempo-accounts/1/customer/{id}'.format(id=customer_id)
        return self.get(url)

    def tempo_account_update_customer_by_id(self, customer_id=1, data=None):
        """
        Updates an Attribute. Caller must have Manage Account Permission. Attribute can be a Category or Customer.
        :param customer_id: id of Customer record
        :param data: format is
                    {
                        isNew:boolean
                        name:string
                        key:string
                        id:number
                    }
        :return: json with parameters name, key and id.
        """
        if data is None:
            return """Please, set the data as { isNew:boolean
                                                name:string
                                                key:string
                                                id:number }"""
        url = 'rest/tempo-accounts/1/customer/{id}'.format(id=customer_id)
        return self.put(url, data=data)

    def tempo_account_delete_customer_by_id(self, customer_id=1):
        """
        Delete an Attribute. Caller must have Manage Account Permission. Attribute can be a Category or Customer.
        :param customer_id: id of Customer record
        :return: Customer info
        """
        url = 'rest/tempo-accounts/1/customer/{id}'.format(id=customer_id)
        return self.delete(url)

    def tempo_account_export_accounts(self):
        """
        Get csv export file of Accounts from Tempo
        :return: csv file
        """
        headers = self.form_token_headers
        url = 'rest/tempo-accounts/1/export'
        return self.get(url, headers=headers, not_json_response=True)

    def tempo_holiday_get_schemes(self):
        """
        Provide a holiday schemes
        :return:
        """
        url = 'rest/tempo-core/2/holidayschemes/'
        return self.get(url)

    def tempo_holiday_get_scheme_info(self, scheme_id):
        """
        Provide a holiday scheme
        :return:
        """
        url = 'rest/tempo-core/2/holidayschemes/{}'.format(scheme_id)
        return self.get(url)

    def tempo_holiday_get_scheme_members(self, scheme_id):
        """
        Provide a holiday scheme members
        :return:
        """
        url = 'rest/tempo-core/2/holidayschemes/{}/members'.format(scheme_id)
        return self.get(url)

    def tempo_holiday_put_into_scheme_member(self, scheme_id, username):
        """
        Provide a holiday scheme
        :return:
        """
        url = 'rest/tempo-core/2/holidayschemes/{}/member/{}/'.format(scheme_id, username)
        data = {'id': scheme_id}
        return self.put(url, data=data)

    def tempo_holiday_scheme_set_default(self, scheme_id):
        """
        Set as default the holiday scheme
        :param scheme_id:
        :return:
        """
        # @deprecated available in private mode the 1 version
        # url = 'rest/tempo-core/1/holidayscheme/setDefault/{}'.format(scheme_id)

        url = 'rest/tempo-core/2/holidayscheme/setDefault/{}'.format(scheme_id)
        data = {'id': scheme_id}
        return self.post(url, data=data)

    def tempo_workload_scheme_get_members(self, scheme_id):
        """
        Provide a workload scheme members
        :param scheme_id:
        :return:
        """
        url = 'rest/tempo-core/1/workloadscheme/users/{}'.format(scheme_id)
        return self.get(url)

    def tempo_workload_scheme_set_member(self, scheme_id, member):
        """
        Provide a workload scheme members
        :param member: user name of user
        :param scheme_id:
        :return:
        """
        url = 'rest/tempo-core/1/workloadscheme/user/{}'.format(member)
        data = {'id': scheme_id}
        return self.put(url, data=data)

    def tempo_timesheets_get_configuration(self):
        """
        Provide the configs of timesheets
        :return:
        """
        url = 'rest/tempo-timesheets/3/private/config/'
        return self.get(url)

    def tempo_timesheets_get_team_utilization(self, team_id, date_from, date_to=None, group_by=None):
        """
        GEt team utulization. Response in json
        :param team_id:
        :param date_from:
        :param date_to:
        :param group_by:
        :return:
        """
        url = 'rest/tempo-timesheets/3/report/team/{}/utilization'.format(team_id)
        params = {'dateFrom': date_from,
                  'dateTo': date_to}

        if group_by:
            params['groupBy'] = group_by
        return self.get(url, params=params)

    def tempo_timesheets_get_worklogs(self, date_from=None, date_to=None, username=None, project_key=None,
                                      account_key=None, team_id=None):
        """

        :param date_from: yyyy-MM-dd
        :param date_to: yyyy-MM-dd
        :param username: name of the user you wish to get the worklogs for
        :param project_key: key of a project you wish to get the worklogs for
        :param account_key: key of an account you wish to get the worklogs for
        :param team_id: id of the Team you wish to get the worklogs for
        :return:
        """
        params = {}
        if date_from:
            params['dateFrom'] = date_from
        if date_to:
            params['dateTo'] = date_to
        if username:
            params['username'] = username
        if project_key:
            params['projectKey'] = project_key
        if account_key:
            params['accountKey'] = account_key
        if team_id:
            params['teamId'] = team_id
        url = 'rest/tempo-timesheets/3/worklogs/'
        return self.get(url, params=params)

    def tempo_timesheets_write_worklog(self, worker, started, time_spend_in_seconds, issue_id, comment=None):
        """
        Log work for user
        :param worker:
        :param started:
        :param time_spend_in_seconds:
        :param issue_id:
        :param comment:
        :return:
        """
        data = {"worker": worker,
                "started": started,
                "timeSpentSeconds": time_spend_in_seconds,
                "originTaskId": str(issue_id)}
        if comment:
            data['comment'] = comment
        url = 'rest/tempo-timesheets/4/worklogs/'
        return self.post(url, data=data)

    def tempo_timesheets_approval_worklog_report(self, user_key, period_start_date):
        """
        Return timesheets for approval
        :param user_key:
        :param period_start_date:
        :return:
        """
        url = "rest/tempo-timesheets/4/timesheet-approval/current"
        params = {}
        if period_start_date:
            params['periodStartDate'] = period_start_date
        if user_key:
            params['userKey'] = user_key
        return self.get(url, params=params)

    def tempo_timesheets_get_required_times(self, from_date, to_date, user_name):
        """
        Provide time how much should work
        :param from_date:
        :param to_date:
        :param user_name:
        :return:
        """
        url = 'rest/tempo-timesheets/3/private/days'
        params = {}
        if from_date:
            params['from'] = from_date
        if to_date:
            params['to'] = to_date
        if user_name:
            params['user'] = user_name
        return self.get(url, params=params)

    def tempo_timesheets_approval_status(self, period_start_date, user_name):
        url = 'rest/tempo-timesheets/4/timesheet-approval/approval-statuses'
        params = {}
        if user_name:
            params['userKey'] = user_name
        if period_start_date:
            params['periodStartDate'] = period_start_date
        return self.get(url, params=params)

    def tempo_get_links_to_project(self, project_id):
        """
        Gets all links to a specific project
        :param project_id:
        :return:
        """
        url = 'rest/tempo-accounts/1/link/project/{}/'.format(project_id)
        return self.get(url)

    def tempo_get_default_link_to_project(self, project_id):
        """
        Gets the default link to a specific project
        :param project_id:
        :return:
        """
        url = 'rest/tempo-accounts/1/link/project/{}/default/'.format(project_id)
        return self.get(url)

    def tempo_teams_get_all_teams(self, expand=None):
        url = "rest/tempo-teams/2/team"
        params = {}
        if expand:
            params['expand'] = expand
        return self.get(url, params=params)

    def tempo_teams_add_member(self, team_id, member_key):
        """
        Add team member
        :param team_id:
        :param member_key:
        :return:
        """
        data = {"member": {"key": str(member_key), "type": "USER"},
                "membership": {"availability": "100",
                               "role": {"id": 1}}
                }
        return self.tempo_teams_add_member_raw(team_id, member_data=data)

    def tempo_teams_add_membership(self, team_id, member_id):
        """
        Add team member
        :param team_id:
        :param member_id:
        :return:
        """
        data = {"teamMemberId": member_id,
                "teamId": team_id,
                "availability": "100",
                "role": {"id": 1}
                }
        url = "rest/tempo-teams/2/team/{}/member/{}/membership".format(team_id, member_id)
        return self.post(url, data=data)

    def tempo_teams_add_member_raw(self, team_id, member_data):
        """
        Add team member
        :param team_id:
        :param member_data:
        :return:
        """
        url = 'rest/tempo-teams/2/team/{}/member/'.format(team_id)
        data = member_data
        return self.post(url, data=data)

    def tempo_teams_get_members(self, team_id):
        """
        Get members from team
        :param team_id:
        :return:
        """
        url = 'rest/tempo-teams/2/team/{}/member/'.format(team_id)
        return self.get(url)

    def tempo_teams_remove_member(self, team_id, member_id, membership_id):
        """
        Remove team membership
        :param team_id:
        :param member_id:
        :param membership_id:
        :return:
        """
        url = 'rest/tempo-teams/2/team/{}/member/{}/membership/{}'.format(team_id, member_id, membership_id)
        return self.delete(url)

    def tempo_teams_update_member_information(self, team_id, member_id, membership_id, data):
        """
        Update team membership attribute info
        :param team_id:
        :param member_id:
        :param membership_id:
        :param data:
        :return:
        """
        url = 'rest/tempo-teams/2/team/{}/member/{}/membership/{}'.format(team_id, member_id, membership_id)
        return self.put(url, data=data)

    def tempo_timesheets_get_period_configuration(self):
        return self.get('rest/tempo-timesheets/3/period-configuration')

    def tempo_timesheets_get_private_configuration(self):
        return self.get('rest/tempo-timesheets/3/private/config')

    def tempo_teams_get_memberships_for_member(self, username):
        return self.get('rest/tempo-teams/2/user/{}/memberships'.format(username))

    """
    #######################################################################
    #   Agile(Formerly Greenhopper) REST API implements                  #
    #######################################################################
    """

    def get_all_agile_boards(self, board_name=None, project_key=None, board_type=None, start=0, limit=50):
        """
        Returns all boards. This only includes boards that the user has permission to view.
        :param board_name:
        :param project_key:
        :param board_type:
        :param start:
        :param limit:
        :return:
        """
        url = 'rest/agile/1.0/board'
        params = {}
        if board_name:
            params['name'] = board_name
        if project_key:
            params['projectKeyOrId'] = project_key
        if board_type:
            params['type'] = board_type
        if start:
            params['startAt'] = int(start)
        if limit:
            params['maxResults'] = int(limit)

        return self.get(url, params=params)

    def get_agile_board(self, board_id):
        """
        Get agile board info by id
        :param board_id:
        :return:
        """
        url = 'rest/agile/1.0/board/{}'.format(str(board_id))
        return self.get(url)

    def create_agile_board(self, name, type, filter_id, location=None):
        """
        Create an agile board
        :param name: str
        :param type: str, scrum or kanban
        :param filter_id: int
        :param location: dict, Optional. Default is user
        """
        data = {'name': name,
                'type': type,
                'filterId': filter_id}
        if location:
            data['location'] = location
        else:
            data['location'] = {'type': 'user'}
        url = 'rest/agile/1.0/board'
        return self.post(url, data=data)

    def get_agile_board_by_filter_id(self, filter_id):
        """
        Gets an agile board by the filter id
        :param filter_id: int, str
        """
        url = 'rest/agile/1.0/board/filter/{filter_id}'.format(filter_id=filter_id)
        return self.get(url)

    def get_agile_board_configuration(self, board_id):
        """
        Get the board configuration. The response contains the following fields:
        id - Id of the board.
        name - Name of the board.
        filter - Reference to the filter used by the given board.
        subQuery (Kanban only) - JQL subquery used by the given board.
        columnConfig - The column configuration lists the columns for the board,
             in the order defined in the column configuration. For each column,
             it shows the issue status mapping as well as the constraint type
             (Valid values: none, issueCount, issueCountExclSubs) for
             the min/max number of issues. Note, the last column with statuses
             mapped to it is treated as the "Done" column, which means that issues
             in that column will be marked as already completed.
        estimation (Scrum only) - Contains information about type of estimation used for the board.
            Valid values: none, issueCount, field. If the estimation type is "field",
            the Id and display name of the field used for estimation is also returned.
            Note, estimates for an issue can be updated by a PUT /rest/api/2/issue/{issueIdOrKey}
            request, however the fields must be on the screen. "timeoriginalestimate" field will never be
            on the screen, so in order to update it "originalEstimate" in "timetracking" field should be updated.
        ranking - Contains information about custom field used for ranking in the given board.
        :param board_id:
        :return:
        """
        url = 'rest/agile/1.0/board/{}/configuration'.format(str(board_id))
        return self.get(url)

    def get_issues_for_backlog(self, board_id):
        """
        :param board_id: int, str
        """
        url = 'rest/agile/1.0/{board_id}/backlog'.format(board_id=board_id)
        return self.get(url)

    def delete_agile_board(self, board_id):
        """
        Delete agile board by id
        :param board_id:
        :return:
        """
        url = 'rest/agile/1.0/board/{}'.format(str(board_id))
        return self.delete(url)

    def get_agile_board_properties(self, board_id):
        """
        Gets a list of all the board properties
        :param board_id: int, str
        """
        url = 'rest/agile/1.0/board/{board_id}/properties'.format(board_id=board_id)
        return self.get(url)

    def get_all_sprint(self, board_id, state=None, start=0, limit=50):
        """
        Returns all sprints from a board, for a given board Id.
        This only includes sprints that the user has permission to view.
        :param board_id:
        :param state: Filters results to sprints in specified states.
                      Valid values: future, active, closed.
                      You can define multiple states separated by commas, e.g. state=active,closed
        :param start: The starting index of the returned sprints.
                      Base index: 0.
                      See the 'Pagination' section at the top of this page for more details.
        :param limit: The maximum number of sprints to return per page.
                      Default: 50.
                      See the 'Pagination' section at the top of this page for more details.
        :return:
        """
        params = {}
        if start:
            params['startAt'] = start
        if limit:
            params['maxResults'] = limit
        if state:
            params['state'] = state
        url = 'rest/agile/1.0/board/{boardId}/sprint'.format(boardId=board_id)
        return self.get(url, params=params)

    def get_sprint(self, sprint_id):
        """
        Returns the sprint for a given sprint Id.
        The sprint will only be returned if the user can view the board that the sprint was created on,
        or view at least one of the issues in the sprint.
        :param sprint_id:
        :return:
        """
        url = 'rest/agile/1.0/sprint/{sprintId}'.format(sprintId=sprint_id)
        return self.get(url)

    def rename_sprint(self, sprint_id, name, start_date, end_date):
        """

        :param sprint_id:
        :param name:
        :param start_date:
        :param end_date:
        :return:
        """
        return self.put('rest/greenhopper/1.0/sprint/{0}'.format(sprint_id), data={
            'name': name,
            'startDate': start_date,
            'endDate': end_date})

    def delete_sprint(self, sprint_id):
        """
        Deletes a sprint.
        Once a sprint is deleted, all issues in the sprint will be moved to the backlog.
        Note, only future sprints can be deleted.
        :param sprint_id:
        :return:
        """
        return self.delete('rest/agile/1.0/sprint/{sprintId}'.format(sprintId=sprint_id))

    def update_partially_sprint(self, sprint_id, data):
        """
        Performs a partial update of a sprint.
        A partial update means that fields not present in the request JSON will not be updated.
        Notes:

        Sprints that are in a closed state cannot be updated.
        A sprint can be started by updating the state to 'active'.
        This requires the sprint to be in the 'future' state and have a startDate and endDate set.
        A sprint can be completed by updating the state to 'closed'.
        This action requires the sprint to be in the 'active' state. This sets the completeDate to the time of the request.
        Other changes to state are not allowed.
        The completeDate field cannot be updated manually.
        :param sprint_id:
        :param data: { "name": "new name"}
        :return:
        """
        return self.post('rest/agile/1.0/sprint/{}'.format(sprint_id), data=data)

    def get_sprint_issues(self, sprint_id, start, limit):
        """
        Returns all issues in a sprint, for a given sprint Id.
        This only includes issues that the user has permission to view.
        By default, the returned issues are ordered by rank.
        :param sprint_id:
        :param start: The starting index of the returned issues.
                      Base index: 0.
                      See the 'Pagination' section at the top of this page for more details.
        :param limit: The maximum number of issues to return per page.
                      Default: 50.
                      See the 'Pagination' section at the top of this page for more details.
                      Note, the total number of issues returned is limited by the property
                      'jira.search.views.default.max' in your Jira instance.
                      If you exceed this limit, your results will be truncated.
        :return:
        """
        params = {}
        if start:
            params['startAt'] = start
        if limit:
            params['maxResults'] = limit
        url = 'rest/agile/1.0/sprint/{sprintId}/issue'.format(sprintId=sprint_id)
        return self.get(url, params=params)

    def health_check(self):
        """
        Get health status
        https://confluence.atlassian.com/jirakb/how-to-retrieve-health-check-results-using-rest-api-867195158.html
        :return:
        """
        # check as Troubleshooting & Support Tools Plugin
        response = self.get('rest/troubleshooting/1.0/check/')
        if not response:
            # check as support tools
            response = self.get('rest/supportHealthCheck/1.0/check/')
        return response<|MERGE_RESOLUTION|>--- conflicted
+++ resolved
@@ -306,11 +306,7 @@
                   }
         return self.get(url, params=params)
 
-<<<<<<< HEAD
     def is_user_in_application(self, username, application_key):
-=======
-    def is_user_in_application(self, username, applicationKey):
->>>>>>> 21f2bf15
         """
         Utility function to test whether a user has an application role
         :param username: The username of the user to test.
@@ -319,12 +315,8 @@
         """
         user = self.user(username, 'applicationRoles')  # Get applications roles of the user
         if 'self' in user:
-            for applicationRole in user.get('applicationRoles').get('items'):
-<<<<<<< HEAD
-                if applicationRole.get('key') == application_key:
-=======
-                if applicationRole.get('key') == applicationKey:
->>>>>>> 21f2bf15
+            for application_role in user.get('applicationRoles').get('items'):
+                if application_role.get('key') == application_key:
                     return True
         return False
 
@@ -340,11 +332,7 @@
             'username': username,
             'applicationKey': application_key
         }
-<<<<<<< HEAD
         return self.post('rest/api/2/user/application', params=params) is None
-=======
-        return self.post('rest/api/2/user/application', params=params) == None
->>>>>>> 21f2bf15
 
     # Application roles
     def get_all_application_roles(self):
