# coding=utf-8
import logging
import re

from requests import HTTPError

<<<<<<< HEAD
from .errors import ApiNotFoundError, ApiPermissionError
=======
from .constants import (
        CSV_PATH_ALL_FIELDS,
        CSV_PATH_CURRENT_FIELDS
)
>>>>>>> a0bfce19
from .rest_client import AtlassianRestAPI

log = logging.getLogger(__name__)


class Jira(AtlassianRestAPI):

    """
    Provide permission information for the current user.
    Reference: https://docs.atlassian.com/software/jira/docs/api/REST/8.5.0/#api/2
    """

    def get_permissions(
        self, project_id=None, project_key=None, issue_id=None, issue_key=None
    ):
        """
        Returns all permissions in the system and whether the currently logged in user has them.
        You can optionally provide a specific context
        to get permissions for (projectKey OR projectId OR issueKey OR issueId)
        When no context supplied the project related permissions will return true
        if the user has that permission in ANY project
        If a project context is provided, project related permissions will return true
        if the user has the permissions in the specified project.
        For permissions that are determined using issue data (e.g Current Assignee), true will be returned
        if the user meets the permission criteria in ANY issue in that project If an issue context is provided,
        it will return whether or not the user has each permission in that specific issue
        NB: The above means that for issue-level permissions (EDIT_ISSUE for example),
        hasPermission may be true when no context is provided, or when a project context is provided,
        but may be false for any given (or all) issues. This would occur (for example)
        if Reporters were given the EDIT_ISSUE permission.
        This is because any user could be a reporter,
        except in the context of a concrete issue, where the reporter is known.

        Global permissions will still be returned for all scopes.

        Prior to version 6.4 this service returned project permissions with keys corresponding to
        com.atlassian.jira.security.Permissions.Permission constants.
        Since 6.4 those keys are considered deprecated and this service returns system project permission keys
        corresponding to constants defined in com.atlassian.jira.permission.ProjectPermissions.
        Permissions with legacy keys are still also returned for backwards compatibility,
        they are marked with an attribute deprecatedKey=true.
        The attribute is missing for project permissions with the current keys.

        :param project_id: (str)  id of project to scope returned permissions for.
        :param project_key: (str) key of project to scope returned permissions for.
        :param issue_id: (str)  key of the issue to scope returned permissions for.
        :param issue_key: (str) id of the issue to scope returned permissions for.
        :return:
        """
        url = "rest/api/2/mypermissions"
        params = {}

        if project_id:
            params["projectId"] = project_id
        if project_key:
            params["projectKey"] = project_key
        if issue_id:
            params["issueId"] = issue_id
        if issue_key:
            params["issueKey"] = issue_key

        return self.get(url, params=params)

    def get_all_permissions(self):
        """
        Returns all permissions that are present in the Jira instance -
        Global, Project and the global ones added by plugins
        :return: All permissions
        """
        url = "rest/api/2/permissions"
        return self.get(url)

    """
    Application properties
    Reference: https://docs.atlassian.com/software/jira/docs/api/REST/8.5.0/#api/2/application-properties
    """

    def get_property(self, key=None, permission_level=None, key_filter=None):
        """
        Returns an application property
        :param key: str
        :param permission_level: str
        :param key_filter: str
        :return: list or item
        """
        url = "rest/api/2/application-properties"
        params = {}

        if key:
            params["key"] = key
        if permission_level:
            params["permissionLevel"] = permission_level
        if key_filter:
            params["keyFilter"] = key_filter

        return self.get(url, params=params)

    def set_property(self, property_id, value):
        """
        Modify an application property via PUT. The "value" field present in the PUT will override the existing value.
        :param property_id:
        :param value:
        :return:
        """
        url = "rest/api/2/application-properties/{}".format(property_id)
        data = {"id": property_id, "value": value}

        return self.put(url, data=data)

    def get_advanced_settings(self):
        """
        Returns the properties that are displayed on the "General Configuration > Advanced Settings" page
        :return:
        """
        url = "rest/api/2/application-properties/advanced-settings"

        return self.get(url)

    """
    Application roles. Provides REST access to JIRA's Application Roles.
    Reference: https://docs.atlassian.com/software/jira/docs/api/REST/8.5.0/#api/2/applicationrole
    """

    def get_all_application_roles(self):
        """
        Returns all ApplicationRoles in the system
        :return:
        """
        url = "rest/api/2/applicationrole"
        return self.get(url) or {}

    def get_application_role(self, role_key):
        """
        Returns the ApplicationRole with passed key if it exists
        :param role_key: str
        :return:
        """
        url = "rest/api/2/applicationrole/{}".format(role_key)
        return self.get(url) or {}

    """
    Attachments
    Reference: https://docs.atlassian.com/software/jira/docs/api/REST/8.5.0/#api/2/attachment
    """

    def get_attachment(self, attachment_id):
        """
        Returns the meta-data for an attachment, including the URI of the actual attached file
        :param attachment_id: int
        :return:
        """
        url = "rest/api/2/attachment/{}".format(attachment_id)
        return self.get(url)

    def remove_attachment(self, attachment_id):
        """
        Remove an attachment from an issue
        :param attachment_id: int
        :return: if success, return None
        """
        url = "rest/api/2/attachment/{}".format(attachment_id)
        return self.delete(url)

    def get_attachment_meta(self):
        """
        Returns the meta information for an attachments,
        specifically if they are enabled and the maximum upload size allowed
        :return:
        """
        url = "rest/api/2/attachment/meta"
        return self.get(url)

    def get_attachment_expand_human(self, attachment_id):
        """
        Returns the information for an expandable attachment in human-readable format
        :param attachment_id: int
        :return:
        """
        url = "rest/api/2/attachment/{}/expand/human".format(attachment_id)
        return self.get(url)

    def get_attachment_expand_raw(self, attachment_id):
        """
        Returns the information for an expandable attachment in raw format
        :param attachment_id: int
        :return:
        """
        url = "rest/api/2/attachment/{}/expand/raw".format(attachment_id)
        return self.get(url)

    """
    Audit Records. Resource representing the auditing records
    Reference: https://docs.atlassian.com/software/jira/docs/api/REST/8.5.0/#api/2/auditing
    """

    def get_audit_records(
        self, offset=None, limit=None, filter=None, from_date=None, to_date=None
    ):
        """
        Returns auditing records filtered using provided parameters
        :param offset: the number of record from which search starts
        :param limit: maximum number of returned results (if is limit is <= 0 or > 1000,
            it will be set do default value: 1000)
        :param str filter: text query; each record that will be returned must contain
            the provided text in one of it's fields.
        :param str from_date: timestamp in past; 'from' must be less or equal 'to',
            otherwise the result set will be empty only records that where created in the same moment or after
            the 'from' timestamp will be provided in response
        :param str to_date: timestamp in past; 'from' must be less or equal 'to',
            otherwise the result set will be empty only records that where created in the same moment or earlier than
            the 'to' timestamp will be provided in response
        :return:
        """
        params = {}
        if offset:
            params["offset"] = offset
        if limit:
            params["limit"] = limit
        if filter:
            params["filter"] = filter
        if from_date:
            params["from"] = from_date
        if to_date:
            params["to"] = to_date
        url = "rest/api/2/auditing/record"
        return self.get(url, params=params) or {}

    def post_audit_record(self, audit_record):
        """
        Store a record in Audit Log
        :param audit_record: json with compat https://docs.atlassian.com/jira/REST/schema/audit-record#
        :return:
        """
        url = "rest/api/2/auditing/record"
        return self.post(url, data=audit_record)

    """
    Avatar
    Reference: https://docs.atlassian.com/software/jira/docs/api/REST/8.5.0/#api/2/avatar
    """

    def get_all_system_avatars(self, avatar_type="user"):
        """
        Returns all system avatars of the given type.
        :param avatar_type:
        :return: Returns a map containing a list of system avatars.
                 A map is returned to be consistent with the shape of the project/KEY/avatars REST end point.
        """
        url = "rest/api/2/avatar/{type}/system".format(type=avatar_type)
        return self.get(url)

    """
    Cluster. (Available for DC) It gives possibility to manage old node in cluster.
    Reference: https://docs.atlassian.com/software/jira/docs/api/REST/8.5.0/#api/2/cluster
    """

    def get_cluster_all_nodes(self):
        url = "rest/api/2/cluster/nodes"
        return self.get(url)

    def delete_cluster_node(self, node_id):
        """
        Delete the node from the cluster if state of node is OFFLINE
        :param node_id: str
        :return:
        """
        url = "rest/api/2/cluster/node/{}".format(node_id)
        return self.delete(url)

    def set_node_to_offline(self, node_id):
        """
        Change the node's state to offline if the node is reporting as active, but is not alive
        :param node_id: str
        :return:
        """
        url = "rest/api/2/cluster/node/{}/offline".format(node_id)
        return self.put(url)

    """
    ZDU (Zero Downtime upgrade) module. (Available for DC)
    Reference: https://docs.atlassian.com/software/jira/docs/api/REST/8.5.0/#api/2/cluster/zdu
    """

    def get_cluster_zdu_state(self):
        url = "rest/api/2/cluster/zdu/state"
        return self.get(url)

    """
    Comments properties
    Reference: https://docs.atlassian.com/software/jira/docs/api/REST/8.5.0/#api/2/comment/{commentId}/properties
    """

    def get_comment_properties_keys(self, comment_id):
        """
        Returns the keys of all properties for the comment identified by the key or by the id.
        :param comment_id:
        :return:
        """
        url = "rest/api/2/comment/{commentId}/properties".format(commentId=comment_id)
        return self.get(url)

    def get_comment_property(self, comment_id, property_key):
        """
        Returns the value a property for a comment
        :param comment_id: int
        :param property_key: str
        :return:
        """
        url = "rest/api/2/comment/{commentId}/properties/{propertyKey}".format(
            commentId=comment_id, propertyKey=property_key
        )
        return self.get(url)

    def set_comment_property(self, comment_id, property_key, value_property):
        """
        Returns the keys of all properties for the comment identified by the key or by the id.
        :param comment_id: int
        :param property_key: str
        :param value_property: object
        :return:
        """
        url = "rest/api/2/comment/{commentId}/properties/{propertyKey}".format(
            commentId=comment_id, propertyKey=property_key
        )
        data = {"value": value_property}
        return self.put(url, data=data)

    def delete_comment_property(self, comment_id, property_key):
        """
        Deletes a property for a comment
        :param comment_id: int
        :param property_key: str
        :return:
        """
        url = "rest/api/2/comment/{commentId}/properties/{propertyKey}".format(
            commentId=comment_id, propertyKey=property_key
        )
        return self.delete(url)

    """
    Component
    Reference: https://docs.atlassian.com/software/jira/docs/api/REST/8.5.0/#api/2/component
    """

    def component(self, component_id):
        return self.get(
            "rest/api/2/component/{component_id}".format(component_id=component_id)
        )

    def get_component_related_issues(self, component_id):
        """
        Returns counts of issues related to this component.
        :param component_id:
        :return:
        """
        url = "rest/api/2/component/{component_id}/relatedIssueCounts".format(
            component_id=component_id
        )
        return self.get(url)

    def create_component(self, component):
        log.warning('Creating component "{name}"'.format(name=component["name"]))
        url = "rest/api/2/component/"
        return self.post(url, data=component)

    def delete_component(self, component_id):
        log.warning(
            'Deleting component "{component_id}"'.format(component_id=component_id)
        )
        return self.delete(
            "rest/api/2/component/{component_id}".format(component_id=component_id)
        )

    def update_component_lead(self, component_id, lead):
        data = {"id": component_id, "leadUserName": lead}
        return self.put(
            "rest/api/2/component/{component_id}".format(component_id=component_id),
            data=data,
        )

    """
    Configurations of Jira
    Reference: https://docs.atlassian.com/software/jira/docs/api/REST/8.5.0/#api/2/configuration
    """

    def get_configurations_of_jira(self):
        """
        Returns the information if the optional features in JIRA are enabled or disabled.
        If the time tracking is enabled, it also returns the detailed information about time tracking configuration.
        :return:
        """
        url = "rest/api/2/configuration"
        return self.get(url)

    """
    Custom Field
    Reference: https://docs.atlassian.com/software/jira/docs/api/REST/8.5.0/#api/2/customFieldOption
               https://docs.atlassian.com/software/jira/docs/api/REST/8.5.0/#api/2/customFields
               https://docs.atlassian.com/software/jira/docs/api/REST/8.5.0/#api/2/field
    """

    def get_custom_field_option(self, option_id):
        """
        Returns a full representation of the Custom Field Option that has the given id.
        :param option_id:
        :return:
        """
        url = "rest/api/2/customFieldOption/{id}".format(id=option_id)
        return self.get(url)

    def get_custom_fields(self, search=None, start=1, limit=50):
        """
        Get custom fields. Evaluated on 7.12
        :param search: str
        :param start: long Default: 1
        :param limit: int Default: 50
        :return:
        """
        url = "rest/api/2/customFields"
        params = {}
        if search:
            params["search"] = search
        if start:
            params["startAt"] = start
        if limit:
            params["maxResults"] = limit
        return self.get(url, params=params)

    def get_all_fields(self):
        """
        Returns a list of all fields, both System and Custom
        :return: application/jsonContains a full representation of all visible fields in JSON.
        """
        url = "rest/api/2/field"
        return self.get(url)

    def create_custom_field(self, name, type, search_key=None, description=None):
        """
        Creates a custom field with the given name and type
        :param name: str
        :param type: str, like 'com.atlassian.jira.plugin.system.customfieldtypes:textfield'
        :param search_key: str, like above
        :param description: str
        """
        url = "rest/api/2/field"
        data = {"name": name, "type": type}
        if search_key:
            data["search_key"] = search_key
        if description:
            data["description"] = description
        return self.post(url, data=data)

    """
    Dashboards
    Reference: https://docs.atlassian.com/software/jira/docs/api/REST/8.5.0/#api/2/dashboard
    """

    def get_dashboards(self, filter="", start=0, limit=10):
        """
        Returns a list of all dashboards, optionally filtering them.
        :param filter: OPTIONAL: an optional filter that is applied to the list of dashboards.
                                Valid values include "favourite" for returning only favourite dashboards,
                                and "my" for returning dashboards that are owned by the calling user.
        :param start: the index of the first dashboard to return (0-based). must be 0 or a multiple of maxResults
        :param limit: a hint as to the the maximum number of dashboards to return in each call.
                      Note that the JIRA server reserves the right to impose a maxResults limit that is lower
                      than the value that a client provides, dues to lack or resources or any other condition.
                      When this happens, your results will be truncated.
                      Callers should always check the returned maxResults to determine
                      the value that is effectively being used.
        :return:
        """
        params = {}
        if filter:
            params["filter"] = filter
        if start:
            params["startAt"] = start
        if limit:
            params["maxResults"] = limit
        url = "rest/api/2/dashboard"
        return self.get(url, params=params)

    """
    Filters. Resource for searches
    Reference: https://docs.atlassian.com/software/jira/docs/api/REST/8.5.0/#api/2/filter
    """

    def create_filter(self, name, jql, description=None, favourite=False):
        """
        :param name: str
        :param jql: str
        :param description: str, Optional. Empty string by default
        :param favourite: bool, Optional. False by default
        """
        data = {
            "jql": jql,
            "name": name,
            "description": description if description else "",
            "favourite": "true" if favourite else "false",
        }
        url = "rest/api/2/filter"
        return self.post(url, data=data)

    def get_filter(self, filter_id):
        """
        Returns a full representation of a filter that has the given id.
        :param filter_id:
        :return:
        """
        url = "rest/api/2/filter/{id}".format(id=filter_id)
        return self.get(url)

    def delete_filter(self, filter_id):
        """
        Deletes a filter that has the given id.
        :param filter_id:
        :return:
        """
        url = "rest/api/2/filter/{id}".format(id=filter_id)
        return self.delete(url)

    """
    Group.
    Reference: https://docs.atlassian.com/software/jira/docs/api/REST/8.5.0/#api/2/group
               https://docs.atlassian.com/software/jira/docs/api/REST/8.5.0/#api/2/groups
    """

    def get_groups(self, query=None, exclude=None, limit=20):
        """
        REST endpoint for searching groups in a group picker
        Returns groups with substrings matching a given query. This is mainly for use with the group picker,
        so the returned groups contain html to be used as picker suggestions. The groups are also wrapped
        in a single response object that also contains a header for use in the picker,
        specifically Showing X of Y matching groups.
        The number of groups returned is limited by the system property "jira.ajax.autocomplete.limit"
        The groups will be unique and sorted.
        :param query: str
        :param exclude: str
        :param limit: int
        :return: Returned even if no groups match the given substring
        """
        url = "rest/api/2/groups/picker"
        params = {}
        if query:
            params["query"] = query
        else:
            params["query"] = ""
        if exclude:
            params["exclude"] = exclude
        if limit:
            params["maxResults"] = limit
        return self.get(url, params=params)

    def create_group(self, name):
        """
        Create a group by given group parameter

        :param name: str
        :return: New group params
        """
        url = "rest/api/2/group"
        data = {"name": name}

        return self.post(url, data=data)

    def remove_group(self, name, swap_group=None):
        """
        Delete a group by given group parameter
        If you delete a group and content is restricted to that group, the content will be hidden from all users
        To prevent this, use this parameter to specify a different group to transfer the restrictions
        (comments and worklogs only) to

        :param name: str
        :param swap_group: str
        :return:
        """
        log.warning("Removing group...")
        url = "rest/api/2/group"
        if swap_group is not None:
            params = {"groupname": name, "swapGroup": swap_group}
        else:
            params = {"groupname": name}

        return self.delete(url, params=params)

    def get_all_users_from_group(
        self, group, include_inactive_users=False, start=0, limit=50
    ):
        """
        Just wrapping method user group members
        :param group:
        :param include_inactive_users:
        :param start: OPTIONAL: The start point of the collection to return. Default: 0.
        :param limit: OPTIONAL: The limit of the number of users to return, this may be restricted by
                fixed system limits. Default by built-in method: 50
        :return:
        """
        url = "rest/api/2/group/member"
        params = {}
        if group:
            params["groupname"] = group
        params["includeInactiveUsers"] = include_inactive_users
        params["startAt"] = start
        params["maxResults"] = limit
        return self.get(url, params=params)

    def add_user_to_group(self, username, group_name):
        """
        Add given user to a group

        :param username: str
        :param group_name: str
        :return: Current state of the group
        """
        url = "rest/api/2/group/user"
        params = {"groupname": group_name}
        data = {"name": username}

        return self.post(url, params=params, data=data)

    def remove_user_from_group(self, username, group_name):
        """
        Remove given user from a group

        :param username: str
        :param group_name: str
        :return:
        """
        log.warning("Removing user from a group...")
        url = "rest/api/2/group/user"
        params = {"groupname": group_name, "username": username}

        return self.delete(url, params=params)

    """
    Issue
    Reference: https://docs.atlassian.com/software/jira/docs/api/REST/8.5.0/#api/2/issue
    """

    def issue(self, key, fields="*all"):
        return self.get("rest/api/2/issue/{0}?fields={1}".format(key, fields))

    def get_issue(
        self, issue_id_or_key, fields=None, properties=None, update_history=True
    ):
        """
        Returns a full representation of the issue for the given issue key
        By default, all fields are returned in this get-issue resource

        :param issue_id_or_key: str
        :param fields: str
        :param properties: str
        :param update_history: bool
        :return: issue
        """
        url = "rest/api/2/issue/{}".format(issue_id_or_key)
        params = {}

        if fields is not None:
            if isinstance(fields, (list, tuple, set)):
                fields = ",".join(fields)
            params["fields"] = fields
        if properties is not None:
            params["properties"] = properties
        if update_history is True:
            params["updateHistory"] = "true"
        if update_history is False:
            params["updateHistory"] = "false"

        return self.get(url, params=params)

    def bulk_issue(self, issue_list, fields="*all"):
        """
        :param fields:
        :param list issue_list:
        :return:
        """
        jira_issue_regex = re.compile(r"[A-Z]{1,10}-\d+")
        missing_issues = list()
        matched_issue_keys = list()
        for key in issue_list:
            if re.match(jira_issue_regex, key):
                matched_issue_keys.append(key)
        jql = "key in ({})".format(", ".join(set(matched_issue_keys)))
        query_result = self.jql(jql, fields=fields)
        if "errorMessages" in query_result.keys():
            for message in query_result["errorMessages"]:
                for key in issue_list:
                    if key in message:
                        missing_issues.append(key)
                        issue_list.remove(key)
            query_result, missing_issues = self.bulk_issue(issue_list, fields)
        return query_result, missing_issues

    def get_issue_changelog(self, issue_key):
        """
        Get issue related change log
        :param issue_key:
        :return:
        """
        url = "rest/api/2/issue/{}?expand=changelog".format(issue_key)
        return (self.get(url) or {}).get("changelog")

    def issue_add_json_worklog(self, key, worklog):
        """

        :param key:
        :param worklog:
        :return:
        """
        url = "rest/api/2/issue/{}/worklog".format(key)
        return self.post(url, data=worklog)

    def issue_worklog(self, key, started, time_sec, comment=None):
        """
        :param key:
        :param time_sec: int: second
        :param started: str: format ``%Y-%m-%dT%H:%M:%S.000+0000%z``
        :param comment:
        :return:
        """
        data = {"started": started, "timeSpentSeconds": time_sec}
        if comment:
            data["comment"] = comment
        return self.issue_add_json_worklog(key=key, worklog=data)

    def issue_get_worklog(self, issue_id_or_key):
        """
        Returns all work logs for an issue.
        Note: Work logs won't be returned if the Log work field is hidden for the project.
        :param issue_id_or_key:
        :return:
        """
        url = "rest/api/2/issue/{issueIdOrKey}/worklog".format(
            issueIdOrKey=issue_id_or_key
        )

        return self.get(url)

    def issue_archive(self, issue_id_or_key, notify_users=False):
        """
        Archives an issue.
        :param issue_id_or_key: Issue id or issue key
        :param notify_users: send the email with notification that the issue was updated to users that watch it.
                            Admin or project admin permissions are required to disable the notification.
        :return:
        """
        params = {}
        if notify_users:
            params["notifyUsers"] = "true"
        else:
            params["notifyUsers"] = "false"
        url = "rest/api/2/issue/{issueIdOrKey}/archive".format(
            issueIdOrKey=issue_id_or_key
        )
        return self.get(url)

    def issue_field_value(self, key, field):
        issue = self.get("rest/api/2/issue/{0}?fields={1}".format(key, field))
        return issue["fields"][field]

    def issue_fields(self, key):
        issue = self.get("rest/api/2/issue/{0}".format(key))
        return issue["fields"]

    def update_issue_field(self, key, fields="*all"):
        return self.put("rest/api/2/issue/{0}".format(key), data={"fields": fields})

    def get_issue_labels(self, issue_key):
        """
        Get issue labels.
        :param issue_key:
        :return:
        """
        url = "rest/api/2/issue/{issue_key}?fields=labels".format(issue_key=issue_key)
        return (self.get(url) or {}).get("fields").get("labels")

    def add_attachment(self, issue_key, filename):
        """
        Add attachment to Issue
        :param issue_key: str
        :param filename: str, name, if file in current directory or full path to file
        """
        log.warning("Adding attachment...")
        url = "rest/api/2/issue/{}/attachments".format(issue_key)
        with open(filename, "rb") as attachment:
            files = {"file": attachment}
            return self.post(url, headers=self.no_check_headers, files=files)

    def issue_exists(self, issue_key):
        original_value = self.advanced_mode
        self.advanced_mode = True
        try:
            resp = self.issue(issue_key, fields="*none")
            if resp.status_code == 404:
                log.info(
                    'Issue "{issue_key}" does not exists'.format(issue_key=issue_key)
                )
                return False
            resp.raise_for_status()
            log.info('Issue "{issue_key}" exists'.format(issue_key=issue_key))
            return True
        finally:
            self.advanced_mode = original_value

    def issue_deleted(self, issue_key):
        exists = self.issue_exists(issue_key)
        if exists:
            log.info('Issue "{issue_key}" is not deleted'.format(issue_key=issue_key))
        else:
            log.info('Issue "{issue_key}" is deleted'.format(issue_key=issue_key))
        return not exists

    def delete_issue(self, issue_id_or_key, delete_subtasks=True):
        """
        Delete an issue
        If the issue has subtasks you must set the parameter delete_subtasks = True to delete the issue
        You cannot delete an issue without its subtasks also being deleted
        :param issue_id_or_key:
        :param delete_subtasks:
        :return:
        """
        url = "rest/api/2/issue/{}".format(issue_id_or_key)
        params = {}

        if delete_subtasks is True:
            params["deleteSubtasks"] = "true"
        else:
            params["deleteSubtasks"] = "false"

        log.warning("Removing issue {}...".format(issue_id_or_key))

        return self.delete(url, params=params)

    # @todo merge with edit_issue method
    def issue_update(self, issue_key, fields):
        log.warning(
            'Updating issue "{issue_key}" with "{fields}"'.format(
                issue_key=issue_key, fields=fields
            )
        )
        url = "rest/api/2/issue/{0}".format(issue_key)
        return self.put(url, data={"fields": fields})

    def edit_issue(self, issue_id_or_key, fields, notify_users=True):
        """
        Edits an issue from a JSON representation
        The issue can either be updated by setting explicit the field
        value(s) or by using an operation to change the field value

        :param issue_id_or_key: str
        :param fields: JSON
        :param notify_users: bool
        :return:
        """
        url = "rest/api/2/issue/{}".format(issue_id_or_key)
        params = {}
        data = {"update": fields}

        if notify_users is True:
            params["notifyUsers"] = "true"
        else:
            params["notifyUsers"] = "false"
        return self.put(url, data=data, params=params)

    def issue_add_watcher(self, issue_key, user):
        """
        Start watching issue
        :param issue_key:
        :param user:
        :return:
        """
        log.warning(
            'Adding user {user} to "{issue_key}" watchers'.format(
                issue_key=issue_key, user=user
            )
        )
        data = user
        return self.post(
            "rest/api/2/issue/{issue_key}/watchers".format(issue_key=issue_key),
            data=data,
        )

    def assign_issue(self, issue, assignee=None):
        """Assign an issue to a user. None will set it to unassigned. -1 will set it to Automatic.
        :param issue: the issue ID or key to assign
        :type issue: int or str
        :param assignee: the user to assign the issue to
        :type assignee: str
        :rtype: bool
        """
        url = "rest/api/2/issue/{issue}/assignee".format(issue=issue)
        data = {"name": assignee}

        return self.put(url, data=data)

    def create_issue(self, fields, update_history=False):
        """
        Creates an issue or a sub-task from a JSON representation
        :param fields: JSON data
                mandatory keys are issuetype, summary and project
        :param update_history: bool (if true then the user's project history is updated)
        :return:
            example:
                fields = dict(summary='Into The Night',
                              project = dict(key='APA'),
                              issuetype = dict(name='Story')
                              )
                jira.create_issue(fields=fields)
        """
        url = "rest/api/2/issue"
        data = {"fields": fields}
        params = {}

        if update_history is True:
            params["updateHistory"] = "true"
        else:
            params["updateHistory"] = "false"
        return self.post(url, params=params, data=data)

    def create_issues(self, list_of_issues_data):
        """
        Creates issues or sub-tasks from a JSON representation
        Creates many issues in one bulk operation
        :param list_of_issues_data: list of JSON data
        :return:
        """
        url = "rest/api/2/issue/bulk"
        data = {"issueUpdates": list_of_issues_data}
        return self.post(url, data=data)

    # @todo refactor and merge with create_issue method
    def issue_create(self, fields):
        log.warning('Creating issue "{summary}"'.format(summary=fields["summary"]))
        url = "rest/api/2/issue"
        return self.post(url, data={"fields": fields})

    def issue_create_or_update(self, fields):
        issue_key = fields.get("issuekey", None)

        if not issue_key or not self.issue_exists(issue_key):
            log.info(
                "IssueKey is not provided or does not exists in destination. Will attempt to create an issue"
            )
            fields.pop("issuekey", None)
            return self.issue_create(fields)

        if self.issue_deleted(issue_key):
            log.warning(
                'Issue "{issue_key}" deleted, skipping'.format(issue_key=issue_key)
            )
            return None

        log.info('Issue "{issue_key}" exists, will update'.format(issue_key=issue_key))
        fields.pop("issuekey", None)
        return self.issue_update(issue_key, fields)

    def issue_add_comment(self, issue_key, comment, visibility=None):
        """
        Add comment into Jira issue
        :param issue_key:
        :param comment:
        :param visibility: OPTIONAL
        :return:
        """
        url = "rest/api/2/issue/{issueIdOrKey}/comment".format(issueIdOrKey=issue_key)
        data = {"body": comment}
        if visibility:
            data["visibility"] = visibility
        return self.post(url, data=data)

    def issue_edit_comment(self, issue_key, comment_id, comment, visibility=None):
        """
        Updates an existing comment
        :param issue_key: str
        :param comment_id: int
        :param comment: str
        :param visibility: OPTIONAL
        :return:
        """
        url = "rest/api/2/issue/{}/comment/{}".format(issue_key, comment_id)
        data = {"body": comment}
        if visibility:
            data["visibility"] = visibility
        return self.put(url, data=data)

    def get_issue_remotelinks(self, issue_key, global_id=None, internal_id=None):
        """
        Compatibility naming method with get_issue_remote_links()
        """
        return self.get_issue_remote_links(issue_key, global_id, internal_id)

    def get_issue_remote_links(self, issue_key, global_id=None, internal_id=None):
        """
        Finding all Remote Links on an issue, also with filtering by Global ID and internal ID
        :param issue_key:
        :param global_id: str
        :param internal_id: str
        :return:
        """
        url = "rest/api/2/issue/{issue_key}/remotelink".format(issue_key=issue_key)
        params = {}
        if global_id:
            params["globalId"] = global_id
        if internal_id:
            url += "/" + internal_id
        return self.get(url, params=params)

    def create_or_update_issue_remote_links(
        self, issue_key, link_url, title, global_id=None, relationship=None
    ):
        """
        Add Remote Link to Issue, update url if global_id is passed
        :param issue_key: str
        :param link_url: str
        :param title: str
        :param global_id: str, OPTIONAL:
        :param relationship: str, OPTIONAL: Default by built-in method: 'Web Link'
        """
        url = "rest/api/2/issue/{issue_key}/remotelink".format(issue_key=issue_key)
        data = {"object": {"url": link_url, "title": title}}
        if global_id:
            data["globalId"] = global_id
        if relationship:
            data["relationship"] = relationship
        return self.post(url, data=data)

    def get_issue_remote_link_by_id(self, issue_key, link_id):
        url = "rest/api/2/issue/{issue_key}/remotelink/{link_id}".format(
            issue_key=issue_key, link_id=link_id
        )
        return self.get(url)

    def update_issue_remote_link_by_id(
        self, issue_key, link_id, url, title, global_id=None, relationship=None
    ):
        """
        Update existing Remote Link on Issue
        :param issue_key: str
        :param link_id: str
        :param url: str
        :param title: str
        :param global_id: str, OPTIONAL:
        :param relationship: str, Optional. Default by built-in method: 'Web Link'

        """
        data = {"object": {"url": url, "title": title}}
        if global_id:
            data["globalId"] = global_id
        if relationship:
            data["relationship"] = relationship
        url = "rest/api/2/issue/{issue_key}/remotelink/{link_id}".format(
            issue_key=issue_key, link_id=link_id
        )
        return self.put(url, data=data)

    def delete_issue_remote_link_by_id(self, issue_key, link_id):
        """
        Deletes Remote Link on Issue
        :param issue_key: str
        :param link_id: str
        """
        url = "rest/api/2/issue/{issue_key}/remotelink/{link_id}".format(
            issue_key=issue_key, link_id=link_id
        )
        return self.delete(url)

    def get_issue_transitions(self, issue_key):
        if self.advanced_mode:
            return [
                {
                    "name": transition["name"],
                    "id": int(transition["id"]),
                    "to": transition["to"]["name"],
                }
                for transition in (
                    self.get_issue_transitions_full(issue_key).json() or {}
                ).get("transitions")
            ]
        else:
            return [
                {
                    "name": transition["name"],
                    "id": int(transition["id"]),
                    "to": transition["to"]["name"],
                }
                for transition in (
                    self.get_issue_transitions_full(issue_key) or {}
                ).get("transitions")
            ]

    def issue_transition(self, issue_key, status):
        return self.set_issue_status(issue_key, status)

    def set_issue_status(self, issue_key, status_name, fields=None):
        """
        Setting status by status_name. fields defaults to None for transitions without mandatory fields.
        If there are mandatary fields for the transition, these can be set using a dict.
        Example:
            jira.set_issue_status('MY-123','Resolved',{'myfield': 'myvalue'})
        :param issue_key: str
        :param status_name: str
        :param fields: dict, optional
        """
        url = "rest/api/2/issue/{issue_key}/transitions".format(issue_key=issue_key)
        transition_id = self.get_transition_id_to_status_name(issue_key, status_name)
        data = {"transition": {"id": transition_id}}
        if fields is not None:
            data["fields"] = fields
        return self.post(url, data=data)

    def set_issue_status_by_transition_id(self, issue_key, transition_id):
        """
        Setting status by transition_id
        :param issue_key: str
        :param transition_id: int
        """
        url = "rest/api/2/issue/{issue_key}/transitions".format(issue_key=issue_key)
        return self.post(url, data={"transition": {"id": transition_id}})

    def get_issue_status(self, issue_key):
        url = "rest/api/2/issue/{issue_key}?fields=status".format(issue_key=issue_key)
        return (((self.get(url) or {}).get("fields") or {}).get("status") or {}).get(
            "name"
        ) or {}

    def get_issue_status_id(self, issue_key):
        url = "rest/api/2/issue/{issue_key}?fields=status".format(issue_key=issue_key)
        return (self.get(url) or {}).get("fields").get("status").get("id")

    def get_issue_transitions_full(self, issue_key, transition_id=None, expand=None):
        """
        Get a list of the transitions possible for this issue by the current user,
        along with fields that are required and their types.
        Fields will only be returned if expand = 'transitions.fields'.
        The fields in the metadata correspond to the fields in the transition screen for that transition.
        Fields not in the screen will not be in the metadata.
        :param issue_key: str
        :param transition_id: str
        :param expand: str
        :return:
        """
        url = "rest/api/2/issue/{issue_key}/transitions".format(issue_key=issue_key)
        params = {}
        if transition_id:
            params["transitionId"] = transition_id
        if expand:
            params["expand"] = expand
        return self.get(url, params=params)

    def get_updated_worklogs(self, since, expand=None):
        """
        Returns a list of IDs and update timestamps for worklogs updated after a date and time.
        :param since: The date and time, as a UNIX timestamp in milliseconds, after which updated worklogs are returned.
        :param expand: Use expand to include additional information about worklogs in the response.
            This parameter accepts properties that returns the properties of each worklog.
        """
        url = "rest/api/3/worklog/updated"
        params = {}
        if since:
            params["since"] = str(int(since * 1000))
        if expand:
            params["expand"] = expand

        return self.get(url, params=params)

    def get_worklogs(self, ids, expand=None):
        """
        Returns worklog details for a list of worklog IDs.
        :param expand: Use expand to include additional information about worklogs in the response.
            This parameter accepts properties that returns the properties of each worklog.
        :param ids: REQUIRED A list of worklog IDs.
        """

        url = "rest/api/3/worklog/list"
        params = {}
        if expand:
            params["expand"] = expand
        data = {"ids": ids}
        return self.post(url, params=params, data=data)

    """
    User
    Reference: https://docs.atlassian.com/software/jira/docs/api/REST/8.5.0/#api/2/user
    """

    def user(self, username=None, key=None, expand=None):
        """
        Returns a user. This resource cannot be accessed anonymously.
        You can use only one parameter: username or key

        :param username:
        :param key: if username and key are different
        :param expand: Can be 'groups,applicationRoles'
        :return:
        """
        params = {}

        if username and not key:
            params = {"username": username}
        elif not username and key:
            params = {"key": key}
        elif username and key:
            return "You cannot specify both the username and the key parameters"
        elif not username and not key:
            return "You must specify at least one parameter: username or key"

        if expand:
            params["expand"] = expand

        return self.get("rest/api/2/user", params=params)

    def is_active_user(self, username):
        """
        Check status of user
        :param username:
        :return:
        """
        return self.user(username).get("active")

    def user_remove(self, username):
        """
        Remove user from Jira if this user does not have any activity
        :param username:
        :return:
        """
        return self.delete("rest/api/2/user?username={0}".format(username))

    def user_update(self, username, data):
        """
        Update user attributes based on json
        :param username:
        :param data:
        :return:
        """
        url = "rest/api/2/user?username={0}".format(username)
        return self.put(url, data=data)

    def user_update_username(self, old_username, new_username):
        """
        Update username
        :param old_username:
        :param new_username:
        :return:
        """
        data = {"name": new_username}
        return self.user_update(old_username, data=data)

    def user_update_email(self, username, email):
        """
        Update user email for new domain changes
        :param username:
        :param email:
        :return:
        """
        data = {"name": username, "emailAddress": email}
        return self.user_update(username, data=data)

    def user_create(
        self, username, email, display_name, password=None, notification=None
    ):
        """
        Create a user in Jira
        :param username:
        :param email:
        :param display_name:
        :param password: OPTIONAL: If a password is not set, a random password is generated.
        :param notification: OPTIONAL: Sends the user an email confirmation that they have been added to Jira.
                             Default:false.
        :return:
        """
        log.warning("Creating user {}".format(display_name))
        data = {"name": username, "emailAddress": email, "displayName": display_name}
        if password is not None:
            data["password"] = password
        else:
            data["notification"] = True
        if notification is not None:
            data["notification"] = True
        if notification is False:
            data["notification"] = False
        return self.post("rest/api/2/user", data=data)

    def user_properties(self, username):
        """
        Get user property
        :param username:
        :return:
        """
        return self.get("rest/api/2/user/properties?username={}".format(username))

    def user_property(self, username, key_property):
        """
        Get user property
        :param key_property:
        :param username:
        :return:
        """
        params = {"username": username}
        return self.get(
            "rest/api/2/user/properties/{}".format(key_property), params=params
        )

    def user_set_property(self, username, key_property, value_property):
        """
        Set property for user
        :param username:
        :param key_property:
        :param value_property:
        :return:
        """
        url = "rest/api/2/user/properties/{key_property}?username={user_name}".format(
            key_property=key_property, user_name=username
        )
        data = {"value": value_property}
        return self.put(url, data=data)

    def user_delete_property(self, username, key_property):
        """
        Delete property for user
        :param username:
        :param key_property:
        :return:
        """
        url = "rest/api/2/user/properties/{}".format(key_property)
        params = {"username": username}
        return self.delete(url, params=params)

    def user_update_or_create_property_through_rest_point(self, username, key, value):
        """
        ATTENTION!
        This method used after configuration of rest endpoint on Jira side
        :param username:
        :param key:
        :param value:
        :return:
        """
        url = "rest/scriptrunner/latest/custom/updateUserProperty"
        params = {"username": username, "property": key, "value": value}
        return self.get(url, params=params)

    def user_deactivate(self, username):
        """
        Disable user. Works from 8.3.0 Release
        https://docs.atlassian.com/software/jira/docs/api/REST/8.3.0/#api/2/user-updateUser
        :param username:
        :return:
        """
        data = {"active": "false", "name": username}
        return self.user_update(username=username, data=data)

    def user_disable(self, username):
        """Override the disable method"""
        return self.user_deactivate(username)

    def user_disable_throw_rest_endpoint(
        self,
        username,
        url="rest/scriptrunner/latest/custom/disableUser",
        param="userName",
    ):
        """The disable method throw own rest enpoint"""
        url = "{}?{}={}".format(url, param, username)
        return self.get(path=url)

    def user_get_websudo(self):
        """ Get web sudo cookies using normal http request"""
        url = "secure/admin/WebSudoAuthenticate.jspa"
        data = {
            "webSudoPassword": self.password,
            "webSudoIsPost": "false",
        }
        answer = self.get(
            "secure/admin/WebSudoAuthenticate.jspa", self.form_token_headers
        )
        atl_token = None
        if answer:
            atl_token = (
                answer.split(
                    '<meta id="atlassian-token" name="atlassian-token" content="'
                )[1]
                .split("\n")[0]
                .split('"')[0]
            )
        if atl_token:
            data["atl_token"] = atl_token

        return self.post(path=url, data=data, headers=self.form_token_headers)

    def invalidate_websudo(self):
        """
        This method invalidates the any current WebSudo session.
        """
        return self.delete("rest/auth/1/websudo")

    def user_find_by_user_string(
        self,
        username,
        start=0,
        limit=50,
        include_inactive_users=False,
        include_active_users=True,
    ):
        """
        Fuzzy search using username and display name
        :param username: Use '.' to find all users
        :param start: OPTIONAL: The start point of the collection to return. Default: 0.
        :param limit: OPTIONAL: The limit of the number of users to return, this may be restricted by
                fixed system limits. Default by built-in method: 50
        :param include_inactive_users: OPTIONAL: Return users with "active: False"
        :param include_active_users: OPTIONAL: Return users with "active: True".
        :return:
        """
        url = "rest/api/2/user/search"
        params = {
            "username": username,
            "includeActive": include_active_users,
            "includeInactive": include_inactive_users,
            "startAt": start,
            "maxResults": limit,
        }
        return self.get(url, params=params)

    def is_user_in_application(self, username, application_key):
        """
        Utility function to test whether a user has an application role
        :param username: The username of the user to test.
        :param application_key: The application key of the application
        :return: True if the user has the application, else False
        """
        user = self.user(
            username, "applicationRoles"
        )  # Get applications roles of the user
        if "self" in user:
            for application_role in user.get("applicationRoles").get("items"):
                if application_role.get("key") == application_key:
                    return True
        return False

    def add_user_to_application(self, username, application_key):
        """
        Add a user to an application
        :param username: The username of the user to add.
        :param application_key: The application key of the application
        :return: True if the user was added to the application, else False
        :see: https://docs.atlassian.com/software/jira/docs/api/REST/7.5.3/#api/2/user-addUserToApplication
        """
        params = {"username": username, "applicationKey": application_key}
        return self.post("rest/api/2/user/application", params=params) is None

    """
    Projects
    Reference: https://docs.atlassian.com/software/jira/docs/api/REST/8.5.0/#api/2/project
    """

    def get_all_projects(self, included_archived=None):
        return self.projects(included_archived)

    def projects(self, included_archived=None):
        """Returns all projects which are visible for the currently logged in user.
        If no user is logged in, it returns the list of projects that are visible when using anonymous access.
        :param included_archived: boolean whether to include archived projects in response, default: false
        :return:
        """
        params = {}
        if included_archived:
            params["includeArchived"] = included_archived
        return self.get("rest/api/2/project")

    def create_project_from_raw_json(self, json):
        """
        Creates a new project.
            {
                "key": "EX",
                "name": "Example",
                "projectTypeKey": "business",
                "projectTemplateKey": "com.atlassian.jira-core-project-templates:jira-core-project-management",
                "description": "Example Project description",
                "lead": "Charlie",
                "url": "http://atlassian.com",
                "assigneeType": "PROJECT_LEAD",
                "avatarId": 10200,
                "issueSecurityScheme": 10001,
                "permissionScheme": 10011,
                "notificationScheme": 10021,
                "categoryId": 10120
            }
        :param json:
        :return:
        """
        return self.post("rest/api/2/project", json=json)

    def delete_project(self, key):
        """
        DELETE /rest/api/2/project/<project_key>
        :param key: str
        :return:
        """
        return self.delete("rest/api/2/project/{0}".format(key))

    def project(self, key, expand=None):
        params = {}
        if expand:
            params["expand"] = expand
        return self.get("rest/api/2/project/{0}".format(key), params=params)

    def get_project(self, key, expand):
        """
            Contains a full representation of a project in JSON format.
            All project keys associated with the project will only be returned if expand=projectKeys.
        :param key:
        :param expand:
        :return:
        """
        return self.project(key=key, expand=expand)

    def get_project_components(self, key):
        """
        Get project components using project key
        :param key: str
        :return:
        """
        return self.get("rest/api/2/project/{0}/components".format(key))

    def get_project_versions(self, key, expand=None):
        """
        Contains a full representation of a the specified project's versions.
        :param key:
        :param expand: the parameters to expand
        :return:
        """
        params = {}
        if expand is not None:
            params["expand"] = expand
        return self.get("rest/api/2/project/{}/versions".format(key), params=params)

    def get_project_versions_paginated(
        self,
        key,
        start=None,
        limit=None,
        order_by=None,
        expand=None,
        query=None,
        status=None,
    ):
        """
        Returns all versions for the specified project. Results are paginated.
        Results can be ordered by the following fields:
            sequence
            name
            startDate
            releaseDate
        :param key: the project key or id
        :param start: the page offset, if not specified then defaults to 0
        :param limit: how many results on the page should be included. Defaults to 50.
        :param order_by: ordering of the results.
        :param expand: the parameters to expand
        :param query: Filter the results using a literal string. Versions with matching name or description
            are returned (case insensitive).
        :param status: A list of status values used to filter the results by version status.
            This parameter accepts a comma-separated list. The status values are released, unreleased, and archived.
        :return:
        """
        params = {}
        if start is not None:
            params["startAt"] = int(start)
        if limit is not None:
            params["maxResults"] = int(limit)
        if order_by is not None:
            params["orderBy"] = order_by
        if expand is not None:
            params["expand"] = expand
        if query is not None:
            params["query"] = query
        if status in ["released", "unreleased", "archived"]:
            params["status"] = status
        return self.get("rest/api/2/project/{}/version".format(key), params=params)

    def add_version(
        self, project_key, project_id, version, is_archived=False, is_released=False
    ):
        """
        Add missing version to project
        :param project_key: the project key
        :param project_id: the project id
        :param version: the new project version to add
        :param is_archived:
        :param is_released:
        :return:
        """
        payload = {
            "name": version,
            "archived": is_archived,
            "released": is_released,
            "project": project_key,
            "projectId": project_id,
        }
        return self.post("rest/api/2/version", data=payload)

    def get_project_roles(self, project_key):
        """
        Provide associated project roles
        :param project_key:
        :return:
        """
        return self.get("rest/api/2/project/{0}/role".format(project_key))

    def get_project_actors_for_role_project(self, project_key, role_id):
        """
        Returns the details for a given project role in a project.
        :param project_key:
        :param role_id:
        :return:
        """
        url = "rest/api/2/project/{projectIdOrKey}/role/{id}".format(
            projectIdOrKey=project_key, id=role_id
        )
        return (self.get(url) or {}).get("actors")

    def delete_project_actors(self, project_key, role_id, actor, actor_type=None):
        """
        Deletes actors (users or groups) from a project role.
        Delete a user from the role: /rest/api/2/project/{projectIdOrKey}/role/{roleId}?user={username}
        Delete a group from the role: /rest/api/2/project/{projectIdOrKey}/role/{roleId}?group={groupname}
        :param project_key:
        :param role_id:
        :param actor:
        :param actor_type: str : group or user string
        :return:
        """
        url = "rest/api/2/project/{projectIdOrKey}/role/{roleId}".format(
            projectIdOrKey=project_key, roleId=role_id
        )
        params = {}
        if actor_type is not None and actor_type in ["group", "user"]:
            params[actor_type] = actor
        return self.delete(url, params=params)

    def add_user_into_project_role(self, project_key, role_id, user_name):
        """

        :param project_key:
        :param role_id:
        :param user_name:
        :return:
        """
        return self.add_project_actor_in_role(
            project_key, role_id, user_name, "atlassian-user-role-actor"
        )

    def add_project_actor_in_role(self, project_key, role_id, actor, actor_type):
        """

        :param project_key:
        :param role_id:
        :param actor:
        :param actor_type:
        :return:
        """
        url = "rest/api/2/project/{projectIdOrKey}/role/{roleId}".format(
            projectIdOrKey=project_key, roleId=role_id
        )
        data = {}
        if actor_type in ["group", "atlassian-group-role-actor"]:
            data["group"] = [actor]
        elif actor_type in ["user", "atlassian-user-role-actor"]:
            data["user"] = [actor]

        return self.post(url, data=data)

    def update_project(self, project_key, data, expand=None):
        """
        Updates a project.
        Only non null values sent in JSON will be updated in the project.
        Values available for the assigneeType field are: "PROJECT_LEAD" and "UNASSIGNED".
        Update project: /rest/api/2/project/{projectIdOrKey}

        :param project_key: project key of project that needs to be updated
        :param data: dictionary containing the data to be updated
        :param expand: the parameters to expand
        """
        url = "rest/api/2/project/{projectIdOrKey}".format(projectIdOrKey=project_key)
        params = {}
        if expand:
            params["expand"] = expand
        return self.put(url, data, params=params)

    def update_project_category_for_project(
        self, project_key, new_project_category_id, expand=None
    ):
        """
        Updates a project.
        Update project: /rest/api/2/project/{projectIdOrKey}

        :param project_key: project key of project that needs to be updated
        :param new_project_category_id:
        :param expand: the parameters to expand
        """
        data = {"categoryId": new_project_category_id}
        return self.update_project(project_key, data, expand=expand)

    """
    Resource for associating notification schemes and projects
    Reference:
       https://docs.atlassian.com/software/jira/docs/api/REST/8.5.0/#api/2/project/{projectKeyOrId}/notificationscheme
    """

    def get_notification_scheme_for_project(self, project_id_or_key):
        """
        Gets a notification scheme associated with the project.
        Follow the documentation of /notificationscheme/{id} resource for all details about returned value.
        :param project_id_or_key:
        :return:
        """
        url = "rest/api/2/project/{}/notificationscheme".format(project_id_or_key)
        return self.get(url)

    def assign_project_notification_scheme(
        self, project_key, new_notification_scheme=""
    ):
        """
        Updates a project.
        Update project: /rest/api/2/project/{projectIdOrKey}

        :param project_key: project key of project that needs to be updated
        :param new_notification_scheme:
        """
        data = {"notificationScheme": new_notification_scheme}
        return self.update_project(project_key, data)

    def get_notification_schemes(self):
        """
        Returns a paginated list of notification schemes
        """
        url = "rest/api/2/notificationscheme"
        return self.get(url)

    def get_all_notification_schemes(self):
        """
        Returns a paginated list of notification schemes
        """
        return self.get_notification_schemes().get("values") or []

    def get_notification_scheme(self, notification_scheme_id, expand=None):
        """
        Returns a full representation of the notification scheme for the given id.
        Use 'expand' to get details
        Returns a full representation of the notification scheme for the given id. This resource will return a
        notification scheme containing a list of events and recipient configured to receive notifications for these
        events. Consumer should allow events without recipients to appear in response. User accessing the data is
        required to have permissions to administer at least one project associated with the requested notification
        scheme.
        Notification recipients can be:

            current assignee - the value of the notificationType is CurrentAssignee
            issue reporter - the value of the notificationType is Reporter
            current user - the value of the notificationType is CurrentUser
            project lead - the value of the notificationType is ProjectLead
            component lead - the value of the notificationType is ComponentLead
            all watchers - the value of the notification type is AllWatchers
            configured user - the value of the notification type is User. Parameter will contain key of the user.
                Information about the user will be provided if user expand parameter is used.
            configured group - the value of the notification type is Group. Parameter will contain name of the group.
                Information about the group will be provided if group expand parameter is used.
            configured email address - the value of the notification type is EmailAddress, additionally
                information about the email will be provided.
            users or users in groups in the configured custom fields - the value of the notification type
                is UserCustomField or GroupCustomField. Parameter will contain id of the custom field.
                Information about the field will be provided if field expand parameter is used.
            configured project role - the value of the notification type is ProjectRole.
                Parameter will contain project role id.
                Information about the project role will be provided if projectRole expand parameter is used.
        Please see the example for reference.
        The events can be JIRA system events or events configured by administrator.
        In case of the system events, data about theirs ids, names and descriptions is provided.
        In case of custom events, the template event is included as well.
        :param notification_scheme_id: Id of scheme u wanna work with
        :param expand: str
        :return: full representation of the notification scheme for the given id
        """
        url = "rest/api/2/notificationscheme/{}".format(notification_scheme_id)
        params = {}
        if expand:
            params["expand"] = expand
        return self.get(url, params=params)

    """
    Resource for associating permission schemes and projects.
    Reference:
       https://docs.atlassian.com/software/jira/docs/api/REST/8.5.0/#api/2/project/{projectKeyOrId}/permissionscheme
    """

    def assign_project_permission_scheme(self, project_id_or_key, permission_scheme_id):
        """
        Assigns a permission scheme with a project.
        :param project_id_or_key:
        :param permission_scheme_id:
        :return:
        """
        url = "rest/api/2/project/{}/permissionscheme".format(project_id_or_key)
        data = {"id": permission_scheme_id}
        return self.put(url, data=data)

    def get_project_permission_scheme(self, project_id_or_key, expand=None):
        """
        Gets a permission scheme assigned with a project
        Use 'expand' to get details

        :param project_id_or_key: str
        :param expand: str
        :return: data of project permission scheme
        """
        url = "rest/api/2/project/{}/permissionscheme".format(project_id_or_key)
        params = {}
        if expand:
            params["expand"] = expand
        return self.get(url, params=params)

    def create_issue_type(self, name, description="", type="standard"):
        """
        Create a new issue type
        :param name:
        :param description:
        :param type: standard or sub-task
        :return:
        """
        data = {"name": name, "description": description, "type": type}
        return self.post("rest/api/2/issuetype", data=data)

    def get_all_custom_fields(self):
        """
        Returns a list of all custom fields
        That method just filtering all fields method
        :return: application/jsonContains a full representation of all visible fields in JSON.
        """
        fields = self.get_all_fields()
        custom_fields = []
        for field in fields:
            if field["custom"]:
                custom_fields.append(field)
        return custom_fields

    def project_leaders(self):
        for project in self.projects():
            key = project["key"]
            project_data = self.project(key)
            lead = self.user(project_data["lead"]["name"])
            yield {
                "project_key": key,
                "project_name": project["name"],
                "lead_name": lead["displayName"],
                "lead_key": lead["name"],
                "lead_email": lead["emailAddress"],
            }

    def get_project_issuekey_last(self, project):
        jql = "project = {project} ORDER BY issuekey DESC".format(project=project)
        return (self.jql(jql).get("issues") or {})[0]["key"]

    def get_project_issuekey_all(self, project):
        jql = "project = {project} ORDER BY issuekey ASC".format(project=project)
        return [issue["key"] for issue in self.jql(jql)["issues"]]

    def get_project_issues_count(self, project):
        jql = 'project = "{project}" '.format(project=project)
        return self.jql(jql, fields="*none")["total"]

    def get_all_project_issues(self, project, fields="*all", start=0, limit=None):
        jql = "project = {project} ORDER BY key".format(project=project)
        return self.jql(jql, fields=fields, start=start, limit=limit)["issues"]

    def get_all_assignable_users_for_project(self, project_key, start=0, limit=50):
        """
        Provide assignable users for project
        :param project_key:
        :param start: OPTIONAL: The start point of the collection to return. Default: 0.
        :param limit: OPTIONAL: The limit of the number of users to return, this may be restricted by
                fixed system limits. Default by built-in method: 50
        :return:
        """
        url = "rest/api/2/user/assignable/search?project={project_key}&startAt={start}&maxResults={limit}".format(
            project_key=project_key, start=start, limit=limit
        )
        return self.get(url)

    def get_assignable_users_for_issue(
        self, issue_key, username=None, start=0, limit=50
    ):
        """
        Provide assignable users for issue
        :param issue_key:
        :param username: OPTIONAL: Can be used to chaeck if user can be assigned
        :param start: OPTIONAL: The start point of the collection to return. Default: 0.
        :param limit: OPTIONAL: The limit of the number of users to return, this may be restricted by
                fixed system limits. Default by built-in method: 50
        :return:
        """
        url = "rest/api/2/user/assignable/search?issueKey={issue_key}&startAt={start}&maxResults={limit}".format(
            issue_key=issue_key, start=start, limit=limit
        )
        if username:
            url += "&username={username}".format(username=username)
        return self.get(url)

    def get_status_id_from_name(self, status_name):
        url = "rest/api/2/status/{name}".format(name=status_name)
        return int((self.get(url) or {}).get("id"))

    def get_status_for_project(self, project_key):
        url = "rest/api/2/project/{name}/statuses".format(name=project_key)
        return self.get(url)

    def get_all_time_tracking_providers(self):
        """
        Returns all time tracking providers. By default, Jira only has one time tracking provider: JIRA provided time
        tracking. However, you can install other time tracking providers via apps from the Atlassian Marketplace.
        """

        url = "rest/api/3/configuration/timetracking/list"
        return self.get(url)

    def get_selected_time_tracking_provider(self):
        """
        Returns the time tracking provider that is currently selected. Note that if time tracking is disabled,
        then a successful but empty response is returned.
        """

        url = "rest/api/3/configuration/timetracking"
        return self.get(url)

    def get_time_tracking_settings(self):
        """
        Returns the time tracking settings. This includes settings such as the time format, default time unit,
        and others.
        """

        url = "rest/api/3/configuration/timetracking/options"
        return self.get(url)

    def get_transition_id_to_status_name(self, issue_key, status_name):
        for transition in self.get_issue_transitions(issue_key):
            if status_name.lower() == transition["to"].lower():
                return int(transition["id"])

    """
    The Link Issue Resource provides functionality to manage issue links.
    Reference: https://docs.atlassian.com/software/jira/docs/api/REST/8.5.0/#api/2/issueLink
    """

    def create_issue_link(self, data):
        """
        Creates an issue link between two issues.
        The user requires the link issue permission for the issue which will be linked to another issue.
        The specified link type in the request is used to create the link and will create a link from
        the first issue to the second issue using the outward description. It also create a link from
        the second issue to the first issue using the inward description of the issue link type.
        It will add the supplied comment to the first issue. The comment can have a restriction who can view it.
        If group is specified, only users of this group can view this comment, if roleLevel is specified only users
        who have the specified role can view this comment.
        The user who creates the issue link needs to belong to the specified group or have the specified role.
        :param data: i.e.
        {
            "type": {"name": "Duplicate" },
            "inwardIssue": { "key": "HSP-1"},
            "outwardIssue": {"key": "MKY-1"},
            "comment": { "body": "Linked related issue!",
                         "visibility": { "type": "group", "value": "jira-software-users" }
            }
        }
        :return:
        """
        log.info(
            "Linking issue {inward} and {outward}".format(
                inward=data["inwardIssue"], outward=data["outwardIssue"]
            )
        )
        url = "rest/api/2/issueLink"
        return self.post(url, data=data)

    def get_issue_link(self, link_id):
        """
        Returns an issue link with the specified id.
        :param link_id: the issue link id.
        :return:
        """
        url = "rest/api/2/issueLink/{}".format(link_id)
        return self.get(url)

    def remove_issue_link(self, link_id):
        """
        Deletes an issue link with the specified id.
        To be able to delete an issue link you must be able to view both issues
        and must have the link issue permission for at least one of the issues.
        :param link_id: the issue link id.
        :return:
        """
        url = "rest/api/2/issueLink/{}".format(link_id)
        return self.delete(url)

    """
    Rest resource to retrieve a list of issue link types.
    Reference: https://docs.atlassian.com/software/jira/docs/api/REST/8.5.0/#api/2/issueLinkType
    """

    def get_issue_link_types(self):
        """Returns a list of available issue link types,
        if issue linking is enabled.
        Each issue link type has an id,
        a name and a label for the outward and inward link relationship.
        """
        url = "rest/api/2/issueLinkType"
        return (self.get(url) or {}).get("issueLinkTypes")

    def get_issue_link_types_names(self):
        """
        Provide issue link type names
        :return:
        """
        return [link_type["name"] for link_type in self.get_issue_link_types()]

    def create_issue_link_type_by_json(self, data):
        """Create a new issue link type.
        :param data:
                {
                    "name": "Duplicate",
                    "inward": "Duplicated by",
                    "outward": "Duplicates"
                }
        :return:
        """
        url = "rest/api/2/issueLinkType"
        return self.post(url, data=data)

    def create_issue_link_type(self, link_type_name, inward, outward):
        """Create a new issue link type.
        :param outward:
        :param inward:
        :param link_type_name:
        :return:
        """
        if link_type_name.lower() in [
            x.lower() for x in self.get_issue_link_types_names()
        ]:
            log.error("Link type name already exists")
            return "Link type name already exists"
        data = {"name": link_type_name, "inward": inward, "outward": outward}
        return self.create_issue_link_type_by_json(data=data)

    def get_issue_link_type(self, issue_link_type_id):
        """Returns for a given issue link type id all information about this issue link type."""
        url = "rest/api/2/issueLinkType/{issueLinkTypeId}".format(
            issueLinkTypeId=issue_link_type_id
        )
        return self.get(url)

    def delete_issue_link_type(self, issue_link_type_id):
        """Delete the specified issue link type."""
        url = "rest/api/2/issueLinkType/{issueLinkTypeId}".format(
            issueLinkTypeId=issue_link_type_id
        )
        return self.delete(url)

    def update_issue_link_type(self, issue_link_type_id, data):
        """
        Update the specified issue link type.
        :param issue_link_type_id:
        :param data: {
                         "name": "Duplicate",
                          "inward": "Duplicated by",
                         "outward": "Duplicates"
                    }
        :return:
        """
        url = "rest/api/2/issueLinkType/{issueLinkTypeId}".format(
            issueLinkTypeId=issue_link_type_id
        )
        return self.put(url, data=data)

    """
    Resolution
    Reference: https://docs.atlassian.com/software/jira/docs/api/REST/8.5.0/#api/2/resolution
    """

    def get_all_resolutions(self):
        """
        Returns a list of all resolutions.
        :return:
        """
        url = "rest/api/2/resolution"
        return self.get(url)

    def get_resolution_by_id(self, resolution_id):
        """
        Get Resolution info by id
        :param resolution_id:
        :return:
        """
        url = "rest/api/2/resolution/{}".format(resolution_id)
        return self.get(url)

    """
    Role
    Reference: https://docs.atlassian.com/software/jira/docs/api/REST/8.5.0/#api/2/role
    """

    def get_all_global_project_roles(self):
        """
        Get all the ProjectRoles available in Jira. Currently this list is global.
        :return:
        """
        url = "rest/api/2/role"
        return self.get(url)

    """
    Screens
    Reference: https://docs.atlassian.com/software/jira/docs/api/REST/8.5.0/#api/2/screens
    """

    def get_all_screens(self):
        """
        Get all available screens from Jira
        :return: list of json elements of screen with field id, name. description
        """
        url = "rest/api/2/screens"
        return self.get(url)

    def get_all_available_screen_fields(self, screen_id):
        """
        Get all available fields by screen id
        :param screen_id:
        :return:
        """
        url = "rest/api/2/screens/{}/availableFields".format(screen_id)
        return self.get(url)

    def get_screen_tabs(self, screen_id):
        """
        Get tabs for the screen id
        :param screen_id:
        :return:
        """
        url = "rest/api/2/screens/{}/tabs".format(screen_id)
        return self.get(url)

    def get_screen_tab_fields(self, screen_id, tab_id):
        """
        Get fields by the tab id and the screen id
        :param tab_id:
        :param screen_id:
        :return:
        """
        url = "rest/api/2/screens/{}/tabs/{}/fields".format(screen_id, tab_id)
        return self.get(url)

    def get_all_screen_fields(self, screen_id):
        """
        Get all fields by screen id
        :param screen_id:
        :return:
        """
        screen_tabs = self.get_screen_tabs(screen_id)
        fields = []
        for screen_tab in screen_tabs:
            tab_id = screen_tab["id"]
            if tab_id:
                tab_fields = self.get_screen_tab_fields(
                    screen_id=screen_id, tab_id=tab_id
                )
                fields = fields + tab_fields
        return fields

    """
    Search
    Reference: https://docs.atlassian.com/software/jira/docs/api/REST/8.5.0/#api/2/search
    """

    def jql(self, jql, fields="*all", start=0, limit=None, expand=None):
        """
        Get issues from jql search result with all related fields
        :param jql:
        :param fields: list of fields, for example: ['priority', 'summary', 'customfield_10007']
        :param start: OPTIONAL: The start point of the collection to return. Default: 0.
        :param limit: OPTIONAL: The limit of the number of issues to return, this may be restricted by
                fixed system limits. Default by built-in method: 50
        :param expand: OPTIONAL: expand the search result
        :return:
        """
        params = {}
        if start is not None:
            params["startAt"] = int(start)
        if limit is not None:
            params["maxResults"] = int(limit)
        if fields is not None:
            if isinstance(fields, (list, tuple, set)):
                fields = ",".join(fields)
            params["fields"] = fields
        if jql is not None:
            params["jql"] = jql
        if expand is not None:
            params["expand"] = expand
        return self.get("rest/api/2/search", params=params)

    def csv(self, jql, limit=1000, all_fields=True):
        """
            Get issues from jql search result with ALL or CURRENT fields
            default will be to return all fields
        :param jql: JQL query
        :param limit: max results in the output file
        :param all_fields: To return all fields or current fields only
        :return: CSV file
        """
<<<<<<< HEAD
        params = {"tempMax": limit, "jqlQuery": jql}
        url = "sr/jira.issueviews:searchrequest-csv-all-fields/temp/SearchRequest.csv"
        return self.get(
            url,
            params=params,
            not_json_response=True,
            headers={"Accept": "application/csv"},
        )

    """
    Priority
    Reference: https://docs.atlassian.com/software/jira/docs/api/REST/8.5.0/#api/2/priority
    """
=======
        params = {'jqlQuery': jql,
                  'tempMax': limit}
        url = CSV_PATH_ALL_FIELDS
        if not all_fields:
            url = CSV_PATH_CURRENT_FIELDS
        return self.get(url, params=params, not_json_response=True, headers={'Accept': 'application/csv'})
>>>>>>> a0bfce19

    def get_all_priorities(self):
        """
        Returns a list of all priorities.
        :return:
        """
        url = "rest/api/2/priority"
        return self.get(url)

    def get_priority_by_id(self, priority_id):
        """
        Get Priority info by id
        :param priority_id:
        :return:
        """
        url = "rest/api/2/priority/{}".format(priority_id)
        return self.get(url)

    """
    Workflow
    Reference: https://docs.atlassian.com/software/jira/docs/api/REST/8.5.0/#api/2/workflow
    """

    def get_all_workflows(self):
        """
        Provide all workflows for application admin
        :return:
        """
        url = "rest/api/2/workflow"
        return self.get(url)

    def get_workflows_paginated(
        self, startAt=None, maxResults=None, workflowName=None, expand=None
    ):
        """
        Provide all workflows paginated (see https://developer.atlassian.com/cloud/jira/platform/rest/v2/\
api-group-workflows/#api-rest-api-2-workflow-search-get)
        :param startAt: OPTIONAL The index of the first item to return in a page of results (page offset).
        :param maxResults: OPTIONAL The maximum number of items to return per page.
        :param workflowName: OPTIONAL The name of a workflow to return.
        :param: expand: OPTIONAL Use expand to include additional information in the response. This parameter accepts a
            comma-separated list. Expand options include: transitions, transitions.rules, statuses, statuses.properties
        :return:
        """
        url = "rest/api/2/workflow/search"

        params = {}
        if startAt:
            params["startAt"] = startAt
        if maxResults:
            params["maxResults"] = maxResults
        if workflowName:
            params["workflowName"] = workflowName
        if expand:
            params["expand"] = expand

        return self.get(url, params=params)

    def get_all_statuses(self):
        """
        Returns a list of all statuses
        :return:
        """
        url = "rest/api/2/status"
        return self.get(url)

    def get_plugins_info(self):
        """
        Provide plugins info
        :return a json of installed plugins
        """
        url = "rest/plugins/1.0/"
        return self.get(url, headers=self.no_check_headers)

    def upload_plugin(self, plugin_path):
        """
        Provide plugin path for upload into Jira e.g. useful for auto deploy
        :param plugin_path:
        :return:
        """
        files = {"plugin": open(plugin_path, "rb")}
        upm_token = self.request(
            method="GET",
            path="rest/plugins/1.0/",
            headers=self.no_check_headers,
            trailing=True,
        ).headers["upm-token"]
        url = "rest/plugins/1.0/?token={upm_token}".format(upm_token=upm_token)
        return self.post(url, files=files, headers=self.no_check_headers)

    def delete_plugin(self, plugin_key):
        """
        Delete plugin
        :param plugin_key:
        :return:
        """
        url = "rest/plugins/1.0/{}-key".format(plugin_key)
        return self.delete(url)

    def check_plugin_manager_status(self):
        url = "rest/plugins/latest/safe-mode"
        return self.request(method="GET", path=url, headers=self.safe_mode_headers)

    def get_all_permissionschemes(self, expand=None):
        """
        Returns a list of all permission schemes.
        By default only shortened beans are returned.
        If you want to include permissions of all the schemes,
        then specify the permissions expand parameter.
        Permissions will be included also if you specify any other expand parameter.
        :param expand : permissions,user,group,projectRole,field,all
        :return:
        """
        url = "rest/api/2/permissionscheme"
        params = {}
        if expand:
            params["expand"] = expand
        return (self.get(url, params=params) or {}).get("permissionSchemes")

    def get_permissionscheme(self, permission_id, expand=None):
        """
        Returns a list of all permission schemes.
        By default only shortened beans are returned.
        If you want to include permissions of all the schemes,
        then specify the permissions expand parameter.
        Permissions will be included also if you specify any other expand parameter.
        :param permission_id
        :param expand : permissions,user,group,projectRole,field,all
        :return:
        """
        url = "rest/api/2/permissionscheme/{schemeID}".format(schemeID=permission_id)
        params = {}
        if expand:
            params["expand"] = expand
        return self.get(url, params=params)

    def set_permissionscheme_grant(self, permission_id, new_permission):
        """
        Creates a permission grant in a permission scheme.
        Example:

        {
            "holder": {
                "type": "group",
                "parameter": "jira-developers"
            },
            "permission": "ADMINISTER_PROJECTS"
        }

        :param permission_id
        :param new_permission
        :return:
        """
        url = "rest/api/2/permissionscheme/{schemeID}/permission".format(
            schemeID=permission_id
        )

        return self.post(url, data=new_permission)

    """
    REST resource that allows to view security schemes defined in the product.
    Resource for managing priority schemes.
    Reference: https://docs.atlassian.com/software/jira/docs/api/REST/8.5.0/#api/2/issuesecurityschemes
               https://docs.atlassian.com/software/jira/docs/api/REST/8.5.0/#api/2/priorityschemes
    """

    def get_issue_security_schemes(self):
        """
        Returns all issue security schemes that are defined
        Administrator permission required

        :return: list
        """
        url = "rest/api/2/issuesecurityschemes"

        return self.get(url).get("issueSecuritySchemes")

    def get_issue_security_scheme(self, scheme_id, only_levels=False):
        """
        Returns the issue security scheme along with that are defined

        Returned if the user has the administrator permission or if the scheme is used in a project in which the
        user has the administrative permission

        :param scheme_id: int
        :param only_levels: bool
        :return: list
        """
        url = "rest/api/2/issuesecurityschemes/{}".format(scheme_id)

        if only_levels is True:
            return self.get(url).get("levels")
        else:
            return self.get(url)

    def get_project_issue_security_scheme(self, project_id_or_key, only_levels=False):
        """
        Returns the issue security scheme for project

        Returned if the user has the administrator permission or if the scheme is used in a project in which the
        user has the administrative permission

        :param project_id_or_key: int
        :param only_levels: bool
        :return: list
        """
        url = "rest/api/2/project/{}/issuesecuritylevelscheme".format(project_id_or_key)
        response = None
        try:
            response = self.get(url)
        except HTTPError as e:
            if e.response.status_code == 401:
                raise ApiPermissionError(
                    "Returned if the user is not logged in.", reason=e
                )
            elif e.response.status_code == 403:
                raise ApiPermissionError(
                    "User doesn't have administrative permissions", reason=e
                )
            elif e.response.status_code == 404:
                raise ApiNotFoundError(
                    "Returned if the project does not exist, or is not visible to the calling user",
                    reason=e,
                )
            raise
        if only_levels is True and response:
            return response.get("levels") or None
        return response

    def get_all_priority_schemes(self, start=0, limit=100, expand=None):
        """
        Returns all priority schemes.
        All project keys associated with the priority scheme will only be returned
        if additional query parameter is provided expand=schemes.projectKeys.
        :param start: the page offset, if not specified then defaults to 0
        :param limit: how many results on the page should be included. Defaults to 100, maximum is 1000.
        :param expand: can be 'schemes.projectKeys'
        :return:
        """
        url = "rest/api/2/priorityschemes"
        params = {}
        if start:
            params["startAt"] = int(start)
        if limit:
            params["maxResults"] = int(limit)
        if expand:
            params["expand"] = expand
        return self.get(url, params=params)

    def create_priority_scheme(self, data):
        """
        Creates new priority scheme.
        :param data:
                {"name": "New priority scheme",
                "description": "Priority scheme for very important projects",
                "defaultOptionId": "3",
                "optionIds": [
                    "1",
                    "2",
                    "3",
                    "4",
                    "5"
                ]}
        :return: Returned if the priority scheme was created.
        """
        return self.post(path="rest/api/2/priorityschemes", data=data)

    """
    Resource for associating priority schemes and projects.
    Reference:
        https://docs.atlassian.com/software/jira/docs/api/REST/8.5.0/#api/2/project/{projectKeyOrId}/priorityscheme
    """

    def get_priority_scheme_of_project(self, project_key_or_id, expand=None):
        """
        Gets a full representation of a priority scheme in JSON format used by specified project.
        Resource for associating priority scheme schemes and projects.
        User must be global administrator or project administrator.
        :param project_key_or_id:
        :param expand: notificationSchemeEvents,user,group,projectRole,field,all
        :return:
        """
        params = {}
        if expand:
            params["expand"] = expand
        url = "rest/api/2/project/{}/priorityscheme".format(project_key_or_id)
        return self.get(url, params=params)

    def assign_priority_scheme_for_project(self, project_key_or_id, priority_scheme_id):
        """
        Assigns project with priority scheme. Priority scheme assign with migration is possible from the UI.
        Operation will fail if migration is needed as a result of operation
        eg. there are issues with priorities invalid in the destination scheme.
        All project keys associated with the priority scheme will only be returned
        if additional query parameter is provided expand=projectKeys.
        :param project_key_or_id:
        :param priority_scheme_id:
        :return:
        """
        url = "rest/api/2/project/{projectKeyOrId}/priorityscheme".format(
            projectKeyOrId=project_key_or_id
        )
        data = {"id": priority_scheme_id}
        return self.put(url, data=data)

    """
    Provide security level information of the given project for the current user.
    Reference:
        https://docs.atlassian.com/software/jira/docs/api/REST/8.5.0/#api/2/project/{projectKeyOrId}/securitylevel
    """

    def get_security_level_for_project(self, project_key_or_id):
        """
        Returns all security levels for the project that the current logged in user has access to.
        If the user does not have the Set Issue Security permission, the list will be empty.
        :param project_key_or_id:
        :return: Returns a list of all security levels in a project for which the current user has access.
        """
        url = "rest/api/2/project/{projectKeyOrId}/securitylevel".format(
            projectKeyOrId=project_key_or_id
        )
        return self.get(url)

    """
    Provide project type
    Reference: https://docs.atlassian.com/software/jira/docs/api/REST/8.5.0/#api/2/project/type
    """

    def get_all_project_types(self):
        """
        Returns all the project types defined on the Jira instance,
        not taking into account whether the license to use those project types is valid or not.
        :return: Returns a list with all the project types defined on the Jira instance.
        """
        url = "rest/api/2/project/type"
        return self.get(url)

    """
    Provide project categories
    Reference: https://docs.atlassian.com/software/jira/docs/api/REST/8.5.0/#api/2/projectCategory
    """

    def get_all_project_categories(self):
        """
        Returns all project categories
        :return: Returns a list of project categories.
        """
        url = "rest/api/2/projectCategory"
        return self.get(url)

    """
    Project validates
    Reference: https://docs.atlassian.com/software/jira/docs/api/REST/8.5.0/#api/2/projectvalidate
    """

    def get_project_validated_key(self, key):
        """
        Validates a project key.
        :param key: the project key
        :return:
        """
        params = {"key": key}
        url = "rest/api/2/projectvalidate/key"
        return self.get(url, params=params)

    """
    REST resource for starting/stopping/querying indexing.
    Reference: https://docs.atlassian.com/software/jira/docs/api/REST/8.5.0/#api/2/reindex
    """

    def reindex(
        self,
        comments=True,
        change_history=True,
        worklogs=True,
        indexing_type="BACKGROUND_PREFERRED",
    ):
        """
        Reindex the Jira instance
        Kicks off a reindex. Need Admin permissions to perform this reindex.
        Type of re-indexing available:
        FOREGROUND - runs a lock/full reindexing
        BACKGROUND - runs a background reindexing.
                   If Jira fails to finish the background reindexing, respond with 409 Conflict (error message).
        BACKGROUND_PREFERRED  - If possible do a background reindexing.
                   If it's not possible (due to an inconsistent index), do a foreground reindexing.
        :param comments: Indicates that comments should also be reindexed. Not relevant for foreground reindex,
        where comments are always reindexed.
        :param change_history: Indicates that changeHistory should also be reindexed.
        Not relevant for foreground reindex, where changeHistory is always reindexed.
        :param worklogs: Indicates that changeHistory should also be reindexed.
        Not relevant for foreground reindex, where changeHistory is always reindexed.
        :param indexing_type: OPTIONAL: The default value for the type is BACKGROUND_PREFFERED
        :return:
        """
        params = {}
        if not comments:
            params["indexComments"] = comments
        if not change_history:
            params["indexChangeHistory"] = change_history
        if not worklogs:
            params["indexWorklogs"] = worklogs
        if not indexing_type:
            params["type"] = indexing_type
        return self.post("rest/api/2/reindex", params=params)

    def reindex_with_type(self, indexing_type="BACKGROUND_PREFERRED"):
        """
        Reindex the Jira instance
        Type of re-indexing available:
        FOREGROUND - runs a lock/full reindexing
        BACKGROUND - runs a background reindexing.
                   If Jira fails to finish the background reindexing, respond with 409 Conflict (error message).
        BACKGROUND_PREFERRED  - If possible do a background reindexing.
                   If it's not possible (due to an inconsistent index), do a foreground reindexing.
        :param indexing_type: OPTIONAL: The default value for the type is BACKGROUND_PREFFERED
        :return:
        """
        return self.reindex(indexing_type=indexing_type)

    def reindex_status(self):
        """
        Returns information on the system reindexes.
        If a reindex is currently taking place then information about this reindex is returned.
        If there is no active index task, then returns information about the latest reindex task run,
        otherwise returns a 404 indicating that no reindex has taken place.
        :return:
        """
        return self.get("rest/api/2/reindex")

    def reindex_project(self, project_key):
        return self.post(
            "secure/admin/IndexProject.jspa",
            data="confirmed=true&key={}".format(project_key),
            headers=self.form_token_headers,
        )

    def reindex_issue(self, list_of_):
        pass

    def get_server_info(self, do_health_check=False):
        """
        Returns general information about the current Jira server.
        with health checks or not.
        """
        if do_health_check:
            check = True
        else:
            check = False
        return self.get("rest/api/2/serverInfo", params={"doHealthCheck": check})

    #######################################################################
    #                   Tempo Account REST API implements
    #######################################################################
    def tempo_account_get_accounts(self, skip_archived=None, expand=None):
        """
        Get all Accounts that the logged in user has permission to browse.
        :param skip_archived: bool OPTIONAL: skip archived Accounts, either true or false, default value true.
        :param expand: bool OPTIONAL: With expanded data or not
        :return:
        """
        params = {}
        if skip_archived is not None:
            params["skipArchived"] = skip_archived
        if expand is not None:
            params["expand"] = expand
        url = "rest/tempo-accounts/1/account"
        return self.get(url, params=params)

    def tempo_account_get_accounts_by_jira_project(self, project_id):
        """
        Get Accounts by JIRA Project. The Caller must have the Browse Account permission for Account.
        This will return Accounts for which the Caller has Browse Account Permission for.
        :param project_id: str the project id.
        :return:
        """
        url = "rest/tempo-accounts/1/account/project/{}".format(project_id)
        return self.get(url)

    def tempo_account_associate_with_jira_project(
        self, account_id, project_id, default_account=False, link_type="MANUAL"
    ):
        """
        The AccountLinkBean for associate Account with project
        Adds a link to an Account.
        {
            scopeType:PROJECT
            defaultAccount:boolean
            linkType:IMPORTED | MANUAL
            name:string
            key:string
            accountId:number
            scope:number
            id:number
        }
        :param project_id:
        :param account_id
        :param default_account
        :param link_type
        :return:
        """
        data = {}
        if account_id:
            data["accountId"] = account_id
        if default_account:
            data["defaultAccount"] = default_account
        if link_type:
            data["linkType"] = link_type
        if project_id:
            data["scope"] = project_id
        data["scopeType"] = "PROJECT"

        url = "rest/tempo-accounts/1/link/"
        return self.post(url, data=data)

    def tempo_account_add_account(self, data=None):
        """
        Creates Account, adding new Account requires the Manage Accounts Permission.
        :param data: String then it will convert to json
        :return:
        """
        url = "rest/tempo-accounts/1/account/"
        if data is None:
            return """Please, provide data e.g.
                       {name: "12312312321",
                       key: "1231231232",
                       lead: {name: "myusername"},
                       }
                       detail info: http://developer.tempo.io/doc/accounts/api/rest/latest/#-700314780
                   """
        return self.post(url, data=data)

    def tempo_account_delete_account_by_id(self, account_id):
        """
        Delete an Account by id. Caller must have the Manage Account Permission for the Account.
        The Account can not be deleted if it has an AccountLinkBean.
        :param account_id: the id of the Account to be deleted.
        :return:
        """
        url = "rest/tempo-accounts/1/account/{id}/".format(id=account_id)
        return self.delete(url)

    def tempo_account_get_rate_table_by_account_id(self, account_id):
        """
        Returns a rate table for the specified account.
        :param account_id: the account id.
        :return:
        """
        params = {"scopeType": "ACCOUNT", "scopeId": account_id}
        url = "rest/tempo-accounts/1/ratetable"
        return self.get(url, params=params)

    def tempo_account_get_all_account_by_customer_id(self, customer_id):
        """
        Get un-archived Accounts by customer. The Caller must have the Browse Account permission for the Account.
        :param customer_id: the Customer id.
        :return:
        """
        url = "rest/tempo-accounts/1/account/customer/{customerId}/".format(
            customerId=customer_id
        )
        return self.get(url)

    def tempo_account_get_customers(self, query=None, count_accounts=None):
        """
        Gets all or some Attribute whose key or name contain a specific substring.
        Attributes can be a Category or Customer.
        :param query: OPTIONAL: query for search
        :param count_accounts: bool OPTIONAL: provide how many associated Accounts with Customer
        :return: list of customers
        """
        params = {}
        if query is not None:
            params["query"] = query
        if count_accounts is not None:
            params["countAccounts"] = count_accounts
        url = "rest/tempo-accounts/1/customer"
        return self.get(url, params=params)

    def tempo_account_add_new_customer(self, key, name):
        """
        Gets all or some Attribute whose key or name contain a specific substring.
        Attributes can be a Category or Customer.
        :param key:
        :param name:
        :return: if error will show in error log, like validation unsuccessful. If success will good.
        """
        data = {"name": name, "key": key}
        url = "rest/tempo-accounts/1/customer"
        return self.post(url, data=data)

    def tempo_account_add_customer(self, data=None):
        """
        Gets all or some Attribute whose key or name contain a specific substring.
        Attributes can be a Category or Customer.
        :param data:
        :return: if error will show in error log, like validation unsuccessful. If success will good.
        """
        if data is None:
            return """Please, set the data as { isNew:boolean
                                                name:string
                                                key:string
                                                id:number } or you can put only name and key parameters"""
        url = "rest/tempo-accounts/1/customer"
        return self.post(url, data=data)

    def tempo_account_get_customer_by_id(self, customer_id=1):
        """
        Get Account Attribute whose key or name contain a specific substring. Attribute can be a Category or Customer.
        :param customer_id: id of Customer record
        :return: Customer info
        """
        url = "rest/tempo-accounts/1/customer/{id}".format(id=customer_id)
        return self.get(url)

    def tempo_account_update_customer_by_id(self, customer_id=1, data=None):
        """
        Updates an Attribute. Caller must have Manage Account Permission. Attribute can be a Category or Customer.
        :param customer_id: id of Customer record
        :param data: format is
                    {
                        isNew:boolean
                        name:string
                        key:string
                        id:number
                    }
        :return: json with parameters name, key and id.
        """
        if data is None:
            return """Please, set the data as { isNew:boolean
                                                name:string
                                                key:string
                                                id:number }"""
        url = "rest/tempo-accounts/1/customer/{id}".format(id=customer_id)
        return self.put(url, data=data)

    def tempo_account_delete_customer_by_id(self, customer_id=1):
        """
        Delete an Attribute. Caller must have Manage Account Permission. Attribute can be a Category or Customer.
        :param customer_id: id of Customer record
        :return: Customer info
        """
        url = "rest/tempo-accounts/1/customer/{id}".format(id=customer_id)
        return self.delete(url)

    def tempo_account_export_accounts(self):
        """
        Get csv export file of Accounts from Tempo
        :return: csv file
        """
        headers = self.form_token_headers
        url = "rest/tempo-accounts/1/export"
        return self.get(url, headers=headers, not_json_response=True)

    def tempo_holiday_get_schemes(self):
        """
        Provide a holiday schemes
        :return:
        """
        url = "rest/tempo-core/2/holidayschemes/"
        return self.get(url)

    def tempo_holiday_get_scheme_info(self, scheme_id):
        """
        Provide a holiday scheme
        :return:
        """
        url = "rest/tempo-core/2/holidayschemes/{}".format(scheme_id)
        return self.get(url)

    def tempo_holiday_get_scheme_members(self, scheme_id):
        """
        Provide a holiday scheme members
        :return:
        """
        url = "rest/tempo-core/2/holidayschemes/{}/members".format(scheme_id)
        return self.get(url)

    def tempo_holiday_put_into_scheme_member(self, scheme_id, username):
        """
        Provide a holiday scheme
        :return:
        """
        url = "rest/tempo-core/2/holidayschemes/{}/member/{}/".format(
            scheme_id, username
        )
        data = {"id": scheme_id}
        return self.put(url, data=data)

    def tempo_holiday_scheme_set_default(self, scheme_id):
        """
        Set as default the holiday scheme
        :param scheme_id:
        :return:
        """
        # @deprecated available in private mode the 1 version
        # url = 'rest/tempo-core/1/holidayscheme/setDefault/{}'.format(scheme_id)

        url = "rest/tempo-core/2/holidayscheme/setDefault/{}".format(scheme_id)
        data = {"id": scheme_id}
        return self.post(url, data=data)

    def tempo_workload_scheme_get_members(self, scheme_id):
        """
        Provide a workload scheme members
        :param scheme_id:
        :return:
        """
        url = "rest/tempo-core/1/workloadscheme/users/{}".format(scheme_id)
        return self.get(url)

    def tempo_workload_scheme_set_member(self, scheme_id, member):
        """
        Provide a workload scheme members
        :param member: user name of user
        :param scheme_id:
        :return:
        """
        url = "rest/tempo-core/1/workloadscheme/user/{}".format(member)
        data = {"id": scheme_id}
        return self.put(url, data=data)

    def tempo_timesheets_get_configuration(self):
        """
        Provide the configs of timesheets
        :return:
        """
        url = "rest/tempo-timesheets/3/private/config/"
        return self.get(url)

    def tempo_timesheets_get_team_utilization(
        self, team_id, date_from, date_to=None, group_by=None
    ):
        """
        GEt team utulization. Response in json
        :param team_id:
        :param date_from:
        :param date_to:
        :param group_by:
        :return:
        """
        url = "rest/tempo-timesheets/3/report/team/{}/utilization".format(team_id)
        params = {"dateFrom": date_from, "dateTo": date_to}

        if group_by:
            params["groupBy"] = group_by
        return self.get(url, params=params)

    def tempo_timesheets_get_worklogs(
        self,
        date_from=None,
        date_to=None,
        username=None,
        project_key=None,
        account_key=None,
        team_id=None,
    ):
        """

        :param date_from: yyyy-MM-dd
        :param date_to: yyyy-MM-dd
        :param username: name of the user you wish to get the worklogs for
        :param project_key: key of a project you wish to get the worklogs for
        :param account_key: key of an account you wish to get the worklogs for
        :param team_id: id of the Team you wish to get the worklogs for
        :return:
        """
        params = {}
        if date_from:
            params["dateFrom"] = date_from
        if date_to:
            params["dateTo"] = date_to
        if username:
            params["username"] = username
        if project_key:
            params["projectKey"] = project_key
        if account_key:
            params["accountKey"] = account_key
        if team_id:
            params["teamId"] = team_id
        url = "rest/tempo-timesheets/3/worklogs/"
        return self.get(url, params=params)

    def tempo_4_timesheets_find_worklogs(self, **params):
        """
        Find existing worklogs with searching parameters.
        NOTE: check if you are using correct types for the parameters!
        :param from: string From Date
        :param to: string To Date
        :param worker: Array of strings
        :param taskId: Array of integers
        :param taskKey: Array of strings
        :param projectId: Array of integers
        :param projectKey: Array of strings
        :param teamId: Array of integers
        :param roleId: Array of integers
        :param accountId: Array of integers
        :param accountKey: Array of strings
        :param filterId: Array of integers
        :param customerId: Array of integers
        :param categoryId: Array of integers
        :param categoryTypeId: Array of integers
        :param epicKey: Array of strings
        :param updatedFrom: string
        :param includeSubtasks: boolean
        :param pageNo: integer
        :param maxResults: integer
        :param offset: integer
        """

        url = "rest/tempo-timesheets/4/worklogs/search"
        return self.post(url, data=params)

    def tempo_timesheets_get_worklogs_by_issue(self, issue):
        """
        Get Tempo timesheet worklog by issue key or id.
        :param issue: Issue key or Id
        :return:
        """
        url = "rest/tempo-timesheets/4/worklogs/jira/issue/{issue}".format(issue=issue)
        return self.get(url)

    def tempo_timesheets_write_worklog(
        self, worker, started, time_spend_in_seconds, issue_id, comment=None
    ):
        """
        Log work for user
        :param worker:
        :param started:
        :param time_spend_in_seconds:
        :param issue_id:
        :param comment:
        :return:
        """
        data = {
            "worker": worker,
            "started": started,
            "timeSpentSeconds": time_spend_in_seconds,
            "originTaskId": str(issue_id),
        }
        if comment:
            data["comment"] = comment
        url = "rest/tempo-timesheets/4/worklogs/"
        return self.post(url, data=data)

    def tempo_timesheets_approval_worklog_report(self, user_key, period_start_date):
        """
        Return timesheets for approval
        :param user_key:
        :param period_start_date:
        :return:
        """
        url = "rest/tempo-timesheets/4/timesheet-approval/current"
        params = {}
        if period_start_date:
            params["periodStartDate"] = period_start_date
        if user_key:
            params["userKey"] = user_key
        return self.get(url, params=params)

    def tempo_timesheets_get_required_times(self, from_date, to_date, user_name):
        """
        Provide time how much should work
        :param from_date:
        :param to_date:
        :param user_name:
        :return:
        """
        url = "rest/tempo-timesheets/3/private/days"
        params = {}
        if from_date:
            params["from"] = from_date
        if to_date:
            params["to"] = to_date
        if user_name:
            params["user"] = user_name
        return self.get(url, params=params)

    def tempo_timesheets_approval_status(self, period_start_date, user_name):
        url = "rest/tempo-timesheets/4/timesheet-approval/approval-statuses"
        params = {}
        if user_name:
            params["userKey"] = user_name
        if period_start_date:
            params["periodStartDate"] = period_start_date
        return self.get(url, params=params)

    def tempo_get_links_to_project(self, project_id):
        """
        Gets all links to a specific project
        :param project_id:
        :return:
        """
        url = "rest/tempo-accounts/1/link/project/{}/".format(project_id)
        return self.get(url)

    def tempo_get_default_link_to_project(self, project_id):
        """
        Gets the default link to a specific project
        :param project_id:
        :return:
        """
        url = "rest/tempo-accounts/1/link/project/{}/default/".format(project_id)
        return self.get(url)

    def tempo_teams_get_all_teams(self, expand=None):
        url = "rest/tempo-teams/2/team"
        params = {}
        if expand:
            params["expand"] = expand
        return self.get(url, params=params)

    def tempo_teams_add_member(self, team_id, member_key):
        """
        Add team member
        :param team_id:
        :param member_key: user_name or user_key of Jira
        :return:
        """
        data = {
            "member": {"key": str(member_key), "type": "USER"},
            "membership": {"availability": "100", "role": {"id": 1}},
        }
        return self.tempo_teams_add_member_raw(team_id, member_data=data)

    def tempo_teams_add_membership(self, team_id, member_id):
        """
        Add team member
        :param team_id:
        :param member_id:
        :return:
        """
        data = {
            "teamMemberId": member_id,
            "teamId": team_id,
            "availability": "100",
            "role": {"id": 1},
        }
        url = "rest/tempo-teams/2/team/{}/member/{}/membership".format(
            team_id, member_id
        )
        return self.post(url, data=data)

    def tempo_teams_add_member_raw(self, team_id, member_data):
        """
        Add team member
        :param team_id:
        :param member_data:
        :return:
        """
        url = "rest/tempo-teams/2/team/{}/member/".format(team_id)
        data = member_data
        return self.post(url, data=data)

    def tempo_teams_get_members(self, team_id):
        """
        Get members from team
        :param team_id:
        :return:
        """
        url = "rest/tempo-teams/2/team/{}/member/".format(team_id)
        return self.get(url)

    def tempo_teams_remove_member(self, team_id, member_id, membership_id):
        """
        Remove team membership
        :param team_id:
        :param member_id:
        :param membership_id:
        :return:
        """
        url = "rest/tempo-teams/2/team/{}/member/{}/membership/{}".format(
            team_id, member_id, membership_id
        )
        return self.delete(url)

    def tempo_teams_update_member_information(
        self, team_id, member_id, membership_id, data
    ):
        """
        Update team membership attribute info
        :param team_id:
        :param member_id:
        :param membership_id:
        :param data:
        :return:
        """
        url = "rest/tempo-teams/2/team/{}/member/{}/membership/{}".format(
            team_id, member_id, membership_id
        )
        return self.put(url, data=data)

    def tempo_timesheets_get_period_configuration(self):
        return self.get("rest/tempo-timesheets/3/period-configuration")

    def tempo_timesheets_get_private_configuration(self):
        return self.get("rest/tempo-timesheets/3/private/config")

    def tempo_teams_get_memberships_for_member(self, username):
        return self.get("rest/tempo-teams/2/user/{}/memberships".format(username))

    #######################################################################
    #   Agile(Formerly Greenhopper) REST API implements
    #   Resource: https://docs.atlassian.com/jira-software/REST/7.3.1/
    #######################################################################
    def get_all_agile_boards(
        self, board_name=None, project_key=None, board_type=None, start=0, limit=50
    ):
        """
        Returns all boards. This only includes boards that the user has permission to view.
        :param board_name:
        :param project_key:
        :param board_type:
        :param start:
        :param limit:
        :return:
        """
        url = "rest/agile/1.0/board"
        params = {}
        if board_name:
            params["name"] = board_name
        if project_key:
            params["projectKeyOrId"] = project_key
        if board_type:
            params["type"] = board_type
        if start:
            params["startAt"] = int(start)
        if limit:
            params["maxResults"] = int(limit)

        return self.get(url, params=params)

    def get_agile_board(self, board_id):
        """
        Get agile board info by id
        :param board_id:
        :return:
        """
        url = "rest/agile/1.0/board/{}".format(str(board_id))
        return self.get(url)

    def create_agile_board(self, name, type, filter_id, location=None):
        """
        Create an agile board
        :param name: str
        :param type: str, scrum or kanban
        :param filter_id: int
        :param location: dict, Optional. Default is user
        """
        data = {"name": name, "type": type, "filterId": filter_id}
        if location:
            data["location"] = location
        else:
            data["location"] = {"type": "user"}
        url = "rest/agile/1.0/board"
        return self.post(url, data=data)

    def get_agile_board_by_filter_id(self, filter_id):
        """
        Gets an agile board by the filter id
        :param filter_id: int, str
        """
        url = "rest/agile/1.0/board/filter/{filter_id}".format(filter_id=filter_id)
        return self.get(url)

    def get_agile_board_configuration(self, board_id):
        """
        Get the board configuration. The response contains the following fields:
        id - Id of the board.
        name - Name of the board.
        filter - Reference to the filter used by the given board.
        subQuery (Kanban only) - JQL subquery used by the given board.
        columnConfig - The column configuration lists the columns for the board,
             in the order defined in the column configuration. For each column,
             it shows the issue status mapping as well as the constraint type
             (Valid values: none, issueCount, issueCountExclSubs) for
             the min/max number of issues. Note, the last column with statuses
             mapped to it is treated as the "Done" column, which means that issues
             in that column will be marked as already completed.
        estimation (Scrum only) - Contains information about type of estimation used for the board.
            Valid values: none, issueCount, field. If the estimation type is "field",
            the Id and display name of the field used for estimation is also returned.
            Note, estimates for an issue can be updated by a PUT /rest/api/2/issue/{issueIdOrKey}
            request, however the fields must be on the screen. "timeoriginalestimate" field will never be
            on the screen, so in order to update it "originalEstimate" in "timetracking" field should be updated.
        ranking - Contains information about custom field used for ranking in the given board.
        :param board_id:
        :return:
        """
        url = "rest/agile/1.0/board/{}/configuration".format(str(board_id))
        return self.get(url)

    def get_issues_for_backlog(self, board_id):
        """
        :param board_id: int, str
        """
        url = "rest/agile/1.0/{board_id}/backlog".format(board_id=board_id)
        return self.get(url)

    def delete_agile_board(self, board_id):
        """
        Delete agile board by id
        :param board_id:
        :return:
        """
        url = "rest/agile/1.0/board/{}".format(str(board_id))
        return self.delete(url)

    def get_agile_board_properties(self, board_id):
        """
        Gets a list of all the board properties
        :param board_id: int, str
        """
        url = "rest/agile/1.0/board/{board_id}/properties".format(board_id=board_id)
        return self.get(url)

    def create_sprint(self, name, board_id, start_date=None, end_date=None, goal=None):
        """
        Create a sprint within a board.
        ! User requires `Manage Sprints` permission for relevant boards.

        :param name: str: Name for the Sprint to be created
        :param board_id: int: The ID for the Board in which the Sprint will be created
        :param start_date: str: The Start Date for Sprint in isoformat
                            example value is "2015-04-11T15:22:00.000+10:00"
        :param end_date: str: The End Date for Sprint in isoformat
                            example value is "2015-04-20T01:22:00.000+10:00"
        :param goal: str: Goal Text for setting for the Sprint
        :return: Dictionary of response received from the API

        https://docs.atlassian.com/jira-software/REST/8.9.0/#agile/1.0/sprint
        isoformat can be created with datetime.datetime.isoformat()
        """
        url = "/rest/agile/1.0/sprint"
        data = dict(name=name, originBoardId=board_id)
        if start_date:
            data["startDate"] = start_date
        if end_date:
            data["endDate"] = end_date
        if goal:
            data["goal"] = goal
        return self.post(url, data=data)

    def add_issues_to_sprint(self, sprint_id, issues):
        """
        Adding Issue(s) to Sprint
        :param sprint_id: int/str:  The ID for the Sprint.
                                    Sprint to be Active or Open only.
                                    eg.  104
        :param issues:       list:  List of Issue Keys
                                    eg. ['APA-1', 'APA-2']
        :return: Dictionary of response received from the API

        https://docs.atlassian.com/jira-software/REST/8.9.0/#agile/1.0/sprint-moveIssuesToSprint
        """
        if not isinstance(issues, list):
            raise ValueError("`issues` param should be List of Issue Keys")
        url = "/rest/agile/1.0/sprint/{sprint_id}/issue".format(sprint_id=sprint_id)
        data = dict(issues=issues)
        return self.post(url, data=data)

    def get_all_sprint(self, board_id, state=None, start=0, limit=50):
        """
        Returns all sprints from a board, for a given board Id.
        This only includes sprints that the user has permission to view.
        :param board_id:
        :param state: Filters results to sprints in specified states.
                      Valid values: future, active, closed.
                      You can define multiple states separated by commas, e.g. state=active,closed
        :param start: The starting index of the returned sprints.
                      Base index: 0.
                      See the 'Pagination' section at the top of this page for more details.
        :param limit: The maximum number of sprints to return per page.
                      Default: 50.
                      See the 'Pagination' section at the top of this page for more details.
        :return:
        """
        params = {}
        if start:
            params["startAt"] = start
        if limit:
            params["maxResults"] = limit
        if state:
            params["state"] = state
        url = "rest/agile/1.0/board/{boardId}/sprint".format(boardId=board_id)
        return self.get(url, params=params)

    def get_sprint(self, sprint_id):
        """
        Returns the sprint for a given sprint Id.
        The sprint will only be returned if the user can view the board that the sprint was created on,
        or view at least one of the issues in the sprint.
        :param sprint_id:
        :return:
        """
        url = "rest/agile/1.0/sprint/{sprintId}".format(sprintId=sprint_id)
        return self.get(url)

    def rename_sprint(self, sprint_id, name, start_date, end_date):
        """

        :param sprint_id:
        :param name:
        :param start_date:
        :param end_date:
        :return:
        """
        return self.put(
            "rest/greenhopper/1.0/sprint/{0}".format(sprint_id),
            data={"name": name, "startDate": start_date, "endDate": end_date},
        )

    def delete_sprint(self, sprint_id):
        """
        Deletes a sprint.
        Once a sprint is deleted, all issues in the sprint will be moved to the backlog.
        Note, only future sprints can be deleted.
        :param sprint_id:
        :return:
        """
        return self.delete(
            "rest/agile/1.0/sprint/{sprintId}".format(sprintId=sprint_id)
        )

    def update_partially_sprint(self, sprint_id, data):
        """
        Performs a partial update of a sprint.
        A partial update means that fields not present in the request JSON will not be updated.
        Notes:

        Sprints that are in a closed state cannot be updated.
        A sprint can be started by updating the state to 'active'.
        This requires the sprint to be in the 'future' state and have a startDate and endDate set.
        A sprint can be completed by updating the state to 'closed'.
        This action requires the sprint to be in the 'active' state.
        This sets the completeDate to the time of the request.
        Other changes to state are not allowed.
        The completeDate field cannot be updated manually.
        :param sprint_id:
        :param data: { "name": "new name"}
        :return:
        """
        return self.post("rest/agile/1.0/sprint/{}".format(sprint_id), data=data)

    def get_sprint_issues(self, sprint_id, start, limit):
        """
        Returns all issues in a sprint, for a given sprint Id.
        This only includes issues that the user has permission to view.
        By default, the returned issues are ordered by rank.
        :param sprint_id:
        :param start: The starting index of the returned issues.
                      Base index: 0.
                      See the 'Pagination' section at the top of this page for more details.
        :param limit: The maximum number of issues to return per page.
                      Default: 50.
                      See the 'Pagination' section at the top of this page for more details.
                      Note, the total number of issues returned is limited by the property
                      'jira.search.views.default.max' in your Jira instance.
                      If you exceed this limit, your results will be truncated.
        :return:
        """
        params = {}
        if start:
            params["startAt"] = start
        if limit:
            params["maxResults"] = limit
        url = "rest/agile/1.0/sprint/{sprintId}/issue".format(sprintId=sprint_id)
        return self.get(url, params=params)

    def update_rank(self, issues_to_rank, rank_before, customfield_number):
        """
        Updates the rank of issues (max 50), placing them before a given issue.
        :param issues_to_rank: List of issues to rank (max 50)
        :param rank_before: Issue that the issues will be put over
        :param customfield_number: The number of the custom field Rank
        :return:
        """
        return self.put(
            "rest/agile/1.0/issue/rank",
            data={
                "issues": issues_to_rank,
                "rankBeforeIssue": rank_before,
                "rankCustomFieldId": customfield_number,
            },
        )

    def health_check(self):
        """
        Get health status
        https://confluence.atlassian.com/jirakb/how-to-retrieve-health-check-results-using-rest-api-867195158.html
        :return:
        """
        # check as Troubleshooting & Support Tools Plugin
        response = self.get("rest/troubleshooting/1.0/check/")
        if not response:
            # check as support tools
            response = self.get("rest/supportHealthCheck/1.0/check/")
        return response<|MERGE_RESOLUTION|>--- conflicted
+++ resolved
@@ -4,28 +4,20 @@
 
 from requests import HTTPError
 
-<<<<<<< HEAD
 from .errors import ApiNotFoundError, ApiPermissionError
-=======
-from .constants import (
-        CSV_PATH_ALL_FIELDS,
-        CSV_PATH_CURRENT_FIELDS
-)
->>>>>>> a0bfce19
 from .rest_client import AtlassianRestAPI
 
 log = logging.getLogger(__name__)
 
 
 class Jira(AtlassianRestAPI):
-
     """
     Provide permission information for the current user.
     Reference: https://docs.atlassian.com/software/jira/docs/api/REST/8.5.0/#api/2
     """
 
     def get_permissions(
-        self, project_id=None, project_key=None, issue_id=None, issue_key=None
+            self, project_id=None, project_key=None, issue_id=None, issue_key=None
     ):
         """
         Returns all permissions in the system and whether the currently logged in user has them.
@@ -208,7 +200,7 @@
     """
 
     def get_audit_records(
-        self, offset=None, limit=None, filter=None, from_date=None, to_date=None
+            self, offset=None, limit=None, filter=None, from_date=None, to_date=None
     ):
         """
         Returns auditing records filtered using provided parameters
@@ -598,7 +590,7 @@
         return self.delete(url, params=params)
 
     def get_all_users_from_group(
-        self, group, include_inactive_users=False, start=0, limit=50
+            self, group, include_inactive_users=False, start=0, limit=50
     ):
         """
         Just wrapping method user group members
@@ -655,7 +647,7 @@
         return self.get("rest/api/2/issue/{0}?fields={1}".format(key, fields))
 
     def get_issue(
-        self, issue_id_or_key, fields=None, properties=None, update_history=True
+            self, issue_id_or_key, fields=None, properties=None, update_history=True
     ):
         """
         Returns a full representation of the issue for the given issue key
@@ -1021,7 +1013,7 @@
         return self.get(url, params=params)
 
     def create_or_update_issue_remote_links(
-        self, issue_key, link_url, title, global_id=None, relationship=None
+            self, issue_key, link_url, title, global_id=None, relationship=None
     ):
         """
         Add Remote Link to Issue, update url if global_id is passed
@@ -1046,7 +1038,7 @@
         return self.get(url)
 
     def update_issue_remote_link_by_id(
-        self, issue_key, link_id, url, title, global_id=None, relationship=None
+            self, issue_key, link_id, url, title, global_id=None, relationship=None
     ):
         """
         Update existing Remote Link on Issue
@@ -1088,7 +1080,7 @@
                     "to": transition["to"]["name"],
                 }
                 for transition in (
-                    self.get_issue_transitions_full(issue_key).json() or {}
+                        self.get_issue_transitions_full(issue_key).json() or {}
                 ).get("transitions")
             ]
         else:
@@ -1099,7 +1091,7 @@
                     "to": transition["to"]["name"],
                 }
                 for transition in (
-                    self.get_issue_transitions_full(issue_key) or {}
+                        self.get_issue_transitions_full(issue_key) or {}
                 ).get("transitions")
             ]
 
@@ -1271,7 +1263,7 @@
         return self.user_update(username, data=data)
 
     def user_create(
-        self, username, email, display_name, password=None, notification=None
+            self, username, email, display_name, password=None, notification=None
     ):
         """
         Create a user in Jira
@@ -1368,10 +1360,10 @@
         return self.user_deactivate(username)
 
     def user_disable_throw_rest_endpoint(
-        self,
-        username,
-        url="rest/scriptrunner/latest/custom/disableUser",
-        param="userName",
+            self,
+            username,
+            url="rest/scriptrunner/latest/custom/disableUser",
+            param="userName",
     ):
         """The disable method throw own rest enpoint"""
         url = "{}?{}={}".format(url, param, username)
@@ -1393,8 +1385,8 @@
                 answer.split(
                     '<meta id="atlassian-token" name="atlassian-token" content="'
                 )[1]
-                .split("\n")[0]
-                .split('"')[0]
+                    .split("\n")[0]
+                    .split('"')[0]
             )
         if atl_token:
             data["atl_token"] = atl_token
@@ -1408,12 +1400,12 @@
         return self.delete("rest/auth/1/websudo")
 
     def user_find_by_user_string(
-        self,
-        username,
-        start=0,
-        limit=50,
-        include_inactive_users=False,
-        include_active_users=True,
+            self,
+            username,
+            start=0,
+            limit=50,
+            include_inactive_users=False,
+            include_active_users=True,
     ):
         """
         Fuzzy search using username and display name
@@ -1549,14 +1541,14 @@
         return self.get("rest/api/2/project/{}/versions".format(key), params=params)
 
     def get_project_versions_paginated(
-        self,
-        key,
-        start=None,
-        limit=None,
-        order_by=None,
-        expand=None,
-        query=None,
-        status=None,
+            self,
+            key,
+            start=None,
+            limit=None,
+            order_by=None,
+            expand=None,
+            query=None,
+            status=None,
     ):
         """
         Returns all versions for the specified project. Results are paginated.
@@ -1592,7 +1584,7 @@
         return self.get("rest/api/2/project/{}/version".format(key), params=params)
 
     def add_version(
-        self, project_key, project_id, version, is_archived=False, is_released=False
+            self, project_key, project_id, version, is_archived=False, is_released=False
     ):
         """
         Add missing version to project
@@ -1701,7 +1693,7 @@
         return self.put(url, data, params=params)
 
     def update_project_category_for_project(
-        self, project_key, new_project_category_id, expand=None
+            self, project_key, new_project_category_id, expand=None
     ):
         """
         Updates a project.
@@ -1731,7 +1723,7 @@
         return self.get(url)
 
     def assign_project_notification_scheme(
-        self, project_key, new_notification_scheme=""
+            self, project_key, new_notification_scheme=""
     ):
         """
         Updates a project.
@@ -1899,7 +1891,7 @@
         return self.get(url)
 
     def get_assignable_users_for_issue(
-        self, issue_key, username=None, start=0, limit=50
+            self, issue_key, username=None, start=0, limit=50
     ):
         """
         Provide assignable users for issue
@@ -2224,28 +2216,16 @@
         :param all_fields: To return all fields or current fields only
         :return: CSV file
         """
-<<<<<<< HEAD
+
         params = {"tempMax": limit, "jqlQuery": jql}
-        url = "sr/jira.issueviews:searchrequest-csv-all-fields/temp/SearchRequest.csv"
-        return self.get(
-            url,
-            params=params,
-            not_json_response=True,
-            headers={"Accept": "application/csv"},
-        )
-
-    """
-    Priority
-    Reference: https://docs.atlassian.com/software/jira/docs/api/REST/8.5.0/#api/2/priority
-    """
-=======
-        params = {'jqlQuery': jql,
-                  'tempMax': limit}
-        url = CSV_PATH_ALL_FIELDS
-        if not all_fields:
-            url = CSV_PATH_CURRENT_FIELDS
-        return self.get(url, params=params, not_json_response=True, headers={'Accept': 'application/csv'})
->>>>>>> a0bfce19
+        if all_fields:
+            url = 'sr/jira.issueviews:searchrequest-csv-all-fields/temp/SearchRequest.csv'
+        else:
+            url = 'sr/jira.issueviews:searchrequest-csv-current-fields/temp/SearchRequest.csv'
+        return self.get(url,
+                        params=params,
+                        not_json_response=True,
+                        headers={"Accept": "application/csv"}, )
 
     def get_all_priorities(self):
         """
@@ -2278,7 +2258,7 @@
         return self.get(url)
 
     def get_workflows_paginated(
-        self, startAt=None, maxResults=None, workflowName=None, expand=None
+            self, startAt=None, maxResults=None, workflowName=None, expand=None
     ):
         """
         Provide all workflows paginated (see https://developer.atlassian.com/cloud/jira/platform/rest/v2/\
@@ -2617,11 +2597,11 @@
     """
 
     def reindex(
-        self,
-        comments=True,
-        change_history=True,
-        worklogs=True,
-        indexing_type="BACKGROUND_PREFERRED",
+            self,
+            comments=True,
+            change_history=True,
+            worklogs=True,
+            indexing_type="BACKGROUND_PREFERRED",
     ):
         """
         Reindex the Jira instance
@@ -2726,7 +2706,7 @@
         return self.get(url)
 
     def tempo_account_associate_with_jira_project(
-        self, account_id, project_id, default_account=False, link_type="MANUAL"
+            self, account_id, project_id, default_account=False, link_type="MANUAL"
     ):
         """
         The AccountLinkBean for associate Account with project
@@ -2977,7 +2957,7 @@
         return self.get(url)
 
     def tempo_timesheets_get_team_utilization(
-        self, team_id, date_from, date_to=None, group_by=None
+            self, team_id, date_from, date_to=None, group_by=None
     ):
         """
         GEt team utulization. Response in json
@@ -2995,13 +2975,13 @@
         return self.get(url, params=params)
 
     def tempo_timesheets_get_worklogs(
-        self,
-        date_from=None,
-        date_to=None,
-        username=None,
-        project_key=None,
-        account_key=None,
-        team_id=None,
+            self,
+            date_from=None,
+            date_to=None,
+            username=None,
+            project_key=None,
+            account_key=None,
+            team_id=None,
     ):
         """
 
@@ -3069,7 +3049,7 @@
         return self.get(url)
 
     def tempo_timesheets_write_worklog(
-        self, worker, started, time_spend_in_seconds, issue_id, comment=None
+            self, worker, started, time_spend_in_seconds, issue_id, comment=None
     ):
         """
         Log work for user
@@ -3223,7 +3203,7 @@
         return self.delete(url)
 
     def tempo_teams_update_member_information(
-        self, team_id, member_id, membership_id, data
+            self, team_id, member_id, membership_id, data
     ):
         """
         Update team membership attribute info
@@ -3252,7 +3232,7 @@
     #   Resource: https://docs.atlassian.com/jira-software/REST/7.3.1/
     #######################################################################
     def get_all_agile_boards(
-        self, board_name=None, project_key=None, board_type=None, start=0, limit=50
+            self, board_name=None, project_key=None, board_type=None, start=0, limit=50
     ):
         """
         Returns all boards. This only includes boards that the user has permission to view.
