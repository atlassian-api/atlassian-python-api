# coding=utf-8
import logging
from requests.exceptions import HTTPError
from .rest_client import AtlassianRestAPI

log = logging.getLogger(__name__)


class Jira(AtlassianRestAPI):
    def reindex_status(self):
        return self.get('rest/api/2/reindex')

    def reindex(self, comments=True, change_history=True, worklogs=True):
        """
        Reindex the Jira instance
        Kicks off a reindex. Need Admin permissions to perform this reindex.
        :param comments: Indicates that comments should also be reindexed. Not relevant for foreground reindex,
        where comments are always reindexed.
        :param change_history: Indicates that changeHistory should also be reindexed.
        Not relevant for foreground reindex, where changeHistory is always reindexed.
        :param worklogs: Indicates that changeHistory should also be reindexed.
        Not relevant for foreground reindex, where changeHistory is always reindexed.
        :return:
        """
        params = {}
        if not comments:
            params['indexComments'] = comments
        if not change_history:
            params['indexChangeHistory'] = change_history
        if not worklogs:
            params['indexWorklogs'] = worklogs
        return self.post('rest/api/2/reindex', params=params)

    def reindex_with_type(self, indexing_type="BACKGROUND_PREFERRED"):
        """
        Reindex the Jira instance
        Type of re-indexing available:
        FOREGROUND - runs a lock/full reindexing
        BACKGROUND - runs a background reindexing.
                   If Jira fails to finish the background reindexing, respond with 409 Conflict (error message).
        BACKGROUND_PREFERRED  - If possible do a background reindexing.
                   If it's not possible (due to an inconsistent index), do a foreground reindexing.
        :param indexing_type: OPTIONAL: The default value for the type is BACKGROUND_PREFFERED
        :return:
        """
        return self.post('rest/api/2/reindex?type={}'.format(indexing_type))

    def reindex_project(self, project_key):
        return self.post('secure/admin/IndexProject.jspa', data='confirmed=true&key={}'.format(project_key),
                         headers=self.form_token_headers)

    def reindex_issue(self, list_of_):
        pass

    def jql(self, jql, fields='*all', start=0, limit=None, expand=None):
        """
        Get issues from jql search result with all related fields
        :param jql:
        :param fields: list of fields, for example: ['priority', 'summary', 'customfield_10007']
        :param start: OPTIONAL: The start point of the collection to return. Default: 0.
        :param limit: OPTIONAL: The limit of the number of issues to return, this may be restricted by
                fixed system limits. Default by built-in method: 50
        :param expand: OPTIONAL: expland the search result
        :return:
        """
        params = {}
        if start is not None:
            params['startAt'] = int(start)
        if limit is not None:
            params['maxResults'] = int(limit)
        if fields is not None:
            if isinstance(fields, (list, tuple, set)):
                fields = ','.join(fields)
            params['fields'] = fields
        if jql is not None:
            params['jql'] = jql
        if expand is not None:
            params['expand'] = expand
        return self.get('rest/api/2/search', params=params)

    def csv(self, jql, limit=1000):
        """
        Get issues from jql search result with all related fields
        :param jql: JQL query
        :param limit: max results in the output file
        :return: CSV file
        """
        params = {'tempMax': limit,
                  'jqlQuery': jql}
        url = 'sr/jira.issueviews:searchrequest-csv-all-fields/temp/SearchRequest.csv'
        return self.get(url, params=params, not_json_response=True, headers={'Accept': 'application/csv'})

    def user(self, username, expand=None):
        """
        Returns a user. This resource cannot be accessed anonymously.
        :param username:
        :param expand: Can be 'groups,applicationRoles'
        :return:
        """
        params = {'username': username}
        if expand:
            params['expand'] = expand
        return self.get('rest/api/2/user', params=params)

    def is_active_user(self, username):
        """
        Check status of user
        :param username:
        :return:
        """
        return self.user(username).get('active')

    def user_remove(self, username):
        """
        Remove user from Jira if this user does not have any activity
        :param username:
        :return:
        """
        return self.delete('rest/api/2/user?username={0}'.format(username))

    def user_update(self, username, data):
        """
        Update user attributes based on json
        :param username:
        :param data:
        :return:
        """
        url = 'rest/api/2/user?username={0}'.format(username)
        return self.put(url, data=data)

    def user_update_username(self, old_username, new_username):
        """
        Update username
        :param old_username:
        :param new_username:
        :return:
        """
        data = {"name": new_username}
        return self.user_update(old_username, data=data)

    def user_create(self, username, email, display_name, password=None, notification=None):
        """
        Create a user in Jira
        :param username:
        :param email:
        :param display_name:
        :param password: OPTIONAL: If a password is not set, a random password is generated.
        :param notification: OPTIONAL: Sends the user an email confirmation that they have been added to Jira.
                             Default:false.
        :return:
        """
        log.warning('Creating user {}'.format(display_name))
        data = {'name': username,
                'emailAddress': email,
                'displayName': display_name}
        if password is not None:
            data['password'] = password
        else:
            data['notification'] = True
        if notification is not None:
            data['notification'] = True
        if notification is False:
            data['notification'] = False
        return self.post('rest/api/2/user', data=data)

    def user_properties(self, username):
        """
        Get user property
        :param username:
        :return:
        """
        return self.get('rest/api/2/user/properties?username={}'.format(username))

    def user_property(self, username, key_property):
        """
        Get user property
        :param key_property:
        :param username:
        :return:
        """
        params = {'username': username}
        return self.get('rest/api/2/user/properties/{}'.format(key_property), params=params)

    def user_set_property(self, username, key_property, value_property):
        """
        Set property for user
        :param username:
        :param key_property:
        :param value_property:
        :return:
        """
        url = 'rest/api/2/user/properties/{key_property}?username={user_name}'.format(key_property=key_property,
                                                                                      user_name=username)
        data = {'value': value_property}
        return self.put(url, data=data)

    def user_delete_property(self, username, key_property):
        """
        Delete property for user
        :param username:
        :param key_property:
        :return:
        """
        url = 'rest/api/2/user/properties/{}'.format(key_property)
        params = {'username': username}
        return self.delete(url, params=params)

    def user_update_or_create_property_through_rest_point(self, username, key, value):
        """
        ATTENTION!
        This method used after configuration of rest endpoint on Jira side
        :param username:
        :param key:
        :param value:
        :return:
        """
        url = 'rest/scriptrunner/latest/custom/updateUserProperty'
        params = {'username': username, 'property': key, 'value': value}
        return self.get(url, params=params)

    def user_update_email(self, username, email):
        """
        Update user email for new domain changes
        :param username:
        :param email:
        :return:
        """
        data = {'name': username, 'emailAddress': email}
        return self.user_update(username, data=data)

    def user_deactivate(self, username):
        """
        Disable user
        :param username:
        :return:
        """
        url = 'secure/admin/user/EditUser.jspa'
        headers = self.form_token_headers
        user = self.user(username)
        data = {
            'inline': 'true',
            'decorator': 'dialog',
            'username': user['name'],
            'fullName': user['displayName'],
            'email': user['emailAddress'],
            'editName': user['name']
        }
        answer = self.get('secure/admin/WebSudoAuthenticate.jspa', self.form_token_headers)
        atl_token = None
        if answer:
            atl_token = \
                answer.split('<meta id="atlassian-token" name="atlassian-token" content="')[1].split('\n')[0].split(
                    '"')[0]
        if atl_token:
            data['atl_token'] = atl_token
        return self.post(data=data, path=url, headers=headers)

    def user_disable(self, username):
        """Override the disable method"""
        return self.user_deactivate(username)

    def user_disable_throw_rest_endpoint(self, username, url='rest/scriptrunner/latest/custom/disableUser',
                                         param='userName'):
        """The disable method throw own rest enpoint"""
        url = "{}?{}={}".format(url, param, username)
        return self.get(path=url)

    def user_get_websudo(self):
        """ Get web sudo cookies using normal http request"""
        url = 'secure/admin/WebSudoAuthenticate.jspa'
        headers = self.form_token_headers
        data = {
            'webSudoPassword': self.password,
            'webSudoIsPost': 'false',
        }
        answer = self.get('secure/admin/WebSudoAuthenticate.jspa', self.form_token_headers)
        atl_token = None
        if answer:
            atl_token = \
                answer.split('<meta id="atlassian-token" name="atlassian-token" content="')[1].split('\n')[0].split(
                    '"')[0]
        if atl_token:
            data['atl_token'] = atl_token

        return self.post(path=url, data=data, headers=headers)

    def user_find_by_user_string(self, username, start=0, limit=50, include_inactive_users=False,
                                 include_active_users=True):
        """
        Fuzzy search using username and display name
        :param username: Use '.' to find all users
        :param start: OPTIONAL: The start point of the collection to return. Default: 0.
        :param limit: OPTIONAL: The limit of the number of users to return, this may be restricted by
                fixed system limits. Default by built-in method: 50
        :param include_inactive_users: OPTIONAL: Return users with "active: False"
        :param include_active_users: OPTIONAL: Return users with "active: True".
        :return:
        """
        url = 'rest/api/2/user/search'
        params = {'username': username,
                  'includeActive': include_active_users,
                  'includeInactive': include_inactive_users,
                  'startAt': start,
                  'maxResults': limit
                  }
        return self.get(url, params=params)

    def projects(self, included_archived=None):
        """Returns all projects which are visible for the currently logged in user.
        If no user is logged in, it returns the list of projects that are visible when using anonymous access.
        :param included_archived: boolean whether to include archived projects in response, default: false
        :return:
        """
        params = {}
        if included_archived:
            params['includeArchived'] = included_archived
        return self.get('rest/api/2/project')

    def get_all_projects(self, included_archived=None):
        return self.projects(included_archived)

    def project(self, key):
        return self.get('rest/api/2/project/{0}'.format(key))

    def delete_project(self, key):
        """
        DELETE /rest/api/2/project/<project_key>
        :param key: str
        :return:
        """
        return self.delete('rest/api/2/project/{0}'.format(key))

    def get_project_components(self, key):
        """
        Get project components using project key
        :param key: str
        :return:
        """
        return self.get('rest/api/2/project/{0}/components'.format(key))

    def get_project_versions(self, key, expand=None):
        """
        Contains a full representation of a the specified project's versions.
        :param key:
        :param expand: the parameters to expand
        :return:
        """
        params = {}
        if expand is not None:
            params['expand'] = expand
        return self.get('rest/api/2/project/{}/versions'.format(key), params=params)

    def get_project_versions_paginated(self, key, start=None, limit=None, order_by=None, expand=None):
        """
        Returns all versions for the specified project. Results are paginated.
        Results can be ordered by the following fields:
            sequence
            name
            startDate
            releaseDate
        :param key: the project key or id
        :param start: the page offset, if not specified then defaults to 0
        :param limit: how many results on the page should be included. Defaults to 50.
        :param order_by: ordering of the results.
        :param expand: the parameters to expand
        :return:
        """
        params = {}
        if start is not None:
            params['startAt'] = int(start)
        if limit is not None:
            params['maxResults'] = int(limit)
        if order_by is not None:
            params['orderBy'] = order_by
        if expand is not None:
            params['expand'] = expand
        return self.get('rest/api/2/project/{}/version'.format(key), params)

    def add_version(self, project_key, project_id, version, is_archived=False, is_released=False):
        """
        Add missing version to project
        :param project_key: the project key
        :param project_id: the project id
        :param version: the new project version to add
        :is_archived:
        :is_released:
        :return:
        """
        payload = {'name': version, 'archived': is_archived, 'released': is_released, 'project': project_key,
                   'projectId': project_id}
        return self.post("rest/api/2/version", data=payload)

    def get_project_roles(self, project_key):
        """
        Provide associated project roles
        :param project_key:
        :return:
        """
        return self.get('rest/api/2/project/{0}/role'.format(project_key))

    def get_project_actors_for_role_project(self, project_key, role_id):
        """
        Returns the details for a given project role in a project.
        :param project_key:
        :param role_id:
        :return:
        """
        url = 'rest/api/2/project/{projectIdOrKey}/role/{id}'.format(projectIdOrKey=project_key,
                                                                     id=role_id)
        return (self.get(url) or {}).get('actors')

    def delete_project_actors(self, project_key, role_id, actor, actor_type=None):
        """
        Deletes actors (users or groups) from a project role.
        Delete a user from the role: /rest/api/2/project/{projectIdOrKey}/role/{roleId}?user={username}
        Delete a group from the role: /rest/api/2/project/{projectIdOrKey}/role/{roleId}?group={groupname}
        :param project_key:
        :param role_id:
        :param actor:
        :param actor_type: str : group or user string
        :return:
        """
        url = 'rest/api/2/project/{projectIdOrKey}/role/{roleId}'.format(projectIdOrKey=project_key,
                                                                         roleId=role_id)
        params = {}
        if actor_type is not None and actor_type in ['group', 'user']:
            params[actor_type] = actor
        return self.delete(url, params=params)

    def add_project_actor_in_role(self, project_key, role_id, actor, actor_type):
        """

        :param project_key:
        :param role_id:
        :param actor:
        :param actor_type:
        :return:
        """
        url = 'rest/api/2/project/{projectIdOrKey}/role/{roleId}'.format(projectIdOrKey=project_key,
                                                                         roleId=role_id)
        data = {}
        if actor_type in ['group', 'atlassian-group-role-actor']:
            data['group'] = [actor]
        elif actor_type in ['user', 'atlassian-user-role-actor']:
            data['user'] = [actor]

        return self.post(url, data=data)

    def update_project(self, project_key, data, expand=None):
        """
        Updates a project.
        Update project: /rest/api/2/project/{projectIdOrKey}

        :param project_key: project key of project that needs to be updated
        :param data: dictionary containing the data to be updated
        :param expand: the parameters to expand
        """
        if expand:
            url = 'rest/api/2/project/{projectIdOrKey}?expand={expand}'.format(projectIdOrKey=project_key,
                                                                               expand=expand)
        else:
            url = 'rest/api/2/project/{projectIdOrKey}'.format(projectIdOrKey=project_key)
        return self.put(url, data)

    def get_project_permission_scheme(self, project_id_or_key, expand=None):
        """
        Gets a permission scheme assigned with a project
        Use 'expand' to get details

        :param project_id_or_key: str
        :param expand: str
        :return: data of project permission scheme
        """
        if expand is None:
            url = 'rest/api/2/project/{}/permissionscheme'.format(project_id_or_key)
        else:
            url = 'rest/api/2/project/{0}/permissionscheme?expand={1}'.format(project_id_or_key, expand)

        return self.get(url)

    def create_issue_type(self, name, description='', type='standard'):
        """
        Create a new issue type
        :param name:
        :param description:
        :param type: standard or sub-task
        :return:
        """
        data = {
            'name': name,
            'description': description,
            'type': type
        }
        return self.post('rest/api/2/issuetype', data=data)

    def issue(self, key, fields='*all'):
        return self.get('rest/api/2/issue/{0}?fields={1}'.format(key, fields))

    def bulk_issue(self, issue_list, fields='*all'):
        """
        :param fields:
        :param list issue_list:
        :return:
        """
        missing_issues = list()
        jql = 'key in ({})'.format(', '.join(['"{}"'.format(key) for key in issue_list]))
        query_result = self.jql(jql, fields=fields)
        if 'errorMessages' in query_result.keys():
            for message in query_result['errorMessages']:
                for key in issue_list:
                    if key in message:
                        missing_issues.append(key)
                        issue_list.remove(key)
            query_result, missing_issues = self.bulk_issue(issue_list, fields)
        return query_result, missing_issues

    def get_issue_changelog(self, issue_key):
        """
        Get issue related change log
        :param issue_key:
        :return:
        """
        url = 'rest/api/2/issue/{}?expand=changelog'.format(issue_key)
        return (self.get(url) or {}).get('changelog')

    def issue_add_json_worklog(self, key, worklog):
        """

        :param key:
        :param worklog:
        :return:
        """
        url = 'rest/api/2/issue/{}/worklog'.format(key)
        return self.post(url, data=worklog)

    def issue_worklog(self, key, started, time_sec, comment=None):
        """
        :param key:
        :param time_sec: int: second
        :param started:
        :param comment:
        :return:
        """
        data = {
            "started": started,
            "timeSpentSeconds": time_sec
        }
        if comment:
            data['comment'] = comment
        return self.issue_add_json_worklog(key=key, worklog=data)

    def issue_field_value(self, key, field):
        issue = self.get('rest/api/2/issue/{0}?fields={1}'.format(key, field))
        return issue['fields'][field]

    def issue_fields(self, key):
        issue = self.get('rest/api/2/issue/{0}'.format(key))
        return issue['fields']

    def update_issue_field(self, key, fields='*all'):
        return self.put('rest/api/2/issue/{0}'.format(key), data={'fields': fields})

    def get_custom_fields(self, search=None, start=1, limit=50):
        """
        Get custom fields. Evaluated on 7.12
        :param search: str
        :param start: long Default: 1
        :param limit: int Default: 50
        :return:
        """
        url = 'rest/api/2/customFields'
        params = {}
        if search:
            params['search'] = search
        if start:
            params['startAt'] = start
        if limit:
            params['maxResults'] = limit
        return self.get(url, params=params)

    def get_all_available_screen_fields(self, screen_id):
        """
        Get all available fields by screen id
        :param screen_id:
        :return:
        """
        url = 'rest/api/2/screens/{}/availableFields'.format(screen_id)
        return self.get(url)

    def get_screen_tabs(self, screen_id):
        """
        Get tabs for the screen id
        :param screen_id:
        :return:
        """
        url = 'rest/api/2/screens/{}/tabs'.format(screen_id)
        return self.get(url)

    def get_screen_tab_fields(self, screen_id, tab_id):
        """
        Get fields by the tab id and the screen id
        :param tab_id:
        :param screen_id:
        :return:
        """
        url = 'rest/api/2/screens/{}/tabs/{}/fields'.format(screen_id, tab_id)
        return self.get(url)

    def get_all_screen_fields(self, screen_id):
        """
        Get all fields by screen id
        :param screen_id:
        :return:
        """
        screen_tabs = self.get_screen_tabs(screen_id)
        fields = []
        for screen_tab in screen_tabs:
            tab_id = screen_tab['id']
            if tab_id:
                tab_fields = self.get_screen_tab_fields(screen_id=screen_id, tab_id=tab_id)
                fields = fields + tab_fields
        return fields

    def get_issue_labels(self, issue_key):
        """
        Get issue labels.
        :param issue_key:
        :return:
        """
        url = 'rest/api/2/issue/{issue_key}?fields=labels'.format(issue_key=issue_key)
        return (self.get(url) or {}).get('fields').get('labels')

    def get_all_fields(self):
        """
        Returns a list of all fields, both System and Custom
        :return: application/jsonContains a full representation of all visible fields in JSON.
        """
        url = 'rest/api/2/field'
        return self.get(url)

    def get_all_custom_fields(self):
        """
        Returns a list of all custom fields
        That method just filtering all fields method
        :return: application/jsonContains a full representation of all visible fields in JSON.
        """
        fields = self.get_all_fields()
        custom_fields = []
        for field in fields:
            if field['custom']:
                custom_fields.append(field)
        return custom_fields

    def project_leaders(self):
        for project in self.projects():
            key = project['key']
            project_data = self.project(key)
            lead = self.user(project_data['lead']['name'])
            yield {
                'project_key': key,
                'project_name': project['name'],
                'lead_name': lead['displayName'],
                'lead_key': lead['name'],
                'lead_email': lead['emailAddress']}

    def get_project_issuekey_last(self, project):
        jql = 'project = {project} ORDER BY issuekey DESC'.format(project=project)
        return (self.jql(jql).get('issues') or {})[0]['key']

    def get_project_issuekey_all(self, project):
        jql = 'project = {project} ORDER BY issuekey ASC'.format(project=project)
        return [issue['key'] for issue in self.jql(jql)['issues']]

    def get_project_issues_count(self, project):
        jql = 'project = "{project}" '.format(project=project)
        return self.jql(jql, fields='*none')['total']

    def get_all_project_issues(self, project, fields='*all'):
        jql = 'project = {project} ORDER BY key'.format(project=project)
        return self.jql(jql, fields=fields)['issues']

    def get_all_assignable_users_for_project(self, project_key, start=0, limit=50):
        """
        Provide assignable users for project
        :param project_key:
        :param start: OPTIONAL: The start point of the collection to return. Default: 0.
        :param limit: OPTIONAL: The limit of the number of users to return, this may be restricted by
                fixed system limits. Default by built-in method: 50
        :return:
        """
        url = 'rest/api/2/user/assignable/search?project={project_key}&startAt={start}&maxResults={limit}'.format(
            project_key=project_key,
            start=start,
            limit=limit)
        return self.get(url)

    def get_assignable_users_for_issue(self, issue_key, username=None, start=0, limit=50):
        """
            Provide assignable users for issue
            :param issue_key:
            :param username: OPTIONAL: Can be used to chaeck if user can be assigned
            :param start: OPTIONAL: The start point of the collection to return. Default: 0.
            :param limit: OPTIONAL: The limit of the number of users to return, this may be restricted by
                    fixed system limits. Default by built-in method: 50
            :return:
        """
        url = 'rest/api/2/user/assignable/search?issueKey={issue_key}&startAt={start}&maxResults={limit}'.format(
            issue_key=issue_key,
            start=start,
            limit=limit)
        if username:
            url += '&username={username}'.format(username=username)
        return self.get(url)

    def get_groups(self, query=None, exclude=None, limit=20):
        """
        REST endpoint for searching groups in a group picker
        Returns groups with substrings matching a given query. This is mainly for use with the group picker,
        so the returned groups contain html to be used as picker suggestions. The groups are also wrapped
        in a single response object that also contains a header for use in the picker,
        specifically Showing X of Y matching groups.
        The number of groups returned is limited by the system property "jira.ajax.autocomplete.limit"
        The groups will be unique and sorted.
        :param query: str
        :param exclude: str
        :param limit: int
        :return: Returned even if no groups match the given substring
        """
        url = 'rest/api/2/groups/picker'
        params = {}
        if query:
            params['query'] = query
        else:
            params['query'] = ''
        if exclude:
            params['exclude'] = exclude
        if limit:
            params['maxResults'] = limit
        return self.get(url, params=params)

    def create_group(self, name):
        """
        Create a group by given group parameter

        :param name: str
        :return: New group params
        """
        url = 'rest/api/2/group'
        data = {'name': name}

        return self.post(url, data=data)

    def remove_group(self, name, swap_group=None):
        """
        Delete a group by given group parameter
        If you delete a group and content is restricted to that group, the content will be hidden from all users
        To prevent this, use this parameter to specify a different group to transfer the restrictions
        (comments and worklogs only) to

        :param name: str
        :param swap_group: str
        :return:
        """
        log.warning('Removing group...')
        url = 'rest/api/2/group'
        if swap_group is not None:
            params = {'groupname': name, 'swapGroup': swap_group}
        else:
            params = {'groupname': name}

        return self.delete(url, params=params)

    def get_all_users_from_group(self, group, include_inactive_users=False, start=0, limit=50):
        """
        Just wrapping method user group members
        :param group:
        :param include_inactive_users:
        :param start: OPTIONAL: The start point of the collection to return. Default: 0.
        :param limit: OPTIONAL: The limit of the number of users to return, this may be restricted by
                fixed system limits. Default by built-in method: 50
        :return:
        """
        url = 'rest/api/2/group/member'
        params = {}
        if group:
            params['groupname'] = group
        params['includeInactiveUsers'] = include_inactive_users
        params['startAt'] = start
        params['maxResults'] = limit
        return self.get(url, params=params)

    def add_user_to_group(self, username, group_name):
        """
        Add given user to a group

        :param username: str
        :param group_name: str
        :return: Current state of the group
        """
        url = 'rest/api/2/group/user'
        params = {'groupname': group_name}
        data = {'name': username}

        return self.post(url, params=params, data=data)

    def remove_user_from_group(self, username, group_name):
        """
        Remove given user from a group

        :param username: str
        :param group_name: str
        :return:
        """
        log.warning('Removing user from a group...')
        url = 'rest/api/2/group/user'
        params = {'groupname': group_name, 'username': username}

        return self.delete(url, params=params)

    def issue_exists(self, issue_key):
        try:
            self.issue(issue_key, fields='*none')
            log.info('Issue "{issue_key}" exists'.format(issue_key=issue_key))
            return True
        except HTTPError as e:
            if e.response.status_code == 404:
                log.info('Issue "{issue_key}" does not exists'.format(issue_key=issue_key))
                return False
            else:
                log.info('Issue "{issue_key}" existed, but now it\'s deleted'.format(issue_key=issue_key))
                return True

    def issue_deleted(self, issue_key):
        try:
            self.issue(issue_key, fields='*none')
            log.info('Issue "{issue_key}" is not deleted'.format(issue_key=issue_key))
            return False
        except HTTPError:
            log.info('Issue "{issue_key}" is deleted'.format(issue_key=issue_key))
            return True

    def issue_update(self, issue_key, fields):
        log.warning('Updating issue "{issue_key}" with "{fields}"'.format(issue_key=issue_key, fields=fields))
        url = 'rest/api/2/issue/{0}'.format(issue_key)
        return self.put(url, data={'fields': fields})

    def issue_add_watcher(self, issue_key, user):
        """
        Start watching issue
        :param issue_key:
        :param user:
        :return:
        """
        log.warning('Adding user {user} to "{issue_key}" watchers'.format(issue_key=issue_key, user=user))
        data = user
        return self.post('rest/api/2/issue/{issue_key}/watchers'.format(issue_key=issue_key), data=data)

    def assign_issue(self, issue, assignee=None):
        """Assign an issue to a user. None will set it to unassigned. -1 will set it to Automatic.
        :param issue: the issue ID or key to assign
        :type issue: int or str
        :param assignee: the user to assign the issue to
        :type assignee: str
        :rtype: bool
        """
        url = 'rest/api/2/issue/{issue}/assignee'.format(issue=issue)
        data = {'name': assignee}

        return self.put(url, data=data)

    def issue_create(self, fields):
        log.warning('Creating issue "{summary}"'.format(summary=fields['summary']))
        url = 'rest/api/2/issue/'
        return self.post(url, data={'fields': fields})

    def issue_create_or_update(self, fields):
        issue_key = fields.get('issuekey', None)

        if not issue_key or not self.issue_exists(issue_key):
            log.info('IssueKey is not provided or does not exists in destination. Will attempt to create an issue')
            del fields['issuekey']
            return self.issue_create(fields)

        if self.issue_deleted(issue_key):
            log.warning('Issue "{issue_key}" deleted, skipping'.format(issue_key=issue_key))
            return None

        log.info('Issue "{issue_key}" exists, will update'.format(issue_key=issue_key))
        del fields['issuekey']
        return self.issue_update(issue_key, fields)

    def issue_add_comment(self, issue_key, comment, visibility=None):
        """
        Add comment into Jira issue
        :param issue_key:
        :param comment:
        :param visibility: OPTIONAL
        :return:
        """
        url = 'rest/api/2/issue/{issueIdOrKey}/comment'.format(issueIdOrKey=issue_key)
        data = {'body': comment}
        if visibility:
            data['visibility'] = visibility
        return self.post(url, data=data)

    def add_attachment(self, issue_key, filename):
        """
        Add attachment to Issue

        :param issue_key: str
        :param filename: str, name, if file in current directory or full path to file
        """
        log.warning('Adding attachment...')
        headers = {'X-Atlassian-Token': 'no-check'}
        with open(filename, 'rb') as file:
            files = {'file': file}
            url = 'rest/api/2/issue/{}/attachments'.format(issue_key)

            return self.post(url, headers=headers, files=files)

    def get_issue_remotelinks(self, issue_key, global_id=None, internal_id=None):
        """
        Compatibility naming method with get_issue_remote_links()
        """
        return self.get_issue_remote_links(issue_key, global_id, internal_id)

    def get_issue_remote_links(self, issue_key, global_id=None, internal_id=None):
        """
        Finding all Remote Links on an issue, also with filtering by Global ID and internal ID
        :param issue_key:
        :param global_id: str
        :param internal_id: str
        :return:
        """
        url = 'rest/api/2/issue/{issue_key}/remotelink'.format(issue_key=issue_key)
        params = {}
        if global_id:
            params['globalId'] = global_id
        if internal_id:
            url += '/' + internal_id
        return self.get(url, params=params)

    def create_or_update_issue_remote_links(self, issue_key, link_url, title, global_id=None, relationship=None):
        """
        Add Remote Link to Issue, update url if global_id is passed
        :param issue_key: str
        :param link_url: str
        :param title: str
        :param global_id: str, OPTIONAL:
        :param relationship: str, OPTIONAL: Default by built-in method: 'Web Link'
        """
        url = 'rest/api/2/issue/{issue_key}/remotelink'.format(issue_key=issue_key)
        data = {'object': {'url': link_url, 'title': title}}
        if global_id:
            data['globalId'] = global_id
        if relationship:
            data['relationship'] = relationship
        return self.post(url, data=data)

    def get_issue_remote_link_by_id(self, issue_key, link_id):
        url = 'rest/api/2/issue/{issue_key}/remotelink/{link_id}'.format(issue_key=issue_key, link_id=link_id)
        return self.get(url)

    def update_issue_remote_link_by_id(self, issue_key, link_id, url, title, global_id=None, relationship=None):
        """
        Update existing Remote Link on Issue
        :param issue_key: str
        :param link_id: str
        :param url: str
        :param title: str
        :param global_id: str, OPTIONAL:
        :param relationship: str, Optional. Default by built-in method: 'Web Link'

        """
        data = {'object': {'url': url, 'title': title}}
        if global_id:
            data['globalId'] = global_id
        if relationship:
            data['relationship'] = relationship
        url = 'rest/api/2/issue/{issue_key}/remotelink/{link_id}'.format(issue_key=issue_key, link_id=link_id)
        return self.put(url, data=data)

    def delete_issue_remote_link_by_id(self, issue_key, link_id):
        """
        Deletes Remote Link on Issue
        :param issue_key: str
        :param link_id: str
        """
        url = 'rest/api/2/issue/{issue_key}/remotelink/{link_id}'.format(issue_key=issue_key, link_id=link_id)
        return self.delete(url)

    def get_issue_transitions(self, issue_key):
        return [{'name': transition['name'], 'id': int(transition['id']), 'to': transition['to']['name']}
                for transition in (self.get_issue_transitions_full(issue_key) or {}).get('transitions')]

    def get_issue_transitions_full(self, issue_key, transition_id=None, expand=None):
        """
        Get a list of the transitions possible for this issue by the current user,
        along with fields that are required and their types.
        Fields will only be returned if expand = 'transitions.fields'.
        The fields in the metadata correspond to the fields in the transition screen for that transition.
        Fields not in the screen will not be in the metadata.
        :param issue_key: str
        :param transition_id: str
        :param expand: str
        :return:
        """
        url = 'rest/api/2/issue/{issue_key}/transitions'.format(issue_key=issue_key)
        params = {}
        if transition_id:
            params['transitionId'] = transition_id
        if expand:
            params['expand'] = expand
        return self.get(url, params=params)

    def get_status_id_from_name(self, status_name):
        url = 'rest/api/2/status/{name}'.format(name=status_name)
        return int((self.get(url) or {}).get('id'))

    def get_status_for_project(self, project_key):
        url = 'rest/api/2/project/{name}/statuses'.format(name=project_key)
        return self.get(url)

    def get_transition_id_to_status_name(self, issue_key, status_name):
        for transition in self.get_issue_transitions(issue_key):
            if status_name.lower() == transition['to'].lower():
                return int(transition['id'])

    def issue_transition(self, issue_key, status):
        return self.set_issue_status(issue_key, status)

    def set_issue_status(self, issue_key, status_name):
        url = 'rest/api/2/issue/{issue_key}/transitions'.format(issue_key=issue_key)
        transition_id = self.get_transition_id_to_status_name(issue_key, status_name)
        return self.post(url, data={'transition': {'id': transition_id}})

    def set_issue_status_by_transition_id(self, issue_key, transition_id):
        """
        Setting status by transition_id
        :param issue_key: str
        :param transition_id: int
        """
        url = 'rest/api/2/issue/{issue_key}/transitions'.format(issue_key=issue_key)
        return self.post(url, data={'transition': {'id': transition_id}})

    def get_issue_status(self, issue_key):
        url = 'rest/api/2/issue/{issue_key}?fields=status'.format(issue_key=issue_key)
        return (((self.get(url) or {}).get('fields') or {}).get('status') or {}).get('name') or {}

    def get_issue_status_id(self, issue_key):
        url = 'rest/api/2/issue/{issue_key}?fields=status'.format(issue_key=issue_key)
        return (self.get(url) or {}).get('fields').get('status').get('id')

    def get_issue_link_types(self):
        """Returns a list of available issue link types,
        if issue linking is enabled.
        Each issue link type has an id,
        a name and a label for the outward and inward link relationship.
        """
        url = 'rest/api/2/issueLinkType'
        return (self.get(url) or {}).get('issueLinkTypes')

    def get_issue_link_types_names(self):
        """
        Provide issue link type names
        :return:
        """
        return [link_type['name'] for link_type in self.get_issue_link_types()]

    def create_issue_link_type_by_json(self, data):
        """Create a new issue link type.
        :param data:
                {
                    "name": "Duplicate",
                    "inward": "Duplicated by",
                    "outward": "Duplicates"
                }
        :return:
        """
        url = 'rest/api/2/issueLinkType'
        return self.post(url, data=data)

    def create_issue_link_type(self, link_type_name, inward, outward):
        """Create a new issue link type.
        :param outward:
        :param inward:
        :param link_type_name:
        :return:
        """
        if link_type_name.lower() in [x.lower() for x in self.get_issue_link_types_names()]:
            log.error("Link type name already exists")
            return "Link type name already exists"
        data = {
            'name': link_type_name,
            'inward': inward,
            'outward': outward
        }
        return self.create_issue_link_type_by_json(data=data)

    def get_issue_link_type(self, issue_link_type_id):
        """Returns for a given issue link type id all information about this issue link type.
        """
        url = 'rest/api/2/issueLinkType/{issueLinkTypeId}'.format(issueLinkTypeId=issue_link_type_id)
        return self.get(url)

    def delete_issue_link_type(self, issue_link_type_id):
        """Delete the specified issue link type."""
        url = 'rest/api/2/issueLinkType/{issueLinkTypeId}'.format(issueLinkTypeId=issue_link_type_id)
        return self.delete(url)

    def update_issue_link_type(self, issue_link_type_id, data):
        """
        Update the specified issue link type.
        :param issue_link_type_id:
        :param data: {
                         "name": "Duplicate",
                          "inward": "Duplicated by",
                         "outward": "Duplicates"
                    }
        :return:
        """
        url = 'rest/api/2/issueLinkType/{issueLinkTypeId}'.format(issueLinkTypeId=issue_link_type_id)
        return self.put(url, data=data)

    def create_issue_link(self, data):
        """
        Creates an issue link between two issues.
        The user requires the link issue permission for the issue which will be linked to another issue.
        The specified link type in the request is used to create the link and will create a link from
        the first issue to the second issue using the outward description. It also create a link from
        the second issue to the first issue using the inward description of the issue link type.
        It will add the supplied comment to the first issue. The comment can have a restriction who can view it.
        If group is specified, only users of this group can view this comment, if roleLevel is specified only users
        who have the specified role can view this comment.
        The user who creates the issue link needs to belong to the specified group or have the specified role.
        :param data: i.e.
        {
            "type": {"name": "Duplicate" },
            "inwardIssue": { "key": "HSP-1"},
            "outwardIssue": {"key": "MKY-1"},
            "comment": { "body": "Linked related issue!",
                         "visibility": { "type": "group", "value": "jira-software-users" }
            }
        }
        :return:
        """
        log.info(
            'Linking issue {inward} and {outward}'.format(inward=data['inwardIssue'], outward=data['outwardIssue']))
        url = 'rest/api/2/issueLink'
        return self.post(url, data=data)

    def remove_issue_link(self, link_id):
        """
        Deletes an issue link with the specified id.
        To be able to delete an issue link you must be able to view both issues
        and must have the link issue permission for at least one of the issues.
        :param link_id: the issue link id.
        :return:
        """
        url = 'rest/api/2/issueLink/{}'.format(link_id)
        return self.delete(url)

    def get_issue_link(self, link_id):
        """
        Returns an issue link with the specified id.
        :param link_id: the issue link id.
        :return:
        """
        url = 'rest/api/2/issueLink/{}'.format(link_id)
        return self.get(url)

    def create_filter(self, name, jql, description=None, favourite=False):
        """
        :param name: str
        :param jql: str
        :param description: str, Optional. Empty string by default
        :param favourite: bool, Optional. False by default
        """
        data = {'jql': jql, 'name': name, 'description': description if description else '',
                'favourite': 'true' if favourite else 'false'}
        url = 'rest/api/2/filter'
        return self.post(url, data=data)

    def component(self, component_id):
        return self.get('rest/api/2/component/{component_id}'.format(component_id=component_id))

    def get_component_related_issues(self, component_id):
        """
        Returns counts of issues related to this component.
        :param component_id:
        :return:
        """
        url = 'rest/api/2/component/{component_id}/relatedIssueCounts'.format(component_id=component_id)
        return self.get(url)

    def create_component(self, component):
        log.warning('Creating component "{name}"'.format(name=component['name']))
        url = 'rest/api/2/component/'
        return self.post(url, data=component)

    def delete_component(self, component_id):
        log.warning('Deleting component "{component_id}"'.format(component_id=component_id))
        return self.delete('rest/api/2/component/{component_id}'.format(component_id=component_id))

    def update_component_lead(self, component_id, lead):
        data = {'id': component_id, 'leadUserName': lead}
        return self.put('rest/api/2/component/{component_id}'.format(component_id=component_id), data=data)

    def get_resolution_by_id(self, resolution_id):
        """
        Get Resolution info by id
        :param resolution_id:
        :return:
        """
        url = 'rest/api/2/resolution/{}'.format(resolution_id)
        return self.get(url)

    def get_priority_by_id(self, priority_id):
        """
        Get Priority info by id
        :param priority_id:
        :return:
        """
        url = 'rest/api/2/resolution/{}'.format(priority_id)
        return self.get(url)

    def get_all_workflows(self):
        """
        Provide all workflows for application admin
        :return:
        """
        url = 'rest/api/2/workflow'
        return self.get(url)

    def get_all_statuses(self):
        """
        Returns a list of all statuses
        :return:
        """
        url = 'rest/api/2/status'
        return self.get(url)

    def get_all_resolutions(self):
        """
        Returns a list of all resolutions.
        :return:
        """
        url = 'rest/api/2/resolution'
        return self.get(url)

    def get_all_priorities(self):
        """
        Returns a list of all priorities.
        :return:
        """
        url = 'rest/api/2/priority'
        return self.get(url)

    def get_all_global_project_roles(self):
        """
        Get all the ProjectRoles available in Jira. Currently this list is global.
        :return:
        """
        url = 'rest/api/2/role'
        return self.get(url)

    def upload_plugin(self, plugin_path):
        """
        Provide plugin path for upload into Jira e.g. useful for auto deploy
        :param plugin_path:
        :return:
        """
        files = {
            'plugin': open(plugin_path, 'rb')
        }
        headers = {
            'X-Atlassian-Token': 'nocheck'
        }
        upm_token = self.request(method='GET', path='rest/plugins/1.0/', headers=headers, trailing=True).headers[
            'upm-token']
        url = 'rest/plugins/1.0/?token={upm_token}'.format(upm_token=upm_token)
        return self.post(url, files=files, headers=headers)

    def delete_plugin(self, plugin_key):
        """
        Delete plugin
        :param plugin_key:
        :return:
        """
        url = 'rest/plugins/1.0/{}-key'.format(plugin_key)
        return self.delete(url)

    def check_plugin_manager_status(self):
        headers = {
            'X-Atlassian-Token': 'nocheck',
            'Content-Type': 'application/vnd.atl.plugins.safe.mode.flag+json'
        }
        url = 'rest/plugins/latest/safe-mode'
        return self.request(method='GET', path=url, headers=headers)

    def get_all_permissions(self):
        """
        Returns all permissions that are present in the Jira instance -
        Global, Project and the global ones added by plugins
        :return:
        """
        url = 'rest/api/2/permissions'
        return self.get(url)

    def get_all_permissionschemes(self, expand=None):
        """
        Returns a list of all permission schemes.
        By default only shortened beans are returned.
        If you want to include permissions of all the schemes,
        then specify the permissions expand parameter.
        Permissions will be included also if you specify any other expand parameter.
        :param expand : permissions,user,group,projectRole,field,all
        :return:
        """
        url = 'rest/api/2/permissionscheme'
        params = {}
        if expand:
            params['expand'] = expand
        return (self.get(url, params=params) or {}).get('permissionSchemes')

    def get_permissionscheme(self, permission_id, expand=None):
        """
        Returns a list of all permission schemes.
        By default only shortened beans are returned.
        If you want to include permissions of all the schemes,
        then specify the permissions expand parameter.
        Permissions will be included also if you specify any other expand parameter.
        :param permission_id
        :param expand : permissions,user,group,projectRole,field,all
        :return:
        """
        url = 'rest/api/2/permissionscheme/{schemeID}'.format(schemeID=permission_id)
        params = {}
        if expand:
            params['expand'] = expand
        return self.get(url, params=params)

    def set_permissionscheme_grant(self, permission_id, new_permission):
        """
        Creates a permission grant in a permission scheme.
        Example:

        {
            "holder": {
                "type": "group",
                "parameter": "jira-developers"
            },
            "permission": "ADMINISTER_PROJECTS"
        }

        :param permission_id
        :param new_permission
        :return:
        """
        url = 'rest/api/2/permissionscheme/{schemeID}/permission'.format(schemeID=permission_id)

        return self.post(url, data=new_permission)

    def get_issue_security_schemes(self):
        """
        Returns all issue security schemes that are defined
        Administrator permission required

        :return: list
        """
        url = 'rest/api/2/issuesecurityschemes'

        return self.get(url).get('issueSecuritySchemes')

    def get_issue_security_scheme(self, scheme_id, only_levels=False):
        """
        Returns the issue security scheme along with that are defined

        Returned if the user has the administrator permission or if the scheme is used in a project in which the
        user has the administrative permission

        :param scheme_id: int
        :param only_levels: bool
        :return: list
        """
        url = 'rest/api/2/issuesecurityschemes/{}'.format(scheme_id)

        if only_levels is True:
            return self.get(url).get('levels')
        else:
            return self.get(url)

    def get_project_issue_security_scheme(self, project_id_or_key, only_levels=False):
        """
        Returns the issue security scheme for project

        Returned if the user has the administrator permission or if the scheme is used in a project in which the
        user has the administrative permission

        :param project_id_or_key: int
        :param only_levels: bool
        :return: list
        """
        url = 'rest/api/2/project/{}/issuesecuritylevelscheme'.format(project_id_or_key)

        if only_levels is True:
            return self.get(url).get('levels')
        else:
            return self.get(url)

    """
    #######################################################################
    #                   Tempo Account REST API implements                 #
    #######################################################################
    """

    def tempo_account_get_accounts(self, skip_archived=None, expand=None):
        """
        Get all Accounts that the logged in user has permission to browse.
        :param skip_archived: bool OPTIONAL: skip archived Accounts, either true or false, default value true.
        :param expand: bool OPTIONAL: With expanded data or not
        :return:
        """
        params = {}
        if skip_archived is not None:
            params['skipArchived'] = skip_archived
        if expand is not None:
            params['expand'] = expand
        url = 'rest/tempo-accounts/1/account'
        return self.get(url, params=params)

    def tempo_account_get_accounts_by_jira_project(self, project_id):
        """
        Get Accounts by JIRA Project. The Caller must have the Browse Account permission for Account.
        This will return Accounts for which the Caller has Browse Account Permission for.
        :param project_id: str the project id.
        :return:
        """
        url = 'rest/tempo-accounts/1/account/project/{}'.format(project_id)
        return self.get(url)

    def tempo_account_associate_with_jira_project(self, account_id, project_id,
                                                  default_account=False,
                                                  link_type='MANUAL'):
        """
        The AccountLinkBean for associate Account with project
        Adds a link to an Account.
        {
            scopeType:PROJECT
            defaultAccount:boolean
            linkType:IMPORTED | MANUAL
            name:string
            key:string
            accountId:number
            scope:number
            id:number
        }
        :param project_id:
        :param account_id
        :param default_account
        :param link_type
        :return:
        """
        data = {}
        if account_id:
            data['accountId'] = account_id
        if default_account:
            data['defaultAccount'] = default_account
        if link_type:
            data['linkType'] = link_type
        if project_id:
            data['scope'] = project_id
        data['scopeType'] = 'PROJECT'

        url = 'rest/tempo-accounts/1/link/'
        return self.post(url, data=data)

    def tempo_account_add_account(self, data=None):
        """
        Creates Account, adding new Account requires the Manage Accounts Permission.
        :param data: String then it will convert to json
        :return:
        """
        url = 'rest/tempo-accounts/1/account/'
        if data is None:
            return """Please, provide data e.g.
                       {name: "12312312321",
                       key: "1231231232",
                       lead: {name: "myusername"},
                       }
                       detail info: http://developer.tempo.io/doc/accounts/api/rest/latest/#-700314780
                   """
        return self.post(url, data=data)

    def tempo_account_delete_account_by_id(self, account_id):
        """
        Delete an Account by id. Caller must have the Manage Account Permission for the Account.
        The Account can not be deleted if it has an AccountLinkBean.
        :param account_id: the id of the Account to be deleted.
        :return:
        """
        url = 'rest/tempo-accounts/1/account/{id}/'.format(id=account_id)
        return self.delete(url)

    def tempo_account_get_all_account_by_customer_id(self, customer_id):
        """
        Get un-archived Accounts by customer. The Caller must have the Browse Account permission for the Account.
        :param customer_id: the Customer id.
        :return:
        """
        url = 'rest/tempo-accounts/1/account/customer/{customerId}/'.format(customerId=customer_id)
        return self.get(url)

    def tempo_account_get_customers(self, query=None, count_accounts=None):
        """
        Gets all or some Attribute whose key or name contain a specific substring.
        Attributes can be a Category or Customer.
        :param query: OPTIONAL: query for search
        :param count_accounts: bool OPTIONAL: provide how many associated Accounts with Customer
        :return: list of customers
        """
        params = {}
        if query is not None:
            params['query'] = query
        if count_accounts is not None:
            params['countAccounts'] = count_accounts
        url = 'rest/tempo-accounts/1/customer'
        return self.get(url, params=params)

    def tempo_account_add_new_customer(self, key, name):
        """
        Gets all or some Attribute whose key or name contain a specific substring.
        Attributes can be a Category or Customer.
        :param key:
        :param name:
        :return: if error will show in error log, like validation unsuccessful. If success will good.
        """
        data = {'name': name, 'key': key}
        url = 'rest/tempo-accounts/1/customer'
        return self.post(url, data=data)

    def tempo_account_add_customer(self, data=None):
        """
        Gets all or some Attribute whose key or name contain a specific substring.
        Attributes can be a Category or Customer.
        :param data:
        :return: if error will show in error log, like validation unsuccessful. If success will good.
        """
        if data is None:
            return """Please, set the data as { isNew:boolean
                                                name:string
                                                key:string
                                                id:number } or you can put only name and key parameters"""
        url = 'rest/tempo-accounts/1/customer'
        return self.post(url, data=data)

    def tempo_account_get_customer_by_id(self, customer_id=1):
        """
        Get Account Attribute whose key or name contain a specific substring. Attribute can be a Category or Customer.
        :param customer_id: id of Customer record
        :return: Customer info
        """
        url = 'rest/tempo-accounts/1/customer/{id}'.format(id=customer_id)
        return self.get(url)

    def tempo_account_update_customer_by_id(self, customer_id=1, data=None):
        """
        Updates an Attribute. Caller must have Manage Account Permission. Attribute can be a Category or Customer.
        :param customer_id: id of Customer record
        :param data: format is
                    {
                        isNew:boolean
                        name:string
                        key:string
                        id:number
                    }
        :return: json with parameters name, key and id.
        """
        if data is None:
            return """Please, set the data as { isNew:boolean
                                                name:string
                                                key:string
                                                id:number }"""
        url = 'rest/tempo-accounts/1/customer/{id}'.format(id=customer_id)
        return self.put(url, data=data)

    def tempo_account_delete_customer_by_id(self, customer_id=1):
        """
        Delete an Attribute. Caller must have Manage Account Permission. Attribute can be a Category or Customer.
        :param customer_id: id of Customer record
        :return: Customer info
        """
        url = 'rest/tempo-accounts/1/customer/{id}'.format(id=customer_id)
        return self.delete(url)

    def tempo_account_export_accounts(self):
        """
        Get csv export file of Accounts from Tempo
        :return: csv file
        """
        headers = self.form_token_headers
        url = 'rest/tempo-accounts/1/export'
        return self.get(url, headers=headers, not_json_response=True)

    def tempo_holiday_get_schemes(self):
        """
        Provide a holiday schemes
        :return:
        """
        url = 'rest/tempo-core/2/holidayschemes/'
        return self.get(url)

    def tempo_holiday_get_scheme_info(self, scheme_id):
        """
        Provide a holiday scheme
        :return:
        """
        url = 'rest/tempo-core/2/holidayschemes/{}'.format(scheme_id)
        return self.get(url)

    def tempo_holiday_get_scheme_members(self, scheme_id):
        """
        Provide a holiday scheme members
        :return:
        """
        url = 'rest/tempo-core/2/holidayschemes/{}/members'.format(scheme_id)
        return self.get(url)

    def tempo_holiday_put_into_scheme_member(self, scheme_id, username):
        """
        Provide a holiday scheme
        :return:
        """
        url = 'rest/tempo-core/2/holidayschemes/{}/member/{}/'.format(scheme_id, username)
        data = {'id': scheme_id}
        return self.put(url, data=data)

    def tempo_holiday_scheme_set_default(self, scheme_id):
        """
        Set as default the holiday scheme
        :param scheme_id:
        :return:
        """
        # @deprecated available in private mode the 1 version
        # url = 'rest/tempo-core/1/holidayscheme/setDefault/{}'.format(scheme_id)

        url = 'rest/tempo-core/2/holidayscheme/setDefault/{}'.format(scheme_id)
        data = {'id': scheme_id}
        return self.post(url, data=data)

    def tempo_workload_scheme_get_members(self, scheme_id):
        """
        Provide a workload scheme members
        :param scheme_id:
        :return:
        """
        url = 'rest/tempo-core/1/workloadscheme/users/{}'.format(scheme_id)
        return self.get(url)

    def tempo_timesheets_get_configuration(self):
        """
        Provide the configs of timesheets
        :return:
        """
        url = 'rest/tempo-timesheets/3/private/config/'
        return self.get(url)

    def tempo_timesheets_get_team_utilization(self, team_id, date_from, date_to=None, group_by=None):
        """
        GEt team utulization. Response in json
        :param team_id:
        :param date_from:
        :param date_to:
        :param group_by:
        :return:
        """
        url = 'rest/tempo-timesheets/3/report/team/{}/utilization'.format(team_id)
        params = {'dateFrom': date_from,
                  'dateTo': date_to}

        if group_by:
            params['groupBy'] = group_by
        return self.get(url, params=params)

    def tempo_timesheets_get_worklogs(self, date_from=None, date_to=None, username=None, project_key=None,
                                      account_key=None, team_id=None):
        """

        :param date_from: yyyy-MM-dd
        :param date_to: yyyy-MM-dd
        :param username: name of the user you wish to get the worklogs for
        :param project_key: key of a project you wish to get the worklogs for
        :param account_key: key of an account you wish to get the worklogs for
        :param team_id: id of the Team you wish to get the worklogs for
        :return:
        """
        params = {}
        if date_from:
            params['dateFrom'] = date_from
        if date_to:
            params['dateTo'] = date_to
        if username:
            params['username'] = username
        if project_key:
            params['projectKey'] = project_key
        if account_key:
            params['accountKey'] = account_key
        if team_id:
            params['teamId'] = team_id
        url = 'rest/tempo-timesheets/3/worklogs/'
        return self.get(url, params=params)

    def tempo_timesheets_write_worklog(self, worker, started, time_spend_in_seconds, issue_id, comment=None):
        """
        Log work for user
        :param worker:
        :param started:
        :param time_spend_in_seconds:
        :param issue_id:
        :param comment:
        :return:
        """
        data = {"worker": worker,
                "started": started,
                "timeSpentSeconds": time_spend_in_seconds,
                "originTaskId": str(issue_id)}
        if comment:
            data['comment'] = comment
        url = 'rest/tempo-timesheets/4/worklogs/'
        return self.post(url, data=data)

<<<<<<< HEAD
    def tempo_timesheets_approval_worklog_report(self, user_key, period_start_date):
        """
        Return timesheets for approval
        :param user_key:
        :param period_start_date:
        :return:
        """
        url = "rest/tempo-timesheets/4/timesheet-approval/current"
        params = {}
        if period_start_date:
            params['periodStartDate'] = period_start_date
        if user_key:
            params['userKey'] = user_key
=======
    def tempo_timesheets_get_required_times(self, from_date, to_date, user_name):
        """
        Provide time how much should work
        :param from_date:
        :param to_date:
        :param user_name:
        :return:
        """
        url = 'rest/tempo-timesheets/3/private/days'
        params = {}
        if from_date:
            params['from'] = from_date
        if to_date:
            params['to'] = to_date
        if user_name:
            params['user'] = user_name
        return self.get(url, params=params)

    def tempo_timesheets_approval_status(self, period_start_date, user_name):
        url = 'rest/tempo-timesheets/4/timesheet-approval/approval-statuses'
        params = {}
        if user_name:
            params['userKey'] = user_name
        if period_start_date:
            params['periodStartDate'] = period_start_date
>>>>>>> 198e1056
        return self.get(url, params=params)

    def tempo_get_links_to_project(self, project_id):
        """
        Gets all links to a specific project
        :param project_id:
        :return:
        """
        url = 'rest/tempo-accounts/1/link/project/{}/'.format(project_id)
        return self.get(url)

    def tempo_get_default_link_to_project(self, project_id):
        """
        Gets the default link to a specific project
        :param project_id:
        :return:
        """
        url = 'rest/tempo-accounts/1/link/project/{}/default/'.format(project_id)
        return self.get(url)

    def tempo_teams_get_all_teams(self, expand=None):
        url = "rest/tempo-teams/2/team"
        params = {}
        if expand:
            params['expand'] = expand
        return self.get(url, params=params)

    def tempo_teams_add_member(self, team_id, member_key):
        """
        Add team member
        :param team_id:
        :param member_key:
        :return:
        """
        data = {"member": {"key": str(member_key), "type": "USER"},
                "membership": {
                    "availability": "100",
                    "role": {"id": 1}
                }}
        return self.tempo_teams_add_member_raw(team_id, member_data=data)

    def tempo_teams_add_membership(self, team_id, member_id):
        """
        Add team member
        :param team_id:
        :param member_id:
        :return:
        """
        data = {"teamMemberId": member_id,
                "teamId": team_id,
                "availability": "100",
                "role": {"id": 1}
                }
        url = "rest/tempo-teams/2/team/{}/member/{}/membership".format(team_id, member_id)
        return self.post(url, data=data)

    def tempo_teams_add_member_raw(self, team_id, member_data):
        """
        Add team member
        :param team_id:
        :param member_data:
        :return:
        """
        url = 'rest/tempo-teams/2/team/{}/member/'.format(team_id)
        data = member_data
        return self.post(url, data=data)

    def tempo_teams_get_members(self, team_id):
        """
        Get members from team
        :param team_id:
        :return:
        """
        url = 'rest/tempo-teams/2/team/{}/member/'.format(team_id)
        return self.get(url)

    def tempo_teams_remove_member(self, team_id, member_id, membership_id):
        """
        Remove team membership
        :param team_id:
        :param member_id:
        :param membership_id:
        :return:
        """
        url = 'rest/tempo-teams/2/team/{}/member/{}/membership/{}'.format(team_id, member_id, membership_id)
        return self.delete(url)

    def tempo_teams_update_member_information(self, team_id, member_id, membership_id, data):
        """
        Update team membership attribute info
        :param team_id:
        :param member_id:
        :param membership_id:
        :param data:
        :return:
        """
        url = 'rest/tempo-teams/2/team/{}/member/{}/membership/{}'.format(team_id, member_id, membership_id)
        return self.put(url, data=data)

    def tempo_timesheets_get_period_configuration(self):
        return self.get('rest/tempo-timesheets/3/period-configuration')

    def tempo_timesheets_get_private_configuration(self):
        return self.get('rest/tempo-timesheets/3/private/config')

    def tempo_teams_get_memberships_for_member(self, username):
        return self.get('rest/tempo-teams/2/user/{}/memberships'.format(username))

    """
    #######################################################################
    #   Agile(Formerly Greenhopper) REST API implements                  #
    #######################################################################
    """

    def get_all_agile_boards(self, board_name=None, project_key=None, board_type=None, start=0, limit=50):
        """
        Returns all boards. This only includes boards that the user has permission to view.
        :param board_name:
        :param project_key:
        :param board_type:
        :param start:
        :param limit:
        :return:
        """
        url = 'rest/agile/1.0/board'
        params = {}
        if board_name:
            params['name'] = board_name
        if project_key:
            params['projectKeyOrId'] = project_key
        if board_type:
            params['type'] = board_type
        if start:
            params['startAt'] = int(start)
        if limit:
            params['maxResults'] = int(limit)

        return self.get(url, params=params)

    def get_agile_board(self, board_id):
        """
        Get agile board info by id
        :param board_id:
        :return:
        """
        url = 'rest/agile/1.0/board/{}'.format(str(board_id))
        return self.get(url)

    def create_agile_board(self, name, type, filter_id, location=None):
        """
        Create an agile board
        :param name: str
        :param type: str, scrum or kanban
        :param filter_id: int
        :param location: dict, Optional. Default is user
        """
        data = {'name': name,
                'type': type,
                'filterId': filter_id}
        if location:
            data['location'] = location
        else:
            data['location'] = {'type': 'user'}
        url = 'rest/agile/1.0/board'
        return self.post(url, data=data)

    def get_agile_board_by_filter_id(self, filter_id):
        """
        Gets an agile board by the filter id
        :param filter_id: int, str
        """
        url = 'rest/agile/1.0/board/filter/{filter_id}'.format(filter_id=filter_id)
        return self.get(url)

    def get_agile_board_configuration(self, board_id):
        """
        Get the board configuration. The response contains the following fields:
        id - Id of the board.
        name - Name of the board.
        filter - Reference to the filter used by the given board.
        subQuery (Kanban only) - JQL subquery used by the given board.
        columnConfig - The column configuration lists the columns for the board,
             in the order defined in the column configuration. For each column,
             it shows the issue status mapping as well as the constraint type
             (Valid values: none, issueCount, issueCountExclSubs) for
             the min/max number of issues. Note, the last column with statuses
             mapped to it is treated as the "Done" column, which means that issues
             in that column will be marked as already completed.
        estimation (Scrum only) - Contains information about type of estimation used for the board.
            Valid values: none, issueCount, field. If the estimation type is "field",
            the Id and display name of the field used for estimation is also returned.
            Note, estimates for an issue can be updated by a PUT /rest/api/2/issue/{issueIdOrKey}
            request, however the fields must be on the screen. "timeoriginalestimate" field will never be
            on the screen, so in order to update it "originalEstimate" in "timetracking" field should be updated.
        ranking - Contains information about custom field used for ranking in the given board.
        :param board_id:
        :return:
        """
        url = 'rest/agile/1.0/board/{}/configuration'.format(str(board_id))
        return self.get(url)

    def get_issues_for_backlog(self, board_id):
        """
        :param board_id: int, str
        """
        url = 'rest/agile/1.0/{board_id}/backlog'.format(board_id=board_id)
        return self.get(url)

    def delete_agile_board(self, board_id):
        """
        Delete agile board by id
        :param board_id:
        :return:
        """
        url = 'rest/agile/1.0/board/{}'.format(str(board_id))
        return self.delete(url)

    def get_agile_board_properties(self, board_id):
        """
        Gets a list of all the board properties
        :param board_id: int, str
        """
        url = 'rest/agile/1.0/board/{board_id}/properties'.format(board_id=board_id)
        return self.get(url)

    def get_all_sprint(self, board_id, state=None, start=0, limit=50):
        """
        Returns all sprints from a board, for a given board Id.
        This only includes sprints that the user has permission to view.
        :param board_id:
        :param state: Filters results to sprints in specified states.
                      Valid values: future, active, closed.
                      You can define multiple states separated by commas, e.g. state=active,closed
        :param start: The starting index of the returned sprints.
                      Base index: 0.
                      See the 'Pagination' section at the top of this page for more details.
        :param limit: The maximum number of sprints to return per page.
                      Default: 50.
                      See the 'Pagination' section at the top of this page for more details.
        :return:
        """
        params = {}
        if start:
            params['startAt'] = start
        if limit:
            params['maxResults'] = limit
        if state:
            params['state'] = state
        url = 'rest/agile/1.0/board/{boardId}/sprint'.format(boardId=board_id)
        return self.get(url, params=params)

    def get_sprint(self, sprint_id):
        """
        Returns the sprint for a given sprint Id.
        The sprint will only be returned if the user can view the board that the sprint was created on,
        or view at least one of the issues in the sprint.
        :param sprint_id:
        :return:
        """
        url = 'rest/agile/1.0/sprint/{sprintId}'.format(sprintId=sprint_id)
        return self.get(url)

    def rename_sprint(self, sprint_id, name, start_date, end_date):
        """

        :param sprint_id:
        :param name:
        :param start_date:
        :param end_date:
        :return:
        """
        return self.put('rest/greenhopper/1.0/sprint/{0}'.format(sprint_id), data={
            'name': name,
            'startDate': start_date,
            'endDate': end_date})

    def delete_sprint(self, sprint_id):
        """
        Deletes a sprint.
        Once a sprint is deleted, all issues in the sprint will be moved to the backlog.
        Note, only future sprints can be deleted.
        :param sprint_id:
        :return:
        """
        return self.delete('rest/agile/1.0/sprint/{sprintId}'.format(sprintId=sprint_id))

    def update_partially_sprint(self, sprint_id, data):
        """
        Performs a partial update of a sprint.
        A partial update means that fields not present in the request JSON will not be updated.
        Notes:

        Sprints that are in a closed state cannot be updated.
        A sprint can be started by updating the state to 'active'.
        This requires the sprint to be in the 'future' state and have a startDate and endDate set.
        A sprint can be completed by updating the state to 'closed'.
        This action requires the sprint to be in the 'active' state. This sets the completeDate to the time of the request.
        Other changes to state are not allowed.
        The completeDate field cannot be updated manually.
        :param sprint_id:
        :param data: { "name": "new name"}
        :return:
        """
        return self.post('rest/agile/1.0/sprint/{}'.format(sprint_id), data=data)

    def get_sprint_issues(self, sprint_id, start, limit):
        """
        Returns all issues in a sprint, for a given sprint Id.
        This only includes issues that the user has permission to view.
        By default, the returned issues are ordered by rank.
        :param sprint_id:
        :param start: The starting index of the returned issues.
                      Base index: 0.
                      See the 'Pagination' section at the top of this page for more details.
        :param limit: The maximum number of issues to return per page.
                      Default: 50.
                      See the 'Pagination' section at the top of this page for more details.
                      Note, the total number of issues returned is limited by the property
                      'jira.search.views.default.max' in your Jira instance.
                      If you exceed this limit, your results will be truncated.
        :return:
        """
        params = {}
        if start:
            params['startAt'] = start
        if limit:
            params['maxResults'] = limit
        url = 'rest/agile/1.0/sprint/{sprintId}/issue'.format(sprintId=sprint_id)
        return self.get(url, params=params)

    def health_check(self):
        """
        Get health status
        https://confluence.atlassian.com/jirakb/how-to-retrieve-health-check-results-using-rest-api-867195158.html
        :return:
        """
        # check as Troubleshooting & Support Tools Plugin
        response = self.get('rest/troubleshooting/1.0/check/')
        if not response:
            # check as support tools
            response = self.get('rest/supportHealthCheck/1.0/check/')
        return response<|MERGE_RESOLUTION|>--- conflicted
+++ resolved
@@ -1729,7 +1729,6 @@
         url = 'rest/tempo-timesheets/4/worklogs/'
         return self.post(url, data=data)
 
-<<<<<<< HEAD
     def tempo_timesheets_approval_worklog_report(self, user_key, period_start_date):
         """
         Return timesheets for approval
@@ -1743,7 +1742,7 @@
             params['periodStartDate'] = period_start_date
         if user_key:
             params['userKey'] = user_key
-=======
+
     def tempo_timesheets_get_required_times(self, from_date, to_date, user_name):
         """
         Provide time how much should work
@@ -1769,7 +1768,6 @@
             params['userKey'] = user_name
         if period_start_date:
             params['periodStartDate'] = period_start_date
->>>>>>> 198e1056
         return self.get(url, params=params)
 
     def tempo_get_links_to_project(self, project_id):
