--- conflicted
+++ resolved
@@ -978,17 +978,12 @@
         :param end_point:
         :return:
         """
-<<<<<<< HEAD
         url = self._url_repo_branches(
             project_key, repository_slug, api_root="rest/branch-utils"
         )
         data = {"name": str(name)}
         if end_point:
             data['endPoint'] = end_point
-=======
-        url = self._url_repo_branches(project_key, repository_slug, api_root="rest/branch-utils")
-        data = {"name": str(name), "endPoint": str(end_point)}
->>>>>>> 61729af8
         return self.delete(url, data=data)
 
     def _url_repo_tags(self, project_key, repository_slug, api_root=None):
