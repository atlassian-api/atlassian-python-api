--- conflicted
+++ resolved
@@ -1792,8 +1792,31 @@
     def get_pull_requests_contain_commit(self, project_key, repository_slug, commit):
         url = self._url_commit(project_key, repository_slug, commit)
         return (self.get(url) or {}).get("values")
-
-<<<<<<< HEAD
+      
+    def get_changelog(self, project_key, repository_slug, ref_from, ref_to, start=0, limit=None):
+        """
+        Get change log between 2 refs
+        :param start:
+        :param project_key:
+        :param repository_slug:
+        :param ref_from:
+        :param ref_to:
+        :param limit: OPTIONAL: The limit of the number of changes to return, this may be restricted by
+                fixed system limits. Default by built-in method: None
+        :return:
+        """
+        url = "{}/compare/commits".format(self._url_repo(project_key, repository_slug))
+        params = {}
+        if ref_from:
+            params["from"] = ref_from
+        if ref_to:
+            params["to"] = ref_to
+        if start:
+            params["start"] = start
+        if limit:
+            params["limit"] = limit
+        return self._get_paged(url, params=params)
+      
     def _url_code_insights_annotations(self, project_key, repository_slug, commit_id, report_key):
         return "{}/reports/{}/annotations".format(
             self._url_commit(
@@ -1822,31 +1845,6 @@
         url = self._url_code_insights_annotations(project_key, repository_slug, commit_id, report_key)
         data = {"annotations": annotations}
         return self.post(url, data=data)
-=======
-    def get_changelog(self, project_key, repository_slug, ref_from, ref_to, start=0, limit=None):
-        """
-        Get change log between 2 refs
-        :param start:
-        :param project_key:
-        :param repository_slug:
-        :param ref_from:
-        :param ref_to:
-        :param limit: OPTIONAL: The limit of the number of changes to return, this may be restricted by
-                fixed system limits. Default by built-in method: None
-        :return:
-        """
-        url = "{}/compare/commits".format(self._url_repo(project_key, repository_slug))
-        params = {}
-        if ref_from:
-            params["from"] = ref_from
-        if ref_to:
-            params["to"] = ref_to
-        if start:
-            params["start"] = start
-        if limit:
-            params["limit"] = limit
-        return self._get_paged(url, params=params)
->>>>>>> c9b4bb01
 
     def _url_code_insights_report(self, project_key, repository_slug, commit_id, report_key):
         return "{}/reports/{}".format(
