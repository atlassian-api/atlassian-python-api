--- conflicted
+++ resolved
@@ -79,12 +79,7 @@
         """
         Deletes the default reviewer
         """
-<<<<<<< HEAD
-        data = super(User, self).delete(None)
-        if "errors" in data:
-=======
         data = super(DefaultReviewer, self).delete(None)
         if data is None or "errors" in data:
->>>>>>> 0dd1900c
             return
         return User(self.url, data, **self._new_session_args)