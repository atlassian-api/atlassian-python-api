--- conflicted
+++ resolved
@@ -264,11 +264,7 @@
             "{}/hooks".format(self.url),
             data={"links": {"hooks": {"href": "{}/hooks".format(self.url)}}},
             **self._new_session_args
-<<<<<<< HEAD
-        )
-=======
         )  # fmt: skip
->>>>>>> ecf109fd
         self.__default_reviewers = DefaultReviewers("{}/default-reviewers".format(self.url), **self._new_session_args)
         self.__deployment_environments = DeploymentEnvironments(
             "{}/environments".format(self.url), **self._new_session_args
