# coding=utf-8

from ..base import BitbucketBase


class BitbucketCloudBase(BitbucketBase):
    def __init__(self, url, *args, **kwargs):
        """
        Init the rest api wrapper

        :param url: string:    The base url used for the rest api.
        :param *args: list:    The fixed arguments for the AtlassianRestApi.
        :param **kwargs: dict: The keyword arguments for the AtlassianRestApi.

        :return: nothing
        """
        expected_type = kwargs.pop("expected_type", None)
        super(BitbucketCloudBase, self).__init__(url, *args, **kwargs)
        if expected_type is not None and not expected_type == self.get_data("type"):
            raise ValueError("Expected type of data is [{}], got [{}].".format(expected_type, self.get_data("type")))

    def get_link(self, link):
        """
        Get a link from the data.

        :param link: string: The link identifier

        :return: The requested link or None if it isn't present
        """
        links = self.get_data("links")
        if links is None or link not in links:
            return None
        return links[link]["href"]

    def _get_paged(
        self, url, params=None, data=None, flags=None, trailing=None, absolute=False, paging_workaround=False
    ):
        """
        Used to get the paged data

        :param url: string:                        The url to retrieve
        :param params: dict (default is None):     The parameters
        :param data: dict (default is None):       The data
        :param flags: string[] (default is None):  The flags
        :param trailing: bool (default is None):   If True, a trailing slash is added to the url
        :param absolute: bool (default is False):  If True, the url is used absolute and not relative to the root
        :param paging_workaround: bool (default is False): If True, the paging is done on our own because
                                                           of https://jira.atlassian.com/browse/BCLOUD-13806

        :return: A generator object for the data elements
        """

        if params is None:
            params = {}
        if paging_workaround:
            params["page"] = 1

        while True:
            response = super(BitbucketCloudBase, self).get(
                url,
                trailing=trailing,
                params=params,
                data=data,
                flags=flags,
                absolute=absolute,
            )
            if len(response.get("values", [])) == 0:
                return

            for value in response["values"]:
                yield value

            if paging_workaround:
                params["page"] += 1
            else:
                url = response.get("next")
                if url is None:
                    break
                # From now on we have absolute URLs with parameters
                absolute = True
                # Params are now provided by the url
                params = {}
<<<<<<< HEAD
                # Trailing should not be added as it is already part of the url 
=======
                # Trailing should not be added as it is already part of the url
>>>>>>> 669db7de
                trailing = False

        return<|MERGE_RESOLUTION|>--- conflicted
+++ resolved
@@ -80,11 +80,7 @@
                 absolute = True
                 # Params are now provided by the url
                 params = {}
-<<<<<<< HEAD
-                # Trailing should not be added as it is already part of the url 
-=======
                 # Trailing should not be added as it is already part of the url
->>>>>>> 669db7de
                 trailing = False
 
         return