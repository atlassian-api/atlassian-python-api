from ..base import BitbucketCloudBase


class User(BitbucketCloudBase):
    def __init__(self, url, data, *args, **kwargs):
        super(User, self).__init__(url, *args, data=data, expected_type="user", **kwargs)

    @property
    def display_name(self):
        """ Display name used by Bitbucket Cloud """
        return str(self.get_data("display_name"))

    @property
    def nickname(self):
        """ Username used by Bitbucket Cloud """
        return self.get_data("nickname")

    @property
    def account_id(self):
        """ Account id used by Bitbucket Cloud """
        return self.get_data("account_id")

    @property
    def uuid(self):
<<<<<<< HEAD
        return self.get_data("uuid")


class Participant(BitbucketCloudBase):
    ROLE_REVIEWER = "REVIEWER"
    ROLE_PARTICIPANT = "PARTICIPANT"
    CHANGES_REQUESTED = "changes_requested"

    def __init__(self, data, *args, **kwargs):
        super(Participant, self).__init__(None, None, *args, data=data, expected_type="participant", **kwargs)

    @property
    def user(self):
        """User object with user information of the participant."""
        return User(None, self.get_data("user"), **self._new_session_args)

    @property
    def is_participant(self):
        """True if the user is a pull request participant."""
        return self.get_data("role") == self.ROLE_PARTICIPANT

    @property
    def is_reviewer(self):
        """True if the user is a pull request reviewer."""
        return self.get_data("role") == self.ROLE_REVIEWER

    @property
    def is_default_reviewer(self):
        """True if the user is a default reviewer."""

    @property
    def has_changes_requested(self):
        """True if user requested changes."""
        return str(self.get_data("state")) == self.CHANGES_REQUESTED

    @property
    def has_approved(self):
        """True if user approved the pull request."""
        return self.get_data("approved")

    @property
    def participated_on(self):
        """Time of last participation."""
        return self.get_time("participated_on")
=======
        """ User id used by Bitbucket Cloud """
        return self.get_data("uuid")

    @property
    def avatar(self):
        """ URL to user avatar on Bitbucket Cloud """
        return self.get_data("links")["avatar"]["href"]
>>>>>>> 1832039d
<|MERGE_RESOLUTION|>--- conflicted
+++ resolved
@@ -22,8 +22,9 @@
 
     @property
     def uuid(self):
-<<<<<<< HEAD
+        """ User id used by Bitbucket Cloud """
         return self.get_data("uuid")
+
 
 
 class Participant(BitbucketCloudBase):
@@ -67,12 +68,8 @@
     def participated_on(self):
         """Time of last participation."""
         return self.get_time("participated_on")
-=======
-        """ User id used by Bitbucket Cloud """
-        return self.get_data("uuid")
 
     @property
     def avatar(self):
         """ URL to user avatar on Bitbucket Cloud """
-        return self.get_data("links")["avatar"]["href"]
->>>>>>> 1832039d
+        return self.get_data("links")["avatar"]["href"]