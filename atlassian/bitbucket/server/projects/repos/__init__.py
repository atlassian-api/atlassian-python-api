# coding=utf-8

from ...base import BitbucketServerBase
from ...common.permissions import Groups, Users


class Repositories(BitbucketServerBase):
    def __init__(self, url, *args, **kwargs):
        super(Repositories, self).__init__(url, *args, **kwargs)

    def __get_object(self, data):
        return Repository(data, **self._new_session_args)

    def create(self, name):
        """
        Creates a new repository with the given name.

        See https://docs.atlassian.com/bitbucket-server/rest/7.8.0/bitbucket-rest.html#idp174

        :param name: string: The name of the project.

        :return: The created project object
        """
        return self.__get_object(self.post(None, data={"name": name}))

    def each(self):
        """
        Get all repositories.

        See https://docs.atlassian.com/bitbucket-server/rest/7.8.0/bitbucket-rest.html#idp175

        :return: A generator for the Repository objects
        """
        for repository in self._get_paged(None):
            yield self.__get_object(repository)

    def get(self, repository, by="slug"):
        """
        Returns the requested repository.

        :param repository: string: The requested repository.
        :param by: string: How to interprate project, can be 'slug' or 'name'.

        :return: The requested Repository object
        """
        if by == "slug":
            return self.__get_object(super(Repositories, self).get(repository))
        elif by == "name":
            for r in self.each():
                print(r.name)
                if r.name == repository:
                    return r
        else:
            ValueError("Unknown value '{}' for argument [by], expected 'slug' or 'name'".format(by))

        raise Exception("Unknown repository {} '{}'".format(by, repository))


class Repository(BitbucketServerBase):
    def __init__(self, data, *args, **kwargs):
        super(Repository, self).__init__(None, *args, data=data, **kwargs)
        self.__groups = Groups(self._sub_url("permissions/groups"), "REPO", **self._new_session_args)
        self.__users = Users(self._sub_url("permissions/users"), "REPO", **self._new_session_args)

    def __get_object(self, data):
        return Repository(data, **self._new_session_args)

    def update(self, **kwargs):
        """
        Update the repository properties. Fields not present in the request body are ignored.

        :param kwargs: dict: The data to update.

        :return: The updated repository

        API docs: https://docs.atlassian.com/bitbucket-server/rest/7.8.0/bitbucket-rest.html#idp180
        """
        return self._update_data(self.put(None, data=kwargs))

    def delete(self):
        """
        Delete the repostory.

        :return: The response on success

        API docs: https://docs.atlassian.com/bitbucket-server/rest/7.8.0/bitbucket-rest.html#idp177
        """
        return super(Repository, self).delete(None)

    @property
    def id(self):
        """ The repository identifier """
        return self.get_data("id")

    @property
    def name(self):
        """ The repository name """
        return self.get_data("name")

    @name.setter
    def name(self, name):
        """ Setter for the repository name """
        return self.update(name=name)

    @property
    def slug(self):
        """ The repository slug """
        return self.get_data("slug")

    @property
    def description(self):
        """ The repository description """
        return self.get_data("description")

    @description.setter
    def description(self, description):
        """ Setter for the repository description """
        return self.update(description=description)

    @property
    def public(self):
        """ The repository public flag """
        return self.get_data("public")

    @public.setter
    def public(self, public):
        """ Setter for the repository public flag """
        return self.update(public=public)

    @property
    def forkable(self):
        """ The repository forkable flag """
        return self.get_data("forkable")

    @forkable.setter
    def forkable(self, forkable):
        """ Setter for the repository forkable flag """
        return self.update(forkable=forkable)

    def contributing(self, at=None, markup=None):
        """
        Get the contributing guidelines.

        :param at: string: Optional, the commit to get the contributing guideline from.
        :param markup: boolean: Optional, If set to true, the rendered content is returned as HTML.

<<<<<<< HEAD
        :return: The text content of the contributing guidlines.

        API docs: https://docs.atlassian.com/bitbucket-server/rest/7.8.0/bitbucket-rest.html#idp183
=======
        :return: The text content of the contributing guidelines.
>>>>>>> 546720aa
        """
        params = {}
        if at is not None:
            params["at"] = at
        if markup is True:
            params["markup"] = markup

        return self.get("contributing", params=params)

    def license(self, at=None, markup=None):
        """
        Get the license file.

        :param at: string: Optional, the commit to get the license file from.
        :param markup: boolean: Optional, If set to true, the rendered content is returned as HTML.

        :return: The text content of the license file.

        API docs: https://docs.atlassian.com/bitbucket-server/rest/7.8.0/bitbucket-rest.html#idp191
        """
        params = {}
        if at is not None:
            params["at"] = at
        if markup is True:
            params["markup"] = markup

        return self.get("license", params=params)

    def readme(self, at=None, markup=None):
        """
        Get the readme file.

        :param at: string: Optional, the commit to get the readme file from.
        :param markup: boolean: Optional, If set to true, the rendered content is returned as HTML.

        :return: The text content of the readme file.

        API docs: https://docs.atlassian.com/bitbucket-server/rest/7.8.0/bitbucket-rest.html#idp194
        """
        params = {}
        if at is not None:
            params["at"] = at
        if markup is True:
            params["markup"] = markup

        return self.get("readme", params=params)

    @property
    def default_branch(self):
        """
        Get the default branch.

        :return: The default branch (displayId without refs/heads/).

        API docs: https://docs.atlassian.com/bitbucket-server/rest/7.8.0/bitbucket-rest.html#idp185
        """
        return self.get("default-branch")["displayId"]

    @default_branch.setter
    def default_branch(self, branch):
        """
        Set the default branch.

        :param id: string: The default branch to set (without refs/heads/).

        API docs: https://docs.atlassian.com/bitbucket-server/rest/7.8.0/bitbucket-rest.html#idp186
        """
        self.put("default-branch", data={"id": "refs/heads/{}".format(branch)})

    def forks(self):
        """
        Get all forks.

        :return: A generator object for the forks.

        API docs: https://docs.atlassian.com/bitbucket-server/rest/7.8.0/bitbucket-rest.html#idp188
        """
        for fork in self._get_paged("forks"):
            yield fork

    def related(self):
        """
        Get all related repositories.

        :return: A generator for the related repository objects

        API docs: https://docs.atlassian.com/bitbucket-server/rest/7.8.0/bitbucket-rest.html#idp195
        """
        for repository in self._get_paged("related"):
            yield self.__get_object(repository)

    @property
    def groups(self):
        """
<<<<<<< HEAD
        Property to access the project groups.

        API docs: https://docs.atlassian.com/bitbucket-server/rest/7.8.0/bitbucket-rest.html#idp279
=======
        Property to access the project groups:
        Reference: https://docs.atlassian.com/bitbucket-server/rest/7.8.0/bitbucket-rest.html#idp279
>>>>>>> 546720aa
        """
        return self.__groups

    @property
    def users(self):
        """
<<<<<<< HEAD
        Property to access the project groups.

        API docs: https://docs.atlassian.com/bitbucket-server/rest/7.8.0/bitbucket-rest.html#idp285
=======
        Property to access the project groups
        Reference: https://docs.atlassian.com/bitbucket-server/rest/7.8.0/bitbucket-rest.html#idp285
>>>>>>> 546720aa
        """
        return self.__users<|MERGE_RESOLUTION|>--- conflicted
+++ resolved
@@ -144,13 +144,9 @@
         :param at: string: Optional, the commit to get the contributing guideline from.
         :param markup: boolean: Optional, If set to true, the rendered content is returned as HTML.
 
-<<<<<<< HEAD
         :return: The text content of the contributing guidlines.
 
         API docs: https://docs.atlassian.com/bitbucket-server/rest/7.8.0/bitbucket-rest.html#idp183
-=======
-        :return: The text content of the contributing guidelines.
->>>>>>> 546720aa
         """
         params = {}
         if at is not None:
@@ -245,27 +241,15 @@
     @property
     def groups(self):
         """
-<<<<<<< HEAD
-        Property to access the project groups.
-
+        Property to access the project groups:
         API docs: https://docs.atlassian.com/bitbucket-server/rest/7.8.0/bitbucket-rest.html#idp279
-=======
-        Property to access the project groups:
-        Reference: https://docs.atlassian.com/bitbucket-server/rest/7.8.0/bitbucket-rest.html#idp279
->>>>>>> 546720aa
         """
         return self.__groups
 
     @property
     def users(self):
         """
-<<<<<<< HEAD
-        Property to access the project groups.
-
+        Property to access the project groups
         API docs: https://docs.atlassian.com/bitbucket-server/rest/7.8.0/bitbucket-rest.html#idp285
-=======
-        Property to access the project groups
-        Reference: https://docs.atlassian.com/bitbucket-server/rest/7.8.0/bitbucket-rest.html#idp285
->>>>>>> 546720aa
         """
         return self.__users