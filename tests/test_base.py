--- conflicted
+++ resolved
@@ -1,8 +1,4 @@
-<<<<<<< HEAD
-from atlassian import Jira, Confluence, Stash, Portfolio, Bamboo, Crowd
-=======
 from atlassian import Jira, Confluence, Bitbucket, Portfolio, Bamboo, Crowd
->>>>>>> 808a9670
 import os
 
 
